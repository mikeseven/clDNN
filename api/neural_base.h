/*
// Copyright (c) 2016 Intel Corporation
//
// Licensed under the Apache License, Version 2.0 (the "License");
// you may not use this file except in compliance with the License.
// You may obtain a copy of the License at
//
//      http://www.apache.org/licenses/LICENSE-2.0
//
// Unless required by applicable law or agreed to in writing, software
// distributed under the License is distributed on an "AS IS" BASIS,
// WITHOUT WARRANTIES OR CONDITIONS OF ANY KIND, either express or implied.
// See the License for the specific language governing permissions and
// limitations under the License.
*/
#pragma once

#include <vector>
#include <string>
#include <memory>
#include <tuple>
#include <map>
#include <exception>
#include <cassert>


// exporting symbols form dynamic library
#ifdef EXPORT_NEURAL_SYMBOLS
#   if defined(_MSC_VER)
       //  Microsoft
#      define DLL_SYM __declspec(dllexport)
#   elif defined(__GNUC__)
       //  GCC
#      define DLL_SYM __attribute__((visibility("default")))
#   else
#      define DLL_SYM
#      pragma warning Unknown dynamic link import/export semantics.
#   endif
#else //import dll
#   if defined(_MSC_VER)
       //  Microsoft
#      define DLL_SYM __declspec(dllimport)
#   elif defined(__GNUC__)
       //  GCC
#      define DLL_SYM
#   else
#      define DLL_SYM
#      pragma warning Unknown dynamic link import/export semantics.
#   endif
#endif


namespace neural {

#if defined(_MSC_VER)
namespace {
// (de)initializing global constructors within MKL-DNN
extern "C" DLL_SYM void _cdecl nn_init();
extern "C" DLL_SYM void _cdecl nn_exit();

template<typename T = void> class lib_init_t {
    lib_init_t() { nn_init(); }
    ~lib_init_t() { nn_exit(); }
    void operator=(lib_init_t const&) = delete;
public:
    DLL_SYM static lib_init_t &instance() {
        static lib_init_t instance_;
        return instance_;
    }
};

//...by singleton injected into application
template class lib_init_t<void>;

} //namespace {
#endif // _MSC_VER


// neural::vector
// ...is a container for storing data size of or position within multi-dimensional data.
// It is split into 3 parts: vector:batch, vector:spatial, vector:features.
// In most use cases batch and features are scalars. Features is a vector eg. for weights in convolution.
template<typename T> struct vector {
    std::vector<T> raw;
    class ref_vector {
        std::vector<T> &raw_;
        size_t begin_;
        size_t end_;
        ref_vector(std::vector<T> &raw, size_t begin, size_t end) : raw_(raw), begin_(begin), end_(end) {};
        friend struct vector<T>;
    public:
        typename std::vector<T>::iterator begin() { return raw_.begin()+begin_; }
        typename std::vector<T>::iterator end()   { return raw_.begin()+end_; }
        size_t size() const { return end_-begin_; }
        operator T() const { return raw_[0]; }
        T& operator[](size_t at) { assert(at<end_ - begin_); return raw_[begin_ + at]; }
        T operator[](size_t at) const { assert(at<end_ - begin_); return raw_[begin_ + at]; }
    } batch, feature, spatial;
    bool operator==(const vector &rhs) const { return rhs.spatial==spatial && rhs.feature==feature && rhs.batch==batch; }
    bool operator!=(const vector &rhs) const { return !(*this==rhs); }
    vector(const vector &arg)
        : raw(arg.raw)
        , batch  (raw, arg.batch.begin_,   arg.batch.end_)
        , feature(raw, arg.feature.begin_, arg.feature.end_)
        , spatial(raw, arg.spatial.begin_, arg.spatial.end_)
    {}
    vector &operator=(const vector &arg)  {
        raw = arg.raw;
        spatial.raw_ = arg.spatial.raw_; // todo what is it?
    }
<<<<<<< HEAD
    vector() : raw(0), batch(raw,0,0), feature(raw,0,0), spatial(raw,0,0) {}
    vector(size_t size): raw(2+size), batch(raw,0,1), feature(raw,1,2), spatial(raw,2, 2+size) {}
    vector(const T arg_batch, const std::vector<T> &arg_spatial, const T arg_feature)
        : batch(raw,0,1)
=======
    vector() : raw(0), spatial(raw,0,0), feature(raw,0,0), batch(raw,0,0) {}
    vector(size_t size) : raw(2+size), spatial(raw,2, 2+size), feature(raw,1,2), batch(raw,0,1) {}
    vector(const T arg_batch, const std::vector<T> arg_spatial, const T arg_feature)
        : spatial(raw,2, 2+arg_spatial.size())
>>>>>>> dfe78804
        , feature(raw,1,2)
        , spatial(raw,2, 2+arg_spatial.size())
    {
        raw.push_back(arg_batch);
        raw.push_back(arg_feature);
        raw.insert(raw.end(), arg_spatial.begin(), arg_spatial.end());
    };
    vector(const T arg_batch, const std::vector<T> &arg_spatial, const std::vector<T> &arg_feature)
        : batch  (raw, 0, 1)
        , feature(raw, 1, 1+arg_feature.size())
        , spatial(raw, 1+arg_feature.size(), 1+arg_spatial.size())
    {
        raw.push_back(arg_batch);
        raw.insert(raw.end(), arg_feature.begin(), arg_feature.end());
        raw.insert(raw.end(), arg_spatial.begin(), arg_spatial.end());
    };
    vector(const size_t len_batch, const size_t len_spatial, const size_t len_feature)
        : batch  (raw , 0                    , len_batch)
        , feature(raw , len_batch            , len_batch+len_feature)
        , spatial(raw , len_batch+len_feature, len_batch+len_feature+len_spatial)
    {
        raw.resize(len_batch + len_feature + len_spatial);
    };

<<<<<<< HEAD
    vector(const std::vector<T> &arg_spatial, const T arg_feature)
        : batch(raw,0,1)
=======
    vector(const std::vector<T> arg_spatial, const T arg_feature)
        : spatial(raw,2,2+arg_spatial.size())
>>>>>>> dfe78804
        , feature(raw,1,2)
        , spatial(raw,2,2+arg_spatial.size())
    {
        raw.push_back(1);
        raw.push_back(arg_feature);
        raw.insert(raw.end(), arg_spatial.begin(), arg_spatial.end());
    };
<<<<<<< HEAD
    vector(const std::vector<T> &arg_spatial, const std::vector<T> &arg_feature)
    : batch  (raw, 0, 1)
    , feature(raw, 1, 1+arg_feature.size())
    , spatial(raw, 1+arg_feature.end_, 1+arg_feature.end_)
    {
        raw.push_back(1);
        raw.insert(raw.end(), arg_feature.begin(), arg_feature.end());
        raw.insert(raw.end(), arg_spatial.begin(), arg_spatial.end());
    };
    vector(const std::vector<T> &arg_spatial)
        : batch(raw,0,1)
=======
    vector(const std::vector<T> arg_spatial)
        : spatial(raw,2,2+arg_spatial.size())
>>>>>>> dfe78804
        , feature(raw,1,2)
        , spatial(raw,2,2+arg_spatial.size())
    {
        raw.push_back(1);
        raw.push_back(1);
        raw.insert(raw.end(), arg_spatial.begin(), arg_spatial.end());
    };
<<<<<<< HEAD
    vector(const T arg_batch, const std::vector<T> &arg_spatial)
        : batch(raw,0,1)
=======
    vector(const T arg_batch, const std::vector<T> arg_spatial)
        : spatial(raw,2, 2+arg_spatial.size())
>>>>>>> dfe78804
        , feature(raw,1,2)
        , spatial(raw,2, 2+arg_spatial.size())
    {
        raw.push_back(arg_batch);
        raw.push_back(1);
        raw.insert(raw.end(), arg_spatial.begin(), arg_spatial.end());
    };
};

// type_traits
// ...contains unique id, size, traits & name of particular type
// part of minimal RTTI-independent runtime type traits
struct type_traits {
    const size_t          id;
    const size_t          size;
    const bool            is_floating_point;
    const char *          const name;
    type_traits(size_t _id, size_t _size, bool _ifp, const char *_name) : id(_id), size(_size), is_floating_point(_ifp), name(_name) {};
private:
    type_traits(const type_traits &);
    type_traits &operator=(const type_traits &);
};

// is_floating_point<T>
// ...compile-time detection if type is floatinig-point [for non-C++11 compilers]
template<typename T> struct is_floating_point        { static const bool value = false; };
template<>           struct is_floating_point<float> { static const bool value = true; };
template<>           struct is_floating_point<double>{ static const bool value = true; };
#if defined HALF_HALF_HPP
template<>           struct is_floating_point<half>  { static const bool value = true; };
#endif

DLL_SYM type_traits* typeid_register(size_t size, bool is_float, const std::string& str);

// type_id()
// ...returns pointer to type-traits
#if defined _MSC_VER
template<typename T_type> __declspec(noinline)      type_traits *type_id() {
    static std::string signature = __FUNCSIG__;
    static std::string type_name = signature.substr(signature.find('<', 0)+1, signature.find('>', 0)-signature.find('<', 0)-1);
#else
template<typename T_type> __attribute__((noinline)) type_traits *type_id() {
    static std::string signature =__PRETTY_FUNCTION__;
    static std::string type_name = signature.substr(signature.find('=', 0)+2, signature.find(']', 0)-signature.find('=', 0)-2);
#endif
    static type_traits *ti = typeid_register(sizeof(T_type), is_floating_point<T_type>::value, type_name);
    return ti;
}

class engine  { engine();  public: enum type { reference, cpu, any=static_cast<uint32_t>(-1) }; };
class padding { padding(); public: enum type { zero }; };

// value in any format
class any_value {
    std::tuple<size_t, void *> _value;
public:
    template<typename T> any_value &operator=(const T &arg) {
        assert(type_id<T>()->id==std::get<0>(_value));
        std::get<1>(_value) = arg;
        return *this;
    }
    template<typename T> operator T() const{
        assert(type_id<T>()->id==std::get<0>(_value));
        return std::get<1>(_value);
    }
    template<typename T> const T& as() const {
        assert(type_id<T>()->id==std::get<0>(_value));
        return *reinterpret_cast<T *>(std::get<1>(_value));
    }
};

// lookup wrapper, attaches type to key string and does lookup
class any_value_type_lookup {
    const std::map<std::string, any_value> &_map;
    std::string                             _key;
public:
    any_value_type_lookup(const std::map<std::string, any_value> &map, std::string key) : _map(map), _key(key) {};
    any_value_type_lookup &operator=(const any_value_type_lookup &);

    friend class is_a_primitive;
public:
    template<typename T> T as() const {
        std::string key = _key + ":" + type_id<T>()->name;
        auto it = _map.find(key);
        if(it!=_map.end()) return it->second.as<T>();
        else throw std::runtime_error("[TBD]");
    }
    template<typename T> operator T() const{ return as<T>(); }
    std::string s()   const { return as<std::string>(); }
#if defined HALF_HALF_HPP
    float       f16() const { return as<half>(); }
#endif
    float       f32() const { return as<float>(); }
    double      f64() const { return as<double>(); }
    uint8_t     u8()  const { return as<uint8_t>(); }
    uint16_t    u16() const { return as<uint16_t>(); }
    uint32_t    u32() const { return as<uint32_t>(); }
    uint64_t    u64() const { return as<uint64_t>(); }
    int8_t      i8()  const { return as<int8_t>(); }
    int16_t     i16() const { return as<int16_t>(); }
    int32_t     i32() const { return as<int32_t>(); }
    int64_t     i64() const { return as<int64_t>(); }
};

// each query entry is another possible compilation with its own set of attributes
class is_a_query_entry {
    std::map<std::string, any_value> _map;
public:
    any_value_type_lookup operator[](std::string key) const { return any_value_type_lookup(_map, key); }
};

// task to be performed in form of callback & data for it
struct task {
    void (*callback)(const void *);
    const void *data;
};


// cheap to copy handle with reference counting
class is_a_primitive;
struct primitive_at;
class primitive {
    std::shared_ptr<const is_a_primitive> _pointer;

    // [C++1x] replace with std:: versions
    template<typename T> struct is_reference         { static const bool value = false; };
    template<typename T> struct is_reference<T&>     { static const bool value = true; };
    template<typename T> struct remove_reference     {typedef T type;};
    template<typename T> struct remove_reference<T&> {typedef T type;};

public:
    primitive(const is_a_primitive *raw) : _pointer(raw) {};
    primitive(const primitive &other) : _pointer(other._pointer) {};
    any_value_type_lookup operator[] (const std::string &arg) const;
    const primitive operator()(void *argument) const;
#if defined __GNUC__
#   pragma GCC diagnostic push
#   pragma GCC diagnostic ignored "-Winvalid-offsetof"
#endif
    class input {
        const primitive *get_base() const {
            const uint8_t *ptr = reinterpret_cast<const uint8_t *>(this);
            ptr -= (size_t)&reinterpret_cast<const volatile char&>((((primitive *)0)->input));
            return reinterpret_cast<const primitive *>(ptr);
        }
    public:
        inline const primitive_at operator[](uint32_t) const;
        inline const primitive_at operator[](std::string) const;
        inline size_t size() const;
    } input;
    class output {
        const primitive *get_base() const {
            const uint8_t *ptr = reinterpret_cast<const uint8_t *>(this);
            ptr -= (size_t)&reinterpret_cast<const volatile char&>((((primitive *)0)->output));
            return reinterpret_cast<const primitive *>(ptr);
        }
    public:
        inline const primitive operator[](uint32_t) const;
        inline const primitive operator[](std::string) const;
        inline size_t size() const;
    } output;
#if defined __GNUC__
#   pragma GCC diagnostic pop
#endif
    template<typename T> T as() const;
    template<typename T> operator T() { return as<T>(); }
    const std::vector<task> &work();
    size_t id() const;
    bool operator==(const primitive &other) const { return _pointer==other._pointer; }
    bool operator!=(const primitive &other) const { return !(*this==other); }
};


struct primitive_at {
    const neural::primitive primitive;
    const uint32_t          at;
    primitive_at(const neural::primitive aprimitive) : primitive(aprimitive), at(0) {}
    primitive_at(const neural::primitive aprimitive, const uint32_t pos) : primitive(aprimitive), at(pos) {}
};

struct memory;

// is_a_primitive is a base class for all primitives exposing common interface; primiary user is a primitive wrapper
class is_a_primitive {
    is_a_primitive(const is_a_primitive &);
    is_a_primitive &operator=(const is_a_primitive &);
protected:
    type_traits                     *_type_traits;
    std::map<std::string, any_value> _map;
    std::vector<task>                _work;
    is_a_primitive(type_traits *traits) : _type_traits(traits) {}
public:
    virtual ~is_a_primitive() {};
    virtual primitive clone() const = 0;
    virtual any_value_type_lookup operator[](std::string &key) const { return any_value_type_lookup(_map, key); }
    virtual const std::vector<primitive_at>  &input()  const { throw std::runtime_error(std::string("no inputs in ")+_type_traits->name); };
    virtual const std::vector<primitive>     &output() const { throw std::runtime_error(std::string("no outputs in ")+_type_traits->name); };
    const memory &input_memory(uint32_t at) const {
        auto prim = input()[at].primitive;
        return (prim.id()==type_id<const memory>()->id ? prim : prim.output[input()[at].at]).as<const memory &>();
    }
    const memory &output_memory(uint32_t at) const  { return output()[at].as<const memory &>(); };
    virtual void execute_argument(void *) const { throw std::runtime_error(std::string("execute-time argument not supported in")+_type_traits->name); }
    friend class primitive;

    // to be removed when new thread queue will be done
    friend struct nn_semaphore;
    friend struct nn_thread_worker;
    friend struct nn_thread_worker_pool;
};


// implementations of inline functions from primitive
inline const primitive_at           primitive::input::operator[] (uint32_t at) const { return get_base()->_pointer->input()[at]; }
inline size_t                       primitive::input::size() const { return get_base()->_pointer->input().size(); }
inline const primitive              primitive::operator()(void *argument) const { _pointer->execute_argument(argument); return *this; }
inline const std::vector<task> &    primitive::work() { return _pointer->_work; }
inline size_t                       primitive::id() const { return _pointer->_type_traits->id; }
inline const primitive              primitive::output::operator[](uint32_t at) const { return get_base()->_pointer.get()->output()[at]; }
inline size_t                       primitive::output::size() const { return get_base()->_pointer.get()->output().size(); }
inline any_value_type_lookup        primitive::operator[](const std::string &key) const { return any_value_type_lookup(_pointer->_map, key); }


template<typename T> T primitive::as() const {
    // [C++1x] replace with static_assert
    assert(is_reference<T>::value == true);
    assert(type_id<typename remove_reference<T>::type>()->id == _pointer->_type_traits->id);
    return *reinterpret_cast<typename remove_reference<T>::type *>(_pointer.get());
}
// unkown structure with type info for cast validation
class is_an_implementation {
    const type_traits *const _type_traits;
protected:
    is_an_implementation(const type_traits *arg) : _type_traits(arg) {};
public:
    virtual std::vector<task> work() = 0;
    virtual ~is_an_implementation() {};
};

// execution of sequence of primitives
DLL_SYM void execute(std::vector<primitive>);

}<|MERGE_RESOLUTION|>--- conflicted
+++ resolved
@@ -108,17 +108,10 @@
         raw = arg.raw;
         spatial.raw_ = arg.spatial.raw_; // todo what is it?
     }
-<<<<<<< HEAD
     vector() : raw(0), batch(raw,0,0), feature(raw,0,0), spatial(raw,0,0) {}
     vector(size_t size): raw(2+size), batch(raw,0,1), feature(raw,1,2), spatial(raw,2, 2+size) {}
-    vector(const T arg_batch, const std::vector<T> &arg_spatial, const T arg_feature)
+    vector(const T arg_batch, const std::vector<T> arg_spatial, const T arg_feature)
         : batch(raw,0,1)
-=======
-    vector() : raw(0), spatial(raw,0,0), feature(raw,0,0), batch(raw,0,0) {}
-    vector(size_t size) : raw(2+size), spatial(raw,2, 2+size), feature(raw,1,2), batch(raw,0,1) {}
-    vector(const T arg_batch, const std::vector<T> arg_spatial, const T arg_feature)
-        : spatial(raw,2, 2+arg_spatial.size())
->>>>>>> dfe78804
         , feature(raw,1,2)
         , spatial(raw,2, 2+arg_spatial.size())
     {
@@ -142,14 +135,8 @@
     {
         raw.resize(len_batch + len_feature + len_spatial);
     };
-
-<<<<<<< HEAD
-    vector(const std::vector<T> &arg_spatial, const T arg_feature)
+    vector(const std::vector<T> arg_spatial, const T arg_feature)
         : batch(raw,0,1)
-=======
-    vector(const std::vector<T> arg_spatial, const T arg_feature)
-        : spatial(raw,2,2+arg_spatial.size())
->>>>>>> dfe78804
         , feature(raw,1,2)
         , spatial(raw,2,2+arg_spatial.size())
     {
@@ -157,22 +144,17 @@
         raw.push_back(arg_feature);
         raw.insert(raw.end(), arg_spatial.begin(), arg_spatial.end());
     };
-<<<<<<< HEAD
-    vector(const std::vector<T> &arg_spatial, const std::vector<T> &arg_feature)
-    : batch  (raw, 0, 1)
-    , feature(raw, 1, 1+arg_feature.size())
-    , spatial(raw, 1+arg_feature.end_, 1+arg_feature.end_)
+    vector(const std::vector<T> &arg_spatial, const std::vector<T> arg_feature)
+        : batch  (raw, 0, 1)
+        , feature(raw, 1, 1+arg_feature.size())
+        , spatial(raw, 1+arg_feature.end_, 1+arg_feature.end_)
     {
         raw.push_back(1);
         raw.insert(raw.end(), arg_feature.begin(), arg_feature.end());
         raw.insert(raw.end(), arg_spatial.begin(), arg_spatial.end());
     };
-    vector(const std::vector<T> &arg_spatial)
+    vector(const std::vector<T> arg_spatial)
         : batch(raw,0,1)
-=======
-    vector(const std::vector<T> arg_spatial)
-        : spatial(raw,2,2+arg_spatial.size())
->>>>>>> dfe78804
         , feature(raw,1,2)
         , spatial(raw,2,2+arg_spatial.size())
     {
@@ -180,13 +162,8 @@
         raw.push_back(1);
         raw.insert(raw.end(), arg_spatial.begin(), arg_spatial.end());
     };
-<<<<<<< HEAD
-    vector(const T arg_batch, const std::vector<T> &arg_spatial)
+    vector(const T arg_batch, const std::vector<T> arg_spatial)
         : batch(raw,0,1)
-=======
-    vector(const T arg_batch, const std::vector<T> arg_spatial)
-        : spatial(raw,2, 2+arg_spatial.size())
->>>>>>> dfe78804
         , feature(raw,1,2)
         , spatial(raw,2, 2+arg_spatial.size())
     {
