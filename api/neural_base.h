/*
// Copyright (c) 2016 Intel Corporation
//
// Licensed under the Apache License, Version 2.0 (the "License");
// you may not use this file except in compliance with the License.
// You may obtain a copy of the License at
//
//      http://www.apache.org/licenses/LICENSE-2.0
//
// Unless required by applicable law or agreed to in writing, software
// distributed under the License is distributed on an "AS IS" BASIS,
// WITHOUT WARRANTIES OR CONDITIONS OF ANY KIND, either express or implied.
// See the License for the specific language governing permissions and
// limitations under the License.
*/
#pragma once

#include "thread_pool.h"

#include <vector>
#include <string>
#include <memory>
#include <tuple>
#include <map>
#include <exception>
#include <cassert>


// exporting symbols form dynamic library
#ifdef EXPORT_NEURAL_SYMBOLS
#   if defined(_MSC_VER)
       //  Microsoft
#      define DLL_SYM __declspec(dllexport)
#   elif defined(__GNUC__)
       //  GCC
#      define DLL_SYM __attribute__((visibility("default")))
#   else
#      define DLL_SYM
#      pragma warning Unknown dynamic link import/export semantics.
#   endif
#else //import dll
#   if defined(_MSC_VER)
       //  Microsoft
#      define DLL_SYM __declspec(dllimport)
#   elif defined(__GNUC__)
       //  GCC
#      define DLL_SYM
#   else
#      define DLL_SYM
#      pragma warning Unknown dynamic link import/export semantics.
#   endif
#endif


namespace neural {

#if defined(_MSC_VER)
namespace {
// (de)initializing global constructors within MKL-DNN
extern "C" DLL_SYM void _cdecl nn_init();
extern "C" DLL_SYM void _cdecl nn_exit();

template<typename T = void> class lib_init_t {
    lib_init_t() { nn_init(); }
    ~lib_init_t() { nn_exit(); }
    void operator=(lib_init_t const&) = delete;
public:
    DLL_SYM static lib_init_t &instance() {
        static lib_init_t instance_;
        return instance_;
    }
};

//...by singleton injected into application
template class lib_init_t<void>;

} //namespace {
#endif // _MSC_VER


// neural::vector
// ...is a container for storing data size of or position within multi-dimensional data.
// It is split into 3 parts: vector:batch, vector:spatial, vector:features.
// In most use cases batch and features are scalars. Features is a vector eg. for weights in convolution.
template<typename T> struct vector {
    std::vector<T> raw;
    class ref_vector {
        std::vector<T> &raw_;
        size_t begin_;
        size_t end_;
        ref_vector(std::vector<T> &raw, size_t begin, size_t end) : raw_(raw), begin_(begin), end_(end) {};
        friend struct vector<T>;
    public:
        typename std::vector<T>::iterator begin() { return raw_.begin()+begin_; }
        typename std::vector<T>::iterator end()   { return raw_.begin()+end_; }
        typename std::vector<T>::const_iterator cbegin() const { return raw_.cbegin() + begin_; }
        typename std::vector<T>::const_iterator cend() const { return raw_.cbegin() + end_; }
        size_t size() const { return end_-begin_; }
        operator T() const { return raw_[0]; }
        T& operator[](size_t at) { assert(at<end_ - begin_); return raw_[begin_ + at]; }
        T operator[](size_t at) const { assert(at<end_ - begin_); return raw_[begin_ + at]; }
    } batch, feature, spatial;
    bool operator==(const vector &rhs) const { return rhs.spatial==spatial && rhs.feature==feature && rhs.batch==batch; }
    bool operator!=(const vector &rhs) const { return !(*this==rhs); }
    vector(const vector &arg)
        : raw(arg.raw)
        , batch  (raw, arg.batch.begin_,   arg.batch.end_)
        , feature(raw, arg.feature.begin_, arg.feature.end_)
        , spatial(raw, arg.spatial.begin_, arg.spatial.end_)
    {}
    vector &operator=(const vector &arg)  {
        raw = arg.raw;
        spatial.raw_ = arg.spatial.raw_; // todo what is it?
    }
    vector() : raw(0), batch(raw,0,0), feature(raw,0,0), spatial(raw,0,0) {}
    vector(size_t size): raw(2+size), batch(raw,0,1), feature(raw,1,2), spatial(raw,2, 2+size) {}
    vector(const T arg_batch, const std::vector<T> arg_spatial, const T arg_feature)
        : batch(raw,0,1)
        , feature(raw,1,2)
        , spatial(raw,2, 2+arg_spatial.size())
    {
        raw.push_back(arg_batch);
        raw.push_back(arg_feature);
        raw.insert(raw.end(), arg_spatial.begin(), arg_spatial.end());
    };
    vector(const T arg_batch, const std::vector<T> &arg_spatial, const std::vector<T> &arg_feature)
        : batch  (raw, 0, 1)
        , feature(raw, 1, 1+arg_feature.size())
<<<<<<< HEAD
        , spatial(raw, 1+arg_feature.size(), 1+arg_spatial.size())
=======
        , spatial(raw, 1+arg_feature.size(), 1+arg_feature.size()+arg_spatial.size())
>>>>>>> d3f8ef8b
    {
        raw.push_back(arg_batch);
        raw.insert(raw.end(), arg_feature.begin(), arg_feature.end());
        raw.insert(raw.end(), arg_spatial.begin(), arg_spatial.end());
    };
    vector(const size_t len_batch, const size_t len_spatial, const size_t len_feature)
        : batch  (raw , 0                    , len_batch)
        , feature(raw , len_batch            , len_batch+len_feature)
        , spatial(raw , len_batch+len_feature, len_batch+len_feature+len_spatial)
    {
        raw.resize(len_batch + len_feature + len_spatial);
    };
    vector(const std::vector<T> arg_spatial, const T arg_feature)
        : batch(raw,0,1)
        , feature(raw,1,2)
        , spatial(raw,2,2+arg_spatial.size())
    {
        raw.push_back(1);
        raw.push_back(arg_feature);
        raw.insert(raw.end(), arg_spatial.begin(), arg_spatial.end());
    };
    vector(const std::vector<T> &arg_spatial, const std::vector<T> arg_feature)
        : batch  (raw, 0, 1)
        , feature(raw, 1, 1+arg_feature.size())
<<<<<<< HEAD
        , spatial(raw, 1+arg_feature.end_, 1+arg_feature.end_)
=======
        , spatial(raw, 1+arg_feature.size(), 1+arg_feature.size()+arg_spatial.size())
>>>>>>> d3f8ef8b
    {
        raw.push_back(1);
        raw.insert(raw.end(), arg_feature.begin(), arg_feature.end());
        raw.insert(raw.end(), arg_spatial.begin(), arg_spatial.end());
    };
    vector(const std::vector<T> arg_spatial)
        : batch(raw,0,1)
        , feature(raw,1,2)
        , spatial(raw,2,2+arg_spatial.size())
    {
        raw.push_back(1);
        raw.push_back(1);
        raw.insert(raw.end(), arg_spatial.begin(), arg_spatial.end());
    };
    vector(const T arg_batch, const std::vector<T> arg_spatial)
        : batch(raw,0,1)
        , feature(raw,1,2)
        , spatial(raw,2, 2+arg_spatial.size())
    {
        raw.push_back(arg_batch);
        raw.push_back(1);
        raw.insert(raw.end(), arg_spatial.begin(), arg_spatial.end());
    };
};

// type_traits
// ...contains unique id, size, traits & name of particular type
// part of minimal RTTI-independent runtime type traits
struct type_traits {
    const size_t          id;
    const size_t          size;
    const bool            is_floating_point;
    const char *          const name;
    type_traits(size_t _id, size_t _size, bool _ifp, const char *_name) : id(_id), size(_size), is_floating_point(_ifp), name(_name) {};
private:
    type_traits(const type_traits &);
    type_traits &operator=(const type_traits &);
};

// is_floating_point<T>
// ...compile-time detection if type is floatinig-point [for non-C++11 compilers]
template<typename T> struct is_floating_point        { static const bool value = false; };
template<>           struct is_floating_point<float> { static const bool value = true; };
template<>           struct is_floating_point<double>{ static const bool value = true; };
#if defined HALF_HALF_HPP
template<>           struct is_floating_point<half>  { static const bool value = true; };
#endif

DLL_SYM type_traits* typeid_register(size_t size, bool is_float, const std::string& str);

// type_id()
// ...returns pointer to type-traits
#if defined _MSC_VER
template<typename T_type> __declspec(noinline)      type_traits *type_id() {
    static std::string signature = __FUNCSIG__;
    static std::string type_name = signature.substr(signature.find('<', 0)+1, signature.find('>', 0)-signature.find('<', 0)-1);
#else
template<typename T_type> __attribute__((noinline)) type_traits *type_id() {
    static std::string signature =__PRETTY_FUNCTION__;
    static std::string type_name = signature.substr(signature.find('=', 0)+2, signature.find(']', 0)-signature.find('=', 0)-2);
#endif
    static type_traits *ti = typeid_register(sizeof(T_type), is_floating_point<T_type>::value, type_name);
    return ti;
}

class engine  { engine();  public: enum type { reference, cpu, any=static_cast<uint32_t>(-1) }; };
class padding { padding(); public: enum type { zero }; };

// value in any format
class any_value {
    std::tuple<size_t, void *> _value;
public:
    template<typename T> any_value &operator=(const T &arg) {
        assert(type_id<T>()->id==std::get<0>(_value));
        std::get<1>(_value) = arg;
        return *this;
    }
    template<typename T> operator T() const{
        assert(type_id<T>()->id==std::get<0>(_value));
        return std::get<1>(_value);
    }
    template<typename T> const T& as() const {
        assert(type_id<T>()->id==std::get<0>(_value));
        return *reinterpret_cast<T *>(std::get<1>(_value));
    }
};

// lookup wrapper, attaches type to key string and does lookup
class any_value_type_lookup {
    const std::map<std::string, any_value> &_map;
    std::string                             _key;
public:
    any_value_type_lookup(const std::map<std::string, any_value> &map, std::string key) : _map(map), _key(key) {};
    any_value_type_lookup &operator=(const any_value_type_lookup &);

    friend class is_a_primitive;
public:
    template<typename T> T as() const {
        std::string key = _key + ":" + type_id<T>()->name;
        auto it = _map.find(key);
        if(it!=_map.end()) return it->second.as<T>();
        else throw std::runtime_error("[TBD]");
    }
    template<typename T> operator T() const{ return as<T>(); }
    std::string s()   const { return as<std::string>(); }
#if defined HALF_HALF_HPP
    float       f16() const { return as<half>(); }
#endif
    float       f32() const { return as<float>(); }
    double      f64() const { return as<double>(); }
    uint8_t     u8()  const { return as<uint8_t>(); }
    uint16_t    u16() const { return as<uint16_t>(); }
    uint32_t    u32() const { return as<uint32_t>(); }
    uint64_t    u64() const { return as<uint64_t>(); }
    int8_t      i8()  const { return as<int8_t>(); }
    int16_t     i16() const { return as<int16_t>(); }
    int32_t     i32() const { return as<int32_t>(); }
    int64_t     i64() const { return as<int64_t>(); }
};

// each query entry is another possible compilation with its own set of attributes
class is_a_query_entry {
    std::map<std::string, any_value> _map;
public:
    any_value_type_lookup operator[](std::string key) const { return any_value_type_lookup(_map, key); }
};

class is_a_execution_resource {
    is_a_execution_resource(const is_a_execution_resource &);
    is_a_execution_resource &operator=(const is_a_execution_resource &);

protected:
    type_traits                     *_type_traits;
    std::map<std::string, any_value> _map;
    is_a_execution_resource(type_traits *traits) : _type_traits(traits) {}
public:
    virtual ~is_a_execution_resource() {};
    virtual any_value_type_lookup operator[](std::string &key) const { return any_value_type_lookup(_map, key); }

    virtual void run_engine(const std::vector<task>& requests) = 0;
    virtual neural::engine::type engine() const = 0;
};

class execution_resource {
    std::shared_ptr<is_a_execution_resource> _pointer;

public:
    execution_resource(is_a_execution_resource *raw) : _pointer(raw) {};
    execution_resource(const execution_resource &other) : _pointer(other._pointer) {};

    neural::engine::type engine() { return _pointer->engine(); }
    void run_engine(const std::vector<task>& requests) { _pointer->run_engine(requests);}
};

// cheap to copy handle with reference counting
class is_a_primitive;
struct primitive_at;
class primitive {
    std::shared_ptr<const is_a_primitive> _pointer;

    // [C++1x] replace with std:: versions
    template<typename T> struct is_reference         { static const bool value = false; };
    template<typename T> struct is_reference<T&>     { static const bool value = true; };
    template<typename T> struct remove_reference     {typedef T type;};
    template<typename T> struct remove_reference<T&> {typedef T type;};

public:
    primitive(const is_a_primitive *raw) : _pointer(raw) {};
    primitive(const primitive &other) : _pointer(other._pointer) {};
    any_value_type_lookup operator[] (const std::string &arg) const;
    const primitive operator()(void *argument) const;
#if defined __GNUC__
#   pragma GCC diagnostic push
#   pragma GCC diagnostic ignored "-Winvalid-offsetof"
#endif
    class input {
        const primitive *get_base() const {
            const uint8_t *ptr = reinterpret_cast<const uint8_t *>(this);
            ptr -= (size_t)&reinterpret_cast<const volatile char&>((((primitive *)0)->input));
            return reinterpret_cast<const primitive *>(ptr);
        }
    public:
        inline const primitive_at operator[](uint32_t) const;
        inline const primitive_at operator[](std::string) const;
        inline size_t size() const;
    } input;
    class output {
        const primitive *get_base() const {
            const uint8_t *ptr = reinterpret_cast<const uint8_t *>(this);
            ptr -= (size_t)&reinterpret_cast<const volatile char&>((((primitive *)0)->output));
            return reinterpret_cast<const primitive *>(ptr);
        }
    public:
        inline const primitive operator[](uint32_t) const;
        inline const primitive operator[](std::string) const;
        inline size_t size() const;
    } output;
#if defined __GNUC__
#   pragma GCC diagnostic pop
#endif
    template<typename T> T as() const;
    template<typename T> operator T() { return as<T>(); }
    const std::vector<task> &work();
    size_t id() const;
    bool operator==(const primitive &other) const { return _pointer==other._pointer; }
    bool operator!=(const primitive &other) const { return !(*this==other); }
};


struct primitive_at {
    const neural::primitive primitive;
    const uint32_t          at;
    primitive_at(const neural::primitive aprimitive) : primitive(aprimitive), at(0) {}
    primitive_at(const neural::primitive aprimitive, const uint32_t pos) : primitive(aprimitive), at(pos) {}
};

struct memory;

// is_a_primitive is a base class for all primitives exposing common interface; primiary user is a primitive wrapper
class is_a_primitive {
    is_a_primitive(const is_a_primitive &);
    is_a_primitive &operator=(const is_a_primitive &);
protected:
    type_traits                     *_type_traits;
    std::map<std::string, any_value> _map;
    std::vector<task>                _work;
    is_a_primitive(type_traits *traits) : _type_traits(traits) {}
public:
    virtual ~is_a_primitive() {};
    virtual primitive clone() const = 0;
    virtual any_value_type_lookup operator[](std::string &key) const { return any_value_type_lookup(_map, key); }
    virtual const std::vector<primitive_at>  &input()  const { throw std::runtime_error(std::string("no inputs in ")+_type_traits->name); };
    virtual const std::vector<primitive>     &output() const { throw std::runtime_error(std::string("no outputs in ")+_type_traits->name); };
    const memory &input_memory(uint32_t at) const {
        auto prim = input()[at].primitive;
        return (prim.id()==type_id<const memory>()->id ? prim : prim.output[input()[at].at]).as<const memory &>();
    }
    const memory &output_memory(uint32_t at) const  { return output()[at].as<const memory &>(); };
    virtual void execute_argument(void *) const { throw std::runtime_error(std::string("execute-time argument not supported in")+_type_traits->name); }
    friend class primitive;

    // to be removed when new thread queue will be done
    friend struct nn_semaphore;
    friend struct nn_thread_worker;
    friend struct nn_thread_worker_pool;
};

// implementations of inline functions from primitive
inline const primitive_at           primitive::input::operator[] (uint32_t at) const { return get_base()->_pointer->input()[at]; }
inline size_t                       primitive::input::size() const { return get_base()->_pointer->input().size(); }
inline const primitive              primitive::operator()(void *argument) const { _pointer->execute_argument(argument); return *this; }
inline const std::vector<task> &    primitive::work() { return _pointer->_work; }
inline size_t                       primitive::id() const { return _pointer->_type_traits->id; }
inline const primitive              primitive::output::operator[](uint32_t at) const { return get_base()->_pointer.get()->output()[at]; }
inline size_t                       primitive::output::size() const { return get_base()->_pointer.get()->output().size(); }
inline any_value_type_lookup        primitive::operator[](const std::string &key) const { return any_value_type_lookup(_pointer->_map, key); }


template<typename T> T primitive::as() const {
    // [C++1x] replace with static_assert
    assert(is_reference<T>::value == true);
    assert(type_id<typename remove_reference<T>::type>()->id == _pointer->_type_traits->id);
    return *reinterpret_cast<typename remove_reference<T>::type *>(_pointer.get());
}
// unkown structure with type info for cast validation
class is_an_implementation {
    const type_traits *const _type_traits;
protected:
    is_an_implementation(const type_traits *arg) : _type_traits(arg) {};
public:
    virtual std::vector<task> work() = 0;
    virtual ~is_an_implementation() {};
};

// execution of sequence of primitives
DLL_SYM void execute(std::vector<primitive>, execution_resource&);
DLL_SYM void execute(std::vector<primitive>);

}<|MERGE_RESOLUTION|>--- conflicted
+++ resolved
@@ -126,11 +126,7 @@
     vector(const T arg_batch, const std::vector<T> &arg_spatial, const std::vector<T> &arg_feature)
         : batch  (raw, 0, 1)
         , feature(raw, 1, 1+arg_feature.size())
-<<<<<<< HEAD
-        , spatial(raw, 1+arg_feature.size(), 1+arg_spatial.size())
-=======
         , spatial(raw, 1+arg_feature.size(), 1+arg_feature.size()+arg_spatial.size())
->>>>>>> d3f8ef8b
     {
         raw.push_back(arg_batch);
         raw.insert(raw.end(), arg_feature.begin(), arg_feature.end());
@@ -155,11 +151,7 @@
     vector(const std::vector<T> &arg_spatial, const std::vector<T> arg_feature)
         : batch  (raw, 0, 1)
         , feature(raw, 1, 1+arg_feature.size())
-<<<<<<< HEAD
-        , spatial(raw, 1+arg_feature.end_, 1+arg_feature.end_)
-=======
         , spatial(raw, 1+arg_feature.size(), 1+arg_feature.size()+arg_spatial.size())
->>>>>>> d3f8ef8b
     {
         raw.push_back(1);
         raw.insert(raw.end(), arg_feature.begin(), arg_feature.end());
