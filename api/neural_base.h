/*
// Copyright (c) 2016 Intel Corporation
//
// Licensed under the Apache License, Version 2.0 (the "License");
// you may not use this file except in compliance with the License.
// You may obtain a copy of the License at
//
//      http://www.apache.org/licenses/LICENSE-2.0
//
// Unless required by applicable law or agreed to in writing, software
// distributed under the License is distributed on an "AS IS" BASIS,
// WITHOUT WARRANTIES OR CONDITIONS OF ANY KIND, either express or implied.
// See the License for the specific language governing permissions and
// limitations under the License.
*/
#pragma once

#include <vector>
#include <string>
#include <memory>
#include <tuple>
#include <map>
#include <exception>
#include <cassert>



// exporting symbols form dynamic library
#ifdef EXPORT_NEURAL_SYMBOLS
#   if defined(_MSC_VER)
       //  Microsoft
#      define DLL_SYM __declspec(dllexport)
#   elif defined(__GNUC__)
       //  GCC
#      define DLL_SYM __attribute__((visibility("default")))
#   else
#      define DLL_SYM
#      pragma warning Unknown dynamic link import/export semantics.
#   endif
#else //import dll
#   if defined(_MSC_VER)
       //  Microsoft
#      define DLL_SYM __declspec(dllimport)
#   elif defined(__GNUC__)
       //  GCC
#      define DLL_SYM
#   else
#      define DLL_SYM
#      pragma warning Unknown dynamic link import/export semantics.
#   endif
#endif


namespace neural {

// task to be performed in form of callback & data for it
struct task {
    void (*callback)(const void *);
    const void *data;
};

#if defined(_MSC_VER)
namespace {
// (de)initializing global constructors within MKL-DNN
extern "C" DLL_SYM void _cdecl nn_init();
extern "C" DLL_SYM void _cdecl nn_exit();

template<typename T = void> class lib_init_t {
    lib_init_t() { nn_init(); }
    ~lib_init_t() { nn_exit(); }
    void operator=(lib_init_t const&) = delete;
public:
    DLL_SYM static lib_init_t &instance() {
        static lib_init_t instance_;
        return instance_;
    }
};

//...by singleton injected into application
template class lib_init_t<void>;

} //namespace {
#endif // _MSC_VER


// neural::vector
// ...is a container for storing data size of or position within multi-dimensional data.
// It is split into 3 parts: vector:batch, vector:spatial, vector:features.
// In most use cases batch and features are scalars. Features is a vector eg. for weights in convolution.
template<typename T> struct vector {
    std::vector<T> raw;
    class ref_vector {
        std::vector<T> &raw_;
        size_t begin_;
        size_t end_;
        ref_vector(std::vector<T> &raw, size_t begin, size_t end) : raw_(raw), begin_(begin), end_(end) {};
        friend struct vector<T>;
    public:
        typename std::vector<T>::iterator begin() { return raw_.begin()+begin_; }
        typename std::vector<T>::iterator end()   { return raw_.begin()+end_; }
        typename std::vector<T>::const_iterator cbegin() const { return raw_.cbegin() + begin_; }
        typename std::vector<T>::const_iterator cend() const { return raw_.cbegin() + end_; }
        size_t size() const { return end_-begin_; }
        operator T() const { return raw_[0]; }
        T& operator[](size_t at) { assert(at<end_ - begin_); return raw_[begin_ + at]; }
        T operator[](size_t at) const { assert(at<end_ - begin_); return raw_[begin_ + at]; }
    } batch, feature, spatial;
    bool operator==(const vector &rhs) const { return rhs.spatial==spatial && rhs.feature==feature && rhs.batch==batch; }
    bool operator!=(const vector &rhs) const { return !(*this==rhs); }
    vector(const vector &arg)
        : raw(arg.raw)
        , batch  (raw, arg.batch.begin_,   arg.batch.end_)
        , feature(raw, arg.feature.begin_, arg.feature.end_)
        , spatial(raw, arg.spatial.begin_, arg.spatial.end_)
    {}
    vector &operator=(const vector &arg)  {
        raw = arg.raw;
        spatial.raw_ = arg.spatial.raw_; // todo what is it?
    }
    vector() : raw(0), batch(raw,0,0), feature(raw,0,0), spatial(raw,0,0) {}
    vector(size_t size): raw(2+size), batch(raw,0,1), feature(raw,1,2), spatial(raw,2, 2+size) {}
    vector(const T arg_batch, const std::vector<T> arg_spatial, const T arg_feature)
        : batch(raw,0,1)
        , feature(raw,1,2)
        , spatial(raw,2, 2+arg_spatial.size())
    {
        raw.push_back(arg_batch);
        raw.push_back(arg_feature);
        raw.insert(raw.end(), arg_spatial.begin(), arg_spatial.end());
    };
    vector(const T arg_batch, const std::vector<T> &arg_spatial, const std::vector<T> &arg_feature)
        : batch  (raw, 0, 1)
        , feature(raw, 1, 1+arg_feature.size())
        , spatial(raw, 1+arg_feature.size(), 1+arg_feature.size()+arg_spatial.size())
    {
        raw.push_back(arg_batch);
        raw.insert(raw.end(), arg_feature.begin(), arg_feature.end());
        raw.insert(raw.end(), arg_spatial.begin(), arg_spatial.end());
    };
    vector(const size_t len_batch, const size_t len_spatial, const size_t len_feature)
        : batch  (raw , 0                    , len_batch)
        , feature(raw , len_batch            , len_batch+len_feature)
        , spatial(raw , len_batch+len_feature, len_batch+len_feature+len_spatial)
    {
        raw.resize(len_batch + len_feature + len_spatial);
    };
    vector(const std::vector<T> arg_spatial, const T arg_feature)
        : batch(raw,0,1)
        , feature(raw,1,2)
        , spatial(raw,2,2+arg_spatial.size())
    {
        raw.push_back(1);
        raw.push_back(arg_feature);
        raw.insert(raw.end(), arg_spatial.begin(), arg_spatial.end());
    };
    vector(const std::vector<T> &arg_spatial, const std::vector<T> arg_feature)
        : batch  (raw, 0, 1)
        , feature(raw, 1, 1+arg_feature.size())
        , spatial(raw, 1+arg_feature.size(), 1+arg_feature.size()+arg_spatial.size())
    {
        raw.push_back(1);
        raw.insert(raw.end(), arg_feature.begin(), arg_feature.end());
        raw.insert(raw.end(), arg_spatial.begin(), arg_spatial.end());
    };
    vector(const std::vector<T> arg_spatial)
        : batch(raw,0,1)
        , feature(raw,1,2)
        , spatial(raw,2,2+arg_spatial.size())
    {
        raw.push_back(1);
        raw.push_back(1);
        raw.insert(raw.end(), arg_spatial.begin(), arg_spatial.end());
    };
    vector(const T arg_batch, const std::vector<T> arg_spatial)
        : batch(raw,0,1)
        , feature(raw,1,2)
        , spatial(raw,2, 2+arg_spatial.size())
    {
        raw.push_back(arg_batch);
        raw.push_back(1);
        raw.insert(raw.end(), arg_spatial.begin(), arg_spatial.end());
    };
};

// type_traits
// ...contains unique id, size, traits & name of particular type
// part of minimal RTTI-independent runtime type traits
struct type_traits {
    const size_t          id;
    const size_t          size;
    const bool            is_floating_point;
    const char *          const name;
    type_traits(size_t _id, size_t _size, bool _ifp, const char *_name) : id(_id), size(_size), is_floating_point(_ifp), name(_name) {};
private:
    type_traits(const type_traits &);
    type_traits &operator=(const type_traits &);
};

// is_floating_point<T>
// ...compile-time detection if type is floatinig-point [for non-C++11 compilers]
template<typename T> struct is_floating_point        { static const bool value = false; };
template<>           struct is_floating_point<float> { static const bool value = true; };
template<>           struct is_floating_point<double>{ static const bool value = true; };
#if defined HALF_HALF_HPP
template<>           struct is_floating_point<half>  { static const bool value = true; };
#endif

DLL_SYM type_traits* typeid_register(size_t size, bool is_float, const std::string& str);

// type_id()
// ...returns pointer to type-traits
#if defined _MSC_VER
template<typename T_type> __declspec(noinline)      type_traits *type_id() {
    static std::string signature = __FUNCSIG__;
    static std::string type_name = signature.substr(signature.find('<', 0)+1, signature.find('>', 0)-signature.find('<', 0)-1);
#else
template<typename T_type> __attribute__((noinline)) type_traits *type_id() {
    static std::string signature =__PRETTY_FUNCTION__;
    static std::string type_name = signature.substr(signature.find('=', 0)+2, signature.find(']', 0)-signature.find('=', 0)-2);
#endif
    static type_traits *ti = typeid_register(sizeof(T_type), is_floating_point<T_type>::value, type_name);
    return ti;
}

class engine  { engine();  public: enum type { 
    // engines
      reference                     // naive & easy to debug implementation for validation
    , cpu                           // optimized CPU implementation
    , any=static_cast<uint32_t>(-1) // 'any' engine for querries

    // attributies
    , lazy = 0x80000000             // lazy evaluation
}; };
inline engine::type operator|(engine::type a, engine::type b) { return static_cast<engine::type>(static_cast<uint32_t>(a) | static_cast<uint32_t>(b)); };

class padding { padding(); public: enum type { zero }; };

// value in any format
class any_value {
    std::tuple<size_t, void *> _value;
public:
    template<typename T> any_value &operator=(const T &arg) {
        assert(type_id<T>()->id==std::get<0>(_value));
        std::get<1>(_value) = arg;
        return *this;
    }
    template<typename T> operator T() const{
        assert(type_id<T>()->id==std::get<0>(_value));
        return std::get<1>(_value);
    }
    template<typename T> const T& as() const {
        assert(type_id<T>()->id==std::get<0>(_value));
        return *reinterpret_cast<T *>(std::get<1>(_value));
    }
};

// lookup wrapper, attaches type to key string and does lookup
class any_value_type_lookup {
    const std::map<std::string, any_value> &_map;
    std::string                             _key;
public:
    any_value_type_lookup(const std::map<std::string, any_value> &map, std::string key) : _map(map), _key(key) {};
    any_value_type_lookup &operator=(const any_value_type_lookup &);

    friend class is_a_primitive;
public:
    template<typename T> T as() const {
        std::string key = _key + ":" + type_id<T>()->name;
        auto it = _map.find(key);
        if(it!=_map.end()) return it->second.as<T>();
        else throw std::runtime_error("[TBD]");
    }
    template<typename T> operator T() const{ return as<T>(); }
    std::string s()   const { return as<std::string>(); }
#if defined HALF_HALF_HPP
    float       f16() const { return as<half>(); }
#endif
    float       f32() const { return as<float>(); }
    double      f64() const { return as<double>(); }
    uint8_t     u8()  const { return as<uint8_t>(); }
    uint16_t    u16() const { return as<uint16_t>(); }
    uint32_t    u32() const { return as<uint32_t>(); }
    uint64_t    u64() const { return as<uint64_t>(); }
    int8_t      i8()  const { return as<int8_t>(); }
    int16_t     i16() const { return as<int16_t>(); }
    int32_t     i32() const { return as<int32_t>(); }
    int64_t     i64() const { return as<int64_t>(); }
};

// each query entry is another possible compilation with its own set of attributes
class is_a_query_entry {
    std::map<std::string, any_value> _map;
public:
    any_value_type_lookup operator[](std::string key) const { return any_value_type_lookup(_map, key); }
};

class is_a_worker {
    is_a_worker(const is_a_worker &);
    is_a_worker &operator=(const is_a_worker &);

protected:
    type_traits                     *_type_traits;
    std::map<std::string, any_value> _map;
    is_a_worker(type_traits *traits) : _type_traits(traits) {}
public:
    virtual ~is_a_worker() {};
    virtual any_value_type_lookup operator[](std::string &key) const { return any_value_type_lookup(_map, key); }

<<<<<<< HEAD
    virtual void run_engine(const task_group& requests) = 0;
=======
    virtual void execute(const std::vector<task>& requests) const = 0;
>>>>>>> 8dd8d809
    virtual neural::engine::type engine() const = 0;
};

class worker {
    std::shared_ptr<is_a_worker> _pointer;

public:
    worker(is_a_worker *raw) : _pointer(raw) {};
    worker(const worker &other) : _pointer(other._pointer) {};

    neural::engine::type engine() { return _pointer->engine(); }
<<<<<<< HEAD
    void run_engine(const task_group& requests) { _pointer->run_engine(requests);}
=======
    void execute(const std::vector<task>& requests) const { _pointer->execute(requests);}
>>>>>>> 8dd8d809
};

// cheap to copy handle with reference counting
class is_a_primitive;
struct primitive_at;
class primitive {
    std::shared_ptr<const is_a_primitive> _pointer;

    // [C++1x] replace with std:: versions
    template<typename T> struct is_reference         { static const bool value = false; };
    template<typename T> struct is_reference<T&>     { static const bool value = true; };
    template<typename T> struct remove_reference     {typedef T type;};
    template<typename T> struct remove_reference<T&> {typedef T type;};

public:
    primitive(const is_a_primitive *raw) : _pointer(raw) {};
    primitive(const primitive &other) : _pointer(other._pointer) {};
    any_value_type_lookup operator[] (const std::string &arg) const;
    const primitive operator()(void *argument) const;
#if defined __GNUC__
#   pragma GCC diagnostic push
#   pragma GCC diagnostic ignored "-Winvalid-offsetof"
#endif
    class input {
        const primitive *get_base() const {
            const uint8_t *ptr = reinterpret_cast<const uint8_t *>(this);
            ptr -= (size_t)&reinterpret_cast<const volatile char&>((((primitive *)0)->input));
            return reinterpret_cast<const primitive *>(ptr);
        }
    public:
        inline const primitive_at operator[](uint32_t) const;
        inline const primitive_at operator[](std::string) const;
        inline size_t size() const;
    } input;
    class output {
        const primitive *get_base() const {
            const uint8_t *ptr = reinterpret_cast<const uint8_t *>(this);
            ptr -= (size_t)&reinterpret_cast<const volatile char&>((((primitive *)0)->output));
            return reinterpret_cast<const primitive *>(ptr);
        }
    public:
        inline const primitive operator[](uint32_t) const;
        inline const primitive operator[](std::string) const;
        inline size_t size() const;
    } output;
#if defined __GNUC__
#   pragma GCC diagnostic pop
#endif
    template<typename T> T as() const;
    template<typename T> operator T() { return as<T>(); }
<<<<<<< HEAD
    const task_group &work();
=======
    const std::vector<task> &work() const;
>>>>>>> 8dd8d809
    size_t id() const;
    bool operator==(const primitive &other) const { return _pointer==other._pointer; }
    bool operator!=(const primitive &other) const { return !(*this==other); }
};


struct primitive_at {
    const neural::primitive primitive;
    const uint32_t          at;
    primitive_at(const neural::primitive aprimitive) : primitive(aprimitive), at(0) {}
    primitive_at(const neural::primitive aprimitive, const uint32_t pos) : primitive(aprimitive), at(pos) {}
};

struct memory;

// is_a_primitive is a base class for all primitives exposing common interface; primiary user is a primitive wrapper
class is_a_primitive {
    is_a_primitive(const is_a_primitive &);
    is_a_primitive &operator=(const is_a_primitive &);
protected:
    type_traits                     *_type_traits;
    std::map<std::string, any_value> _map;
    task_group                _work;
    is_a_primitive(type_traits *traits) : _type_traits(traits) {}
public:
    virtual ~is_a_primitive() {};
    virtual any_value_type_lookup operator[](std::string &key) const { return any_value_type_lookup(_map, key); }
    virtual const std::vector<primitive_at>  &input()  const { throw std::runtime_error(std::string("no inputs in ")+_type_traits->name); };
    virtual const std::vector<primitive>     &output() const { throw std::runtime_error(std::string("no outputs in ")+_type_traits->name); };
    const memory &input_memory(uint32_t at) const {
        auto prim = input()[at].primitive;
        return (prim.id()==type_id<const memory>()->id ? prim : prim.output[input()[at].at]).as<const memory &>();
    }
    const memory &output_memory(uint32_t at) const  { return output()[at].as<const memory &>(); };
    virtual void execute_argument(void *) const { throw std::runtime_error(std::string("execute-time argument not supported in")+_type_traits->name); }
    friend class primitive;

    // to be removed when new thread queue will be done
    friend class nn_thread_worker_pool;
};

// implementations of inline functions from primitive
inline const primitive_at           primitive::input::operator[] (uint32_t at) const { return get_base()->_pointer->input()[at]; }
inline size_t                       primitive::input::size() const { return get_base()->_pointer->input().size(); }
inline const primitive              primitive::operator()(void *argument) const { _pointer->execute_argument(argument); return *this; }
<<<<<<< HEAD
inline const task_group &    primitive::work() { return _pointer->_work; }
=======
inline const std::vector<task> &    primitive::work() const { return _pointer->_work; }
>>>>>>> 8dd8d809
inline size_t                       primitive::id() const { return _pointer->_type_traits->id; }
inline const primitive              primitive::output::operator[](uint32_t at) const { return get_base()->_pointer.get()->output()[at]; }
inline size_t                       primitive::output::size() const { return get_base()->_pointer.get()->output().size(); }
inline any_value_type_lookup        primitive::operator[](const std::string &key) const { return any_value_type_lookup(_pointer->_map, key); }


template<typename T> T primitive::as() const {
    // [C++1x] replace with static_assert
    assert(is_reference<T>::value == true);
    assert(type_id<typename remove_reference<T>::type>()->id == _pointer->_type_traits->id);
    return *reinterpret_cast<typename remove_reference<T>::type *>(_pointer.get());
}
// unkown structure with type info for cast validation
class is_an_implementation {
    const type_traits *const _type_traits;
protected:
    is_an_implementation(const type_traits *arg) : _type_traits(arg) {};
public:
    virtual task_group work() = 0;
    virtual ~is_an_implementation() {};
};

// asynchronous result
class async_result {
    std::shared_ptr<volatile uint32_t> _tasks_left;
    async_result(std::shared_ptr<volatile uint32_t> arg) : _tasks_left(arg) {}

    // execution of sequence of primitives
    friend DLL_SYM async_result execute(std::vector<primitive>, std::vector<worker>);
public:
    uint32_t tasks_left() { return *_tasks_left; };
    void wait() { while(tasks_left()); }
};
DLL_SYM async_result execute(std::vector<primitive> primitives, std::vector<worker> workers=std::vector<worker>());

}<|MERGE_RESOLUTION|>--- conflicted
+++ resolved
@@ -58,6 +58,30 @@
     void (*callback)(const void *);
     const void *data;
 };
+
+
+struct task_group {
+	std::vector<task> tsk;
+	bool use_hyper_threading = true;
+	int task_count_per_thread = 1;								// portion of tasks which obtain every thread for processing per iteration
+
+	task_group(const std::vector<task>& _tsk) : tsk(_tsk) {};	// workaround, could be remove in future
+	task_group(const task _task) : tsk{ _task } {};				// workaround, could be remove in future
+
+	task_group() {};
+	task_group(const task_group& tp) : tsk(tp.tsk), use_hyper_threading(tp.use_hyper_threading), task_count_per_thread(tp.task_count_per_thread) {};
+	task_group& operator=(const task_group& tp)
+	{
+		if (this != &tp)
+		{
+			tsk = tp.tsk;
+			use_hyper_threading = tp.use_hyper_threading;
+			task_count_per_thread = tp.task_count_per_thread;
+		}
+		return *this;
+	}
+};
+
 
 #if defined(_MSC_VER)
 namespace {
@@ -306,11 +330,7 @@
     virtual ~is_a_worker() {};
     virtual any_value_type_lookup operator[](std::string &key) const { return any_value_type_lookup(_map, key); }
 
-<<<<<<< HEAD
-    virtual void run_engine(const task_group& requests) = 0;
-=======
-    virtual void execute(const std::vector<task>& requests) const = 0;
->>>>>>> 8dd8d809
+    virtual void execute(const neural::task_group& requests) const = 0;
     virtual neural::engine::type engine() const = 0;
 };
 
@@ -322,11 +342,7 @@
     worker(const worker &other) : _pointer(other._pointer) {};
 
     neural::engine::type engine() { return _pointer->engine(); }
-<<<<<<< HEAD
-    void run_engine(const task_group& requests) { _pointer->run_engine(requests);}
-=======
-    void execute(const std::vector<task>& requests) const { _pointer->execute(requests);}
->>>>>>> 8dd8d809
+    void execute(const neural::task_group& requests) const { _pointer->execute(requests);}
 };
 
 // cheap to copy handle with reference counting
@@ -377,11 +393,7 @@
 #endif
     template<typename T> T as() const;
     template<typename T> operator T() { return as<T>(); }
-<<<<<<< HEAD
-    const task_group &work();
-=======
-    const std::vector<task> &work() const;
->>>>>>> 8dd8d809
+    const neural::task_group &work() const;
     size_t id() const;
     bool operator==(const primitive &other) const { return _pointer==other._pointer; }
     bool operator!=(const primitive &other) const { return !(*this==other); }
@@ -404,7 +416,7 @@
 protected:
     type_traits                     *_type_traits;
     std::map<std::string, any_value> _map;
-    task_group                _work;
+    task_group						_work;
     is_a_primitive(type_traits *traits) : _type_traits(traits) {}
 public:
     virtual ~is_a_primitive() {};
@@ -420,18 +432,14 @@
     friend class primitive;
 
     // to be removed when new thread queue will be done
-    friend class nn_thread_worker_pool;
+	friend class nn_thread_worker_pool;
 };
 
 // implementations of inline functions from primitive
 inline const primitive_at           primitive::input::operator[] (uint32_t at) const { return get_base()->_pointer->input()[at]; }
 inline size_t                       primitive::input::size() const { return get_base()->_pointer->input().size(); }
 inline const primitive              primitive::operator()(void *argument) const { _pointer->execute_argument(argument); return *this; }
-<<<<<<< HEAD
-inline const task_group &    primitive::work() { return _pointer->_work; }
-=======
-inline const std::vector<task> &    primitive::work() const { return _pointer->_work; }
->>>>>>> 8dd8d809
+inline const task_group&			primitive::work() const { return _pointer->_work; }
 inline size_t                       primitive::id() const { return _pointer->_type_traits->id; }
 inline const primitive              primitive::output::operator[](uint32_t at) const { return get_base()->_pointer.get()->output()[at]; }
 inline size_t                       primitive::output::size() const { return get_base()->_pointer.get()->output().size(); }
