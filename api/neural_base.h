/*
// Copyright (c) 2016 Intel Corporation
//
// Licensed under the Apache License, Version 2.0 (the "License");
// you may not use this file except in compliance with the License.
// You may obtain a copy of the License at
//
//      http://www.apache.org/licenses/LICENSE-2.0
//
// Unless required by applicable law or agreed to in writing, software
// distributed under the License is distributed on an "AS IS" BASIS,
// WITHOUT WARRANTIES OR CONDITIONS OF ANY KIND, either express or implied.
// See the License for the specific language governing permissions and
// limitations under the License.
*/
#pragma once

#include "thread_pool.h"

#include <vector>
#include <string>
#include <memory>
#include <tuple>
#include <map>
#include <exception>
#include <cassert>


// exporting symbols form dynamic library
#ifdef EXPORT_NEURAL_SYMBOLS
#   if defined(_MSC_VER)
       //  Microsoft
#      define DLL_SYM __declspec(dllexport)
#   elif defined(__GNUC__)
       //  GCC
#      define DLL_SYM __attribute__((visibility("default")))
#   else
#      define DLL_SYM
#      pragma warning Unknown dynamic link import/export semantics.
#   endif
#else //import dll
#   if defined(_MSC_VER)
       //  Microsoft
#      define DLL_SYM __declspec(dllimport)
#   elif defined(__GNUC__)
       //  GCC
#      define DLL_SYM
#   else
#      define DLL_SYM
#      pragma warning Unknown dynamic link import/export semantics.
#   endif
#endif


namespace neural {

#if defined(_MSC_VER)
namespace {
// (de)initializing global constructors within MKL-DNN
extern "C" DLL_SYM void _cdecl nn_init();
extern "C" DLL_SYM void _cdecl nn_exit();

template<typename T = void> class lib_init_t {
    lib_init_t() { nn_init(); }
    ~lib_init_t() { nn_exit(); }
    void operator=(lib_init_t const&) = delete;
public:
    DLL_SYM static lib_init_t &instance() {
        static lib_init_t instance_;
        return instance_;
    }
};

//...by singleton injected into application
template class lib_init_t<void>;

} //namespace {
#endif // _MSC_VER


// neural::vector
// ...is a container for storing data size of or position within multi-dimensional data.
// It is split into 3 parts: vector:batch, vector:spatial, vector:features.
// In most use cases batch and features are scalars. Features is a vector eg. for weights in convolution.
template<typename T> struct vector {
    std::vector<T> raw;
    class ref_vector {
        std::vector<T> &raw_;
        size_t begin_;
        size_t end_;
        ref_vector(std::vector<T> &raw, size_t begin, size_t end) : raw_(raw), begin_(begin), end_(end) {};
        friend struct vector<T>;
    public:
        typename std::vector<T>::iterator begin() { return raw_.begin()+begin_; }
        typename std::vector<T>::iterator end()   { return raw_.begin()+end_; }
        typename std::vector<T>::const_iterator cbegin() const { return raw_.cbegin() + begin_; }
        typename std::vector<T>::const_iterator cend() const { return raw_.cbegin() + end_; }
        size_t size() const { return end_-begin_; }
        operator T() const { return raw_[0]; }
        T& operator[](size_t at) { assert(at<end_ - begin_); return raw_[begin_ + at]; }
        T operator[](size_t at) const { assert(at<end_ - begin_); return raw_[begin_ + at]; }
    } batch, feature, spatial;
    bool operator==(const vector &rhs) const { return rhs.spatial==spatial && rhs.feature==feature && rhs.batch==batch; }
    bool operator!=(const vector &rhs) const { return !(*this==rhs); }
    vector(const vector &arg)
        : raw(arg.raw)
        , batch  (raw, arg.batch.begin_,   arg.batch.end_)
        , feature(raw, arg.feature.begin_, arg.feature.end_)
        , spatial(raw, arg.spatial.begin_, arg.spatial.end_)
    {}
    vector &operator=(const vector &arg)  {
        raw = arg.raw;
        spatial.raw_ = arg.spatial.raw_; // todo what is it?
    }
    vector() : raw(0), batch(raw,0,0), feature(raw,0,0), spatial(raw,0,0) {}
    vector(size_t size): raw(2+size), batch(raw,0,1), feature(raw,1,2), spatial(raw,2, 2+size) {}
    vector(const T arg_batch, const std::vector<T> arg_spatial, const T arg_feature)
        : batch(raw,0,1)
        , feature(raw,1,2)
        , spatial(raw,2, 2+arg_spatial.size())
    {
        raw.push_back(arg_batch);
        raw.push_back(arg_feature);
        raw.insert(raw.end(), arg_spatial.begin(), arg_spatial.end());
    };
    vector(const T arg_batch, const std::vector<T> &arg_spatial, const std::vector<T> &arg_feature)
        : batch  (raw, 0, 1)
        , feature(raw, 1, 1+arg_feature.size())
        , spatial(raw, 1+arg_feature.size(), 1+arg_spatial.size())
    {
        raw.push_back(arg_batch);
        raw.insert(raw.end(), arg_feature.begin(), arg_feature.end());
        raw.insert(raw.end(), arg_spatial.begin(), arg_spatial.end());
    };
    vector(const size_t len_batch, const size_t len_spatial, const size_t len_feature)
        : batch  (raw , 0                    , len_batch)
        , feature(raw , len_batch            , len_batch+len_feature)
        , spatial(raw , len_batch+len_feature, len_batch+len_feature+len_spatial)
    {
        raw.resize(len_batch + len_feature + len_spatial);
    };
    vector(const std::vector<T> arg_spatial, const T arg_feature)
        : batch(raw,0,1)
        , feature(raw,1,2)
        , spatial(raw,2,2+arg_spatial.size())
    {
        raw.push_back(1);
        raw.push_back(arg_feature);
        raw.insert(raw.end(), arg_spatial.begin(), arg_spatial.end());
    };
    vector(const std::vector<T> &arg_spatial, const std::vector<T> arg_feature)
        : batch  (raw, 0, 1)
        , feature(raw, 1, 1+arg_feature.size())
        , spatial(raw, 1+arg_feature.size(), 1+arg_feature.size()+arg_spatial.size())
    {
        raw.push_back(1);
        raw.insert(raw.end(), arg_feature.begin(), arg_feature.end());
        raw.insert(raw.end(), arg_spatial.begin(), arg_spatial.end());
    };
    vector(const std::vector<T> arg_spatial)
        : batch(raw,0,1)
        , feature(raw,1,2)
        , spatial(raw,2,2+arg_spatial.size())
    {
        raw.push_back(1);
        raw.push_back(1);
        raw.insert(raw.end(), arg_spatial.begin(), arg_spatial.end());
    };
    vector(const T arg_batch, const std::vector<T> arg_spatial)
        : batch(raw,0,1)
        , feature(raw,1,2)
        , spatial(raw,2, 2+arg_spatial.size())
    {
        raw.push_back(arg_batch);
        raw.push_back(1);
        raw.insert(raw.end(), arg_spatial.begin(), arg_spatial.end());
    };
};

// type_traits
// ...contains unique id, size, traits & name of particular type
// part of minimal RTTI-independent runtime type traits
struct type_traits {
    const size_t          id;
    const size_t          size;
    const bool            is_floating_point;
    const char *          const name;
    type_traits(size_t _id, size_t _size, bool _ifp, const char *_name) : id(_id), size(_size), is_floating_point(_ifp), name(_name) {};
private:
    type_traits(const type_traits &);
    type_traits &operator=(const type_traits &);
};

// is_floating_point<T>
// ...compile-time detection if type is floatinig-point [for non-C++11 compilers]
template<typename T> struct is_floating_point        { static const bool value = false; };
template<>           struct is_floating_point<float> { static const bool value = true; };
template<>           struct is_floating_point<double>{ static const bool value = true; };
#if defined HALF_HALF_HPP
template<>           struct is_floating_point<half>  { static const bool value = true; };
#endif

DLL_SYM type_traits* typeid_register(size_t size, bool is_float, const std::string& str);

// type_id()
// ...returns pointer to type-traits
#if defined _MSC_VER
template<typename T_type> __declspec(noinline)      type_traits *type_id() {
    static std::string signature = __FUNCSIG__;
    static std::string type_name = signature.substr(signature.find('<', 0)+1, signature.find('>', 0)-signature.find('<', 0)-1);
#else
template<typename T_type> __attribute__((noinline)) type_traits *type_id() {
    static std::string signature =__PRETTY_FUNCTION__;
    static std::string type_name = signature.substr(signature.find('=', 0)+2, signature.find(']', 0)-signature.find('=', 0)-2);
#endif
    static type_traits *ti = typeid_register(sizeof(T_type), is_floating_point<T_type>::value, type_name);
    return ti;
}

class engine  { engine();  public: enum type { reference, cpu, any=static_cast<uint32_t>(-1) }; };
class padding { padding(); public: enum type { zero }; };

// value in any format
class any_value {
    std::tuple<size_t, void *> _value;
public:
    template<typename T> any_value &operator=(const T &arg) {
        assert(type_id<T>()->id==std::get<0>(_value));
        std::get<1>(_value) = arg;
        return *this;
    }
    template<typename T> operator T() const{
        assert(type_id<T>()->id==std::get<0>(_value));
        return std::get<1>(_value);
    }
    template<typename T> const T& as() const {
        assert(type_id<T>()->id==std::get<0>(_value));
        return *reinterpret_cast<T *>(std::get<1>(_value));
    }
};

// lookup wrapper, attaches type to key string and does lookup
class any_value_type_lookup {
    const std::map<std::string, any_value> &_map;
    std::string                             _key;
public:
    any_value_type_lookup(const std::map<std::string, any_value> &map, std::string key) : _map(map), _key(key) {};
    any_value_type_lookup &operator=(const any_value_type_lookup &);

    friend class is_a_primitive;
public:
    template<typename T> T as() const {
        std::string key = _key + ":" + type_id<T>()->name;
        auto it = _map.find(key);
        if(it!=_map.end()) return it->second.as<T>();
        else throw std::runtime_error("[TBD]");
    }
    template<typename T> operator T() const{ return as<T>(); }
    std::string s()   const { return as<std::string>(); }
#if defined HALF_HALF_HPP
    float       f16() const { return as<half>(); }
#endif
    float       f32() const { return as<float>(); }
    double      f64() const { return as<double>(); }
    uint8_t     u8()  const { return as<uint8_t>(); }
    uint16_t    u16() const { return as<uint16_t>(); }
    uint32_t    u32() const { return as<uint32_t>(); }
    uint64_t    u64() const { return as<uint64_t>(); }
    int8_t      i8()  const { return as<int8_t>(); }
    int16_t     i16() const { return as<int16_t>(); }
    int32_t     i32() const { return as<int32_t>(); }
    int64_t     i64() const { return as<int64_t>(); }
};

// each query entry is another possible compilation with its own set of attributes
class is_a_query_entry {
    std::map<std::string, any_value> _map;
public:
    any_value_type_lookup operator[](std::string key) const { return any_value_type_lookup(_map, key); }
};

class is_a_execution_resource {
    is_a_execution_resource(const is_a_execution_resource &);
    is_a_execution_resource &operator=(const is_a_execution_resource &);

protected:
    type_traits                     *_type_traits;
    std::map<std::string, any_value> _map;
    is_a_execution_resource(type_traits *traits) : _type_traits(traits) {}
public:
    virtual ~is_a_execution_resource() {};
    virtual any_value_type_lookup operator[](std::string &key) const { return any_value_type_lookup(_map, key); }

<<<<<<< HEAD
    virtual void run_engine(const task_package& requests) = 0;
=======
    virtual void run_engine(const std::vector<task>& requests) = 0;
>>>>>>> a749c8c0
    virtual neural::engine::type engine() const = 0;
};

class execution_resource {
    std::shared_ptr<is_a_execution_resource> _pointer;

public:
    execution_resource(is_a_execution_resource *raw) : _pointer(raw) {};
    execution_resource(const execution_resource &other) : _pointer(other._pointer) {};

    neural::engine::type engine() { return _pointer->engine(); }
<<<<<<< HEAD
    void run_engine(const task_package& requests) { _pointer->run_engine(requests);}
=======
    void run_engine(const std::vector<task>& requests) { _pointer->run_engine(requests);}
>>>>>>> a749c8c0
};

// cheap to copy handle with reference counting
class is_a_primitive;
struct primitive_at;
class primitive {
    std::shared_ptr<const is_a_primitive> _pointer;

    // [C++1x] replace with std:: versions
    template<typename T> struct is_reference         { static const bool value = false; };
    template<typename T> struct is_reference<T&>     { static const bool value = true; };
    template<typename T> struct remove_reference     {typedef T type;};
    template<typename T> struct remove_reference<T&> {typedef T type;};

public:
    primitive(const is_a_primitive *raw) : _pointer(raw) {};
    primitive(const primitive &other) : _pointer(other._pointer) {};
    any_value_type_lookup operator[] (const std::string &arg) const;
    const primitive operator()(void *argument) const;
#if defined __GNUC__
#   pragma GCC diagnostic push
#   pragma GCC diagnostic ignored "-Winvalid-offsetof"
#endif
    class input {
        const primitive *get_base() const {
            const uint8_t *ptr = reinterpret_cast<const uint8_t *>(this);
            ptr -= (size_t)&reinterpret_cast<const volatile char&>((((primitive *)0)->input));
            return reinterpret_cast<const primitive *>(ptr);
        }
    public:
        inline const primitive_at operator[](uint32_t) const;
        inline const primitive_at operator[](std::string) const;
        inline size_t size() const;
    } input;
    class output {
        const primitive *get_base() const {
            const uint8_t *ptr = reinterpret_cast<const uint8_t *>(this);
            ptr -= (size_t)&reinterpret_cast<const volatile char&>((((primitive *)0)->output));
            return reinterpret_cast<const primitive *>(ptr);
        }
    public:
        inline const primitive operator[](uint32_t) const;
        inline const primitive operator[](std::string) const;
        inline size_t size() const;
    } output;
#if defined __GNUC__
#   pragma GCC diagnostic pop
#endif
    template<typename T> T as() const;
    template<typename T> operator T() { return as<T>(); }
    const task_package &work();
    size_t id() const;
    bool operator==(const primitive &other) const { return _pointer==other._pointer; }
    bool operator!=(const primitive &other) const { return !(*this==other); }
};


struct primitive_at {
    const neural::primitive primitive;
    const uint32_t          at;
    primitive_at(const neural::primitive aprimitive) : primitive(aprimitive), at(0) {}
    primitive_at(const neural::primitive aprimitive, const uint32_t pos) : primitive(aprimitive), at(pos) {}
};

struct memory;

// is_a_primitive is a base class for all primitives exposing common interface; primiary user is a primitive wrapper
class is_a_primitive {
    is_a_primitive(const is_a_primitive &);
    is_a_primitive &operator=(const is_a_primitive &);
protected:
    type_traits                     *_type_traits;
    std::map<std::string, any_value> _map;
    task_package                _work;
    is_a_primitive(type_traits *traits) : _type_traits(traits) {}
public:
    virtual ~is_a_primitive() {};
    virtual primitive clone() const = 0;
    virtual any_value_type_lookup operator[](std::string &key) const { return any_value_type_lookup(_map, key); }
    virtual const std::vector<primitive_at>  &input()  const { throw std::runtime_error(std::string("no inputs in ")+_type_traits->name); };
    virtual const std::vector<primitive>     &output() const { throw std::runtime_error(std::string("no outputs in ")+_type_traits->name); };
    const memory &input_memory(uint32_t at) const {
        auto prim = input()[at].primitive;
        return (prim.id()==type_id<const memory>()->id ? prim : prim.output[input()[at].at]).as<const memory &>();
    }
    const memory &output_memory(uint32_t at) const  { return output()[at].as<const memory &>(); };
    virtual void execute_argument(void *) const { throw std::runtime_error(std::string("execute-time argument not supported in")+_type_traits->name); }
    friend class primitive;

    // to be removed when new thread queue will be done
    friend class nn_thread_worker;
};

// implementations of inline functions from primitive
inline const primitive_at           primitive::input::operator[] (uint32_t at) const { return get_base()->_pointer->input()[at]; }
inline size_t                       primitive::input::size() const { return get_base()->_pointer->input().size(); }
inline const primitive              primitive::operator()(void *argument) const { _pointer->execute_argument(argument); return *this; }
inline const task_package&			primitive::work() { return _pointer->_work; }
inline size_t                       primitive::id() const { return _pointer->_type_traits->id; }
inline const primitive              primitive::output::operator[](uint32_t at) const { return get_base()->_pointer.get()->output()[at]; }
inline size_t                       primitive::output::size() const { return get_base()->_pointer.get()->output().size(); }
inline any_value_type_lookup        primitive::operator[](const std::string &key) const { return any_value_type_lookup(_pointer->_map, key); }


template<typename T> T primitive::as() const {
    // [C++1x] replace with static_assert
    assert(is_reference<T>::value == true);
    assert(type_id<typename remove_reference<T>::type>()->id == _pointer->_type_traits->id);
    return *reinterpret_cast<typename remove_reference<T>::type *>(_pointer.get());
}
// unkown structure with type info for cast validation
class is_an_implementation {
    const type_traits *const _type_traits;
protected:
    is_an_implementation(const type_traits *arg) : _type_traits(arg) {};
public:
    virtual task_package work() = 0;
    virtual ~is_an_implementation() {};
};

// execution of sequence of primitives
DLL_SYM void execute(std::vector<primitive>, execution_resource&);
DLL_SYM void execute(std::vector<primitive>);

}<|MERGE_RESOLUTION|>--- conflicted
+++ resolved
@@ -291,11 +291,7 @@
     virtual ~is_a_execution_resource() {};
     virtual any_value_type_lookup operator[](std::string &key) const { return any_value_type_lookup(_map, key); }
 
-<<<<<<< HEAD
     virtual void run_engine(const task_package& requests) = 0;
-=======
-    virtual void run_engine(const std::vector<task>& requests) = 0;
->>>>>>> a749c8c0
     virtual neural::engine::type engine() const = 0;
 };
 
@@ -307,11 +303,7 @@
     execution_resource(const execution_resource &other) : _pointer(other._pointer) {};
 
     neural::engine::type engine() { return _pointer->engine(); }
-<<<<<<< HEAD
     void run_engine(const task_package& requests) { _pointer->run_engine(requests);}
-=======
-    void run_engine(const std::vector<task>& requests) { _pointer->run_engine(requests);}
->>>>>>> a749c8c0
 };
 
 // cheap to copy handle with reference counting
@@ -402,14 +394,14 @@
     friend class primitive;
 
     // to be removed when new thread queue will be done
-    friend class nn_thread_worker;
+    friend class nn_thread_worker_pool;
 };
 
 // implementations of inline functions from primitive
 inline const primitive_at           primitive::input::operator[] (uint32_t at) const { return get_base()->_pointer->input()[at]; }
 inline size_t                       primitive::input::size() const { return get_base()->_pointer->input().size(); }
 inline const primitive              primitive::operator()(void *argument) const { _pointer->execute_argument(argument); return *this; }
-inline const task_package&			primitive::work() { return _pointer->_work; }
+inline const task_package &    primitive::work() { return _pointer->_work; }
 inline size_t                       primitive::id() const { return _pointer->_type_traits->id; }
 inline const primitive              primitive::output::operator[](uint32_t at) const { return get_base()->_pointer.get()->output()[at]; }
 inline size_t                       primitive::output::size() const { return get_base()->_pointer.get()->output().size(); }
