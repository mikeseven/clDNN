--- conflicted
+++ resolved
@@ -155,11 +155,7 @@
     }
     template<typename T> operator T() { return as<T>(); }
     const std::vector<task> &work();
-<<<<<<< HEAD
-    const size_t id();
-=======
     size_t id() const;
->>>>>>> 2cded554
 };
 
 
@@ -184,17 +180,9 @@
     virtual any_value_type_lookup operator[](std::string &key) const { return any_value_type_lookup(_map, key); }
     virtual const std::vector<primitive_at>  &input() const = 0;
     virtual const std::vector<primitive>     &output() const = 0;
-<<<<<<< HEAD
-    const memory &input_memory(uint32_t at) const   { 
-        auto prim = input()[at].primitive;
-        return prim.id()==type_id<const memory>()->id
-               ? prim.as<const memory &>()
-               : prim.output[input()[at].at].as<const memory &>();
-=======
     const memory &input_memory(uint32_t at) const { 
         auto prim = input()[at].primitive;
         return (prim.id()==type_id<memory>()->id ? prim : prim.output[input()[at].at]).as<const memory &>();
->>>>>>> 2cded554
     }
     const memory &output_memory(uint32_t at) const  { return output()[at].as<const memory &>(); };
     virtual void execute_argument(void *argument) const { throw std::runtime_error("this primitive does not need execute-time argument"); }
