--- conflicted
+++ resolved
@@ -57,20 +57,7 @@
         fyxb_f32,   // used in Caffe
         oiyx_f32,   // format used only for weights: o - output feature maps, i - input feature maps
         os_yxi_sv16_f32,   // format used only for weights: os - output slice, i - input feature maps, sv16 - 16 values of single slice
-<<<<<<< HEAD
         bs_yxf_bv24_f32,
-        scalar_f64, // single scalar, float64
-        x_f64,
-        yxfb_f64,   // 3D+batch, float64
-        fyxb_f64,
-        xyfb_f64,
-        fxyb_f64,
-        byxf_f64,
-        bfyx_f64,
-        bxyf_f64,
-        bfxy_f64,
-=======
->>>>>>> 5a65f066
         any=static_cast<uint32_t>(-1)
     }; };
 
@@ -82,11 +69,7 @@
         case format::byxf_f32:
         case format::bfyx_f32:
         case format::oiyx_f32: 
-<<<<<<< HEAD
         case format::bs_yxf_bv24_f32:
-=======
-        case format::fyxb_f32:
->>>>>>> 5a65f066
         case format::os_yxi_sv16_f32: return {4, type_id<float>()};
         default: throw std::runtime_error("unknown memory::format");
         }
