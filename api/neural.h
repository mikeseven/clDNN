--- conflicted
+++ resolved
@@ -559,7 +559,6 @@
     };
 
 
-<<<<<<< HEAD
     struct /*normalization*/softmax : is_a_primitive {
         struct arguments {
             neural::engine::type      engine;
@@ -586,21 +585,6 @@
         const std::vector<primitive>     &output() const { return argument.output; };
 
         std::unique_ptr<is_an_implementation> _private;
-=======
-struct /*normalization*/softmax : is_a_primitive {
-    struct arguments {
-        neural::engine::type      engine;
-        std::vector<primitive>    output;
-        neural::vector<uint32_t>  output_offset;
-        neural::vector<uint32_t>  output_size;
-        std::vector<primitive_at> input;          // 1: input
-        neural::vector<int32_t>   input_offset;
-
-        DLL_SYM arguments(neural::engine::type, neural::memory::format::type out_fmt, neural::vector<uint32_t> out_off, neural::vector<uint32_t> out_siz, primitive in, neural::vector<int32_t> in_off);
-        DLL_SYM arguments(neural::engine::type, neural::memory::format::type out_fmt,                                                                     primitive in);
-        DLL_SYM arguments(neural::engine::type, primitive                        out, neural::vector<uint32_t> out_off, neural::vector<uint32_t> out_siz, primitive in, neural::vector<int32_t> in_off);
-        DLL_SYM arguments(neural::engine::type, primitive                        out,                                                                     primitive in);
->>>>>>> e219071c
     };
 
 // batch normalization training - forward
