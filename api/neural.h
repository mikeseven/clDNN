/*
// Copyright (c) 2016 Intel Corporation
//
// Licensed under the Apache License, Version 2.0 (the "License");
// you may not use this file except in compliance with the License.
// You may obtain a copy of the License at
//
//      http://www.apache.org/licenses/LICENSE-2.0
//
// Unless required by applicable law or agreed to in writing, software
// distributed under the License is distributed on an "AS IS" BASIS,
// WITHOUT WARRANTIES OR CONDITIONS OF ANY KIND, either express or implied.
// See the License for the specific language governing permissions and
// limitations under the License.
*/

#pragma once

#ifdef _MSC_VER
#   define NOMINMAX        // mscc compatibility
#endif

#include "xbyak/xbyak.h"
#include "neural_base.h"
#include <random>
#include <type_traits>

namespace neural {

#if defined(_MSC_VER)
namespace {
    extern "C" DLL_SYM void _cdecl nn_init();
    extern "C" DLL_SYM void _cdecl nn_exit();

    template<typename T = void> class lib_init_t {
        lib_init_t() {
            nn_init();
        }
        ~lib_init_t() {
            nn_exit();
        }

        void operator=(lib_init_t const&) = delete;

        public:
        DLL_SYM static lib_init_t &instance() {
            static lib_init_t instance_;
            return instance_;
        }
    };

    template class lib_init_t<void>;
}
#endif // _MSC_VER

// data in memory in known format; format = {order, type} of values
struct memory : is_a_primitive {
    struct format_traits {
        const uint8_t       dimension;
        const type_traits  *type;
    };

    class format { format(); public: enum type {
        scalar_f32, // single scalar, float32
        x_f32,
        xb_f32,     // 1D+batch, float32
        yxfb_f32,   // 3D+batch, float32
        fyxb_f32,
        xyfb_f32,
        fxyb_f32,
        byxf_f32,
        bfyx_f32,
        bxyf_f32,
        bfxy_f32,
        scalar_f64, // single scalar, float64
        x_f64,
        yxfb_f64,   // 3D+batch, float64
        fyxb_f64,
        xyfb_f64,
        fxyb_f64,
        byxf_f64,
        bfyx_f64,
        bxyf_f64,
        bfxy_f64,
        any=static_cast<uint32_t>(-1)
    }; };

    static const format_traits traits(format::type fmt) {
        switch(fmt) {
        case format::scalar_f32:
        case format::   x_f32: return {1, type_id<float>()};
        case format::  xb_f32: return {2, type_id<float>()};
        case format::yxfb_f32:
        case format::fyxb_f32:
        case format::xyfb_f32:
        case format::fxyb_f32:
        case format::byxf_f32:
        case format::bfyx_f32:
        case format::bxyf_f32:
        case format::bfxy_f32: return {4, type_id<float>()};
        case format::scalar_f64:
        case format::   x_f64: return {1, type_id<double>()};
        case format::yxfb_f64:
        case format::fyxb_f64:
        case format::xyfb_f64:
        case format::fxyb_f64:
        case format::byxf_f64:
        case format::bfyx_f64:
        case format::bxyf_f64:
        case format::bfxy_f64: return {4, type_id<double>()};
        default: throw std::runtime_error("unknown memory::format");
        }
    }

    struct arguments {
        neural::engine::type            engine;
        neural::memory::format::type    format;
        neural::vector<uint32_t>        size;
        bool                            owns_memory;

        DLL_SYM arguments(neural::engine::type aengine, memory::format::type aformat, neural::vector<uint32_t> asize);
        DLL_SYM arguments(neural::engine::type aengine, memory::format::type aformat, neural::vector<uint32_t> asize, bool aowns_memory);
    };
    const arguments argument;
    mutable void *pointer;

    DLL_SYM static primitive create(arguments);
    memory &operator()(void *ptr) { pointer = ptr; return *this; };
    primitive clone() const { return create(argument); }
    void execute_argument(void *arg) const {
        if(argument.owns_memory) throw std::runtime_error("memory::execute_argument: this a container with its own memory; cannot set new pointer");
        else pointer = arg;
    }
    DLL_SYM size_t count() const;

    template <class T> T* data_begin() const {return reinterpret_cast<T*>(pointer);}
    template <class T> T* data_end() const {return data_begin<T>() + count();}

    template <class T> void set_value(uint32_t index, T value) const {data_begin<T>()[index] = value;}
    template <class T> T    get_value(uint32_t index) const {return data_begin<T>()[index];}

    template <class T> void fill(T value) const
    {
        if(type_id<T>()->id != memory::traits(argument.format).type->id)
            throw std::runtime_error("fill_memory: types do not match");

        std::fill(data_begin<T>(), data_end<T>(), value);
    }

    template <class T> void fill() const
    {
        if(type_id<T>()->id != memory::traits(argument.format).type->id)
            throw std::runtime_error("fill_memory: types do not match");

        static std::mt19937 rng(1);
        std::uniform_real_distribution<T> dist(-10, 10);
        for(auto it1 = data_begin<T>(), it2 = data_end<T>(); it1 != it2; ++it1)
            *it1 = static_cast<T>( dist(rng) );
    }

    template <class T> void debug_fill(int x) const //todo remove
    {
        for(auto it1 = data_begin<T>(), it2 = data_end<T>(); it1 != it2; ++it1){
            *it1 = static_cast<T>( x++ );
        }
    }

    ~memory();
private:

    memory(arguments arg) : is_a_primitive(type_id<const memory>()), argument(arg), pointer(0) {};
};
struct memory_obselote : is_a_primitive {

    struct format_traits {
        const uint8_t       dimension;
        const type_traits  *type;
    };

    class format { format(); public: enum type {
        scalar_f32, // single scalar, float32
        x_f32,
        xb_f32,     // 1D+batch, float32
        yxfb_f32,   // 3D+batch, float32
        fyxb_f32,
        xyfb_f32,
        fxyb_f32,
        byxf_f32,
        bfyx_f32,
        bxyf_f32,
        bfxy_f32,
        scalar_f64, // single scalar, float64
        x_f64,
        yxfb_f64,   // 3D+batch, float64
        fyxb_f64,
        xyfb_f64,
        fxyb_f64,
        byxf_f64,
        bfyx_f64,
        bxyf_f64,
        bfxy_f64,
        any=static_cast<uint32_t>(-1)
    }; };

    static const format_traits traits(format::type fmt) {
        switch(fmt) {
        case format::scalar_f32:
        case format::   x_f32: return {1, type_id<float>()};
		case format::  xb_f32: return {2, type_id<float>()};
        case format::yxfb_f32:
        case format::fyxb_f32:
        case format::xyfb_f32:
        case format::fxyb_f32:
        case format::byxf_f32:
        case format::bfyx_f32:
        case format::bxyf_f32:
		case format::bfxy_f32: return {4, type_id<float>()};
        case format::scalar_f64:
        case format::   x_f64: return {1, type_id<double>()};
        case format::yxfb_f64:
        case format::fyxb_f64:
        case format::xyfb_f64:
        case format::fxyb_f64:
        case format::byxf_f64:
        case format::bfyx_f64:
        case format::bxyf_f64:
        case format::bfxy_f64: return {4, type_id<double>()};
        default: throw std::runtime_error("unknown memory_obselote::format");
        }
    }

    struct arguments {
        neural::engine::type            engine;
        neural::memory_obselote::format::type    format;
        std::vector<uint32_t>           size;
        bool                            owns_memory;

        DLL_SYM arguments(neural::engine::type aengine, memory_obselote::format::type aformat, std::vector<uint32_t> asize);
        DLL_SYM arguments(neural::engine::type aengine, memory_obselote::format::type aformat, std::vector<uint32_t> asize, bool aowns_memory);
    };
    const arguments argument;
    mutable void *pointer;

    DLL_SYM static primitive create(arguments);
    memory_obselote &operator()(void *ptr) { pointer = ptr; return *this; };
    primitive clone() const { return create(argument); }
    void execute_argument(void *arg) const {
        if(argument.owns_memory) throw std::runtime_error("memory_obselote::execute_argument: this a container with its own memory_obselote; cannot set new pointer");
        else pointer = arg;
    }
    DLL_SYM size_t count() const;

    template <class T> T* data_begin() const {return reinterpret_cast<T*>(pointer);}
    template <class T> T* data_end() const {return data_begin<T>() + count();}

    template <class T> void set_value(uint32_t index, T value) const {data_begin<T>()[index] = value;}
    template <class T> T    get_value(uint32_t index) const {return data_begin<T>()[index];}

    template <class T> void fill(T value) const
    {
        if(type_id<T>()->id != memory_obselote::traits(argument.format).type->id)
            throw std::runtime_error("fill_memory: types do not match");

        std::fill(data_begin<T>(), data_end<T>(), value);
    }

    template <class T> void fill() const
    {
        if(type_id<T>()->id != memory_obselote::traits(argument.format).type->id)
            throw std::runtime_error("fill_memory: types do not match");

        static std::mt19937 rng(1);
        std::uniform_real_distribution<T> dist(-10, 10);
        for(auto it1 = data_begin<T>(), it2 = data_end<T>(); it1 != it2; ++it1)
            *it1 = static_cast<T>( dist(rng) );
    }

    template <class T> void debug_fill(int x) const //todo remove
    {
        for(auto it1 = data_begin<T>(), it2 = data_end<T>(); it1 != it2; ++it1){
            *it1 = static_cast<T>( x++ );
        }
    }

    ~memory_obselote();
private:

    memory_obselote(arguments arg) : is_a_primitive(type_id<const memory_obselote>()), argument(arg), pointer(0) {};
};
// file that is loaded and becomes a data
//todo remove std::vectors and memory_obselote
struct file : is_a_primitive {
    struct arguments {
        neural::engine::type    engine;
        std::string             name;
        std::vector<primitive>  output;

        DLL_SYM arguments(neural::engine::type aengine, std::string aname, memory_obselote::format::type aformat, std::vector<uint32_t> &asize);
        DLL_SYM arguments(neural::engine::type aengine, std::string aname, memory_obselote::format::type aformat);
        DLL_SYM arguments(neural::engine::type aengine, std::string aname, primitive aoutput);
        DLL_SYM arguments(neural::engine::type aengine, std::string aname);
    };
    const arguments argument;

    DLL_SYM static primitive create(arguments);
    file &operator()(void *);
    primitive clone() const { return create(argument); }
private:
    file(arguments arg) : is_a_primitive(type_id<const file>()), argument(arg) {};
    const std::vector<primitive>     &output() const { return argument.output; };
};
// reorder data, type is not changed
//todo remove std::vectors and memory_obselote
struct reorder : is_a_primitive {
    struct arguments {
        neural::engine::type        engine;
        std::vector<primitive>      output;
        std::vector<primitive_at>   input;  // 1: {input}

<<<<<<< HEAD
        DLL_SYM arguments(neural::engine::type, neural::memory::format::type, primitive_at);
=======
        DLL_SYM arguments(neural::engine::type engine, primitive_at input, primitive output);
        DLL_SYM arguments(neural::engine::type engine, neural::memory_obselote::format::type out_fmt, std::vector<uint32_t> out_sizes, primitive_at input);
>>>>>>> 7491843c
    };
    const arguments argument;

    struct query_entry : is_a_query_entry { reorder::arguments arguments; };
    static std::vector<query_entry> query(arguments);
    DLL_SYM static primitive create(arguments);
    primitive clone() const { return create(argument); }
private:
    reorder(arguments arg) : is_a_primitive(type_id<const reorder>()), argument(arg) {};
    const std::vector<primitive_at>  &input() const  { return argument.input; };
    const std::vector<primitive>     &output() const { return argument.output; };
};
// direct convolution
//todo remove std::vectors and memory_obselote
struct convolution : is_a_primitive {
    struct arguments {
        neural::engine::type      engine;
        std::vector<primitive>    output;
        std::vector<uint32_t>     output_offset;
        std::vector<uint32_t>     output_size;
        std::vector<primitive_at> input;
        std::vector<int32_t>      input_offset;
        std::vector<uint32_t>     stride;
        primitive                 weight;
        primitive                 bias;
        neural::padding::type     padding;

        DLL_SYM arguments(neural::engine::type, neural::memory_obselote::format::type out_fmt, std::vector<uint32_t> out_off, std::vector<uint32_t> out_siz, primitive in, std::vector<int32_t> in_off, std::vector<uint32_t> stride, primitive weights, primitive biases, neural::padding::type);
        DLL_SYM arguments(neural::engine::type, neural::memory_obselote::format::type out_fmt,                                                               primitive in,                              std::vector<uint32_t> stride, primitive weights, primitive biases, neural::padding::type);
        DLL_SYM arguments(neural::engine::type, neural::memory_obselote::format::type out_fmt,                                                               primitive in,                              uint32_t              stride, primitive weights, primitive biases, neural::padding::type);
        DLL_SYM arguments(neural::engine::type, primitive                    out,                                                                   primitive in,                              std::vector<uint32_t> stride, primitive weights, primitive biases, neural::padding::type);
        DLL_SYM arguments(neural::engine::type, primitive                    out,     std::vector<uint32_t> out_off, std::vector<uint32_t> out_siz, primitive in, std::vector<int32_t> in_off, std::vector<uint32_t> stride, primitive weights, primitive biases, neural::padding::type);
    };
    const arguments argument;

    struct query_entry : is_a_query_entry { convolution::arguments arguments; };
    static std::vector<query_entry> query(arguments);
    DLL_SYM static primitive create(arguments);
    primitive clone() const { return create(argument); }
private:
    convolution(arguments arg) : is_a_primitive(type_id<const convolution>()), argument(arg) {};
    const std::vector<primitive_at>  &input() const  { return argument.input; };
    const std::vector<primitive>     &output() const { return argument.output; };

    std::unique_ptr<is_an_implementation> _private;
};
//todo remove std::vectors and memory_obselote
struct convolution_backward : is_a_primitive {
    struct arguments {
        neural::engine::type      engine;
        std::vector<primitive>    output;         // 3: {bw_output, weight_diff, bias diff}
        std::vector<uint32_t>     output_offset;
        std::vector<uint32_t>     input_size;
        std::vector<primitive_at> input;          // 4: {bw_input, fw_input, filter, bias}
        std::vector<int32_t>      input_offset;
        std::vector<uint32_t>     stride;
        neural::padding::type     padding;

        DLL_SYM arguments(neural::engine::type, std::vector<neural::memory_obselote::format::type> out_fmt, std::vector<uint32_t> out_off, std::vector<uint32_t> in_siz, std::vector<primitive> in, std::vector<int32_t> in_off, std::vector<uint32_t> stride, neural::padding::type);
        DLL_SYM arguments(neural::engine::type, std::vector<neural::memory_obselote::format::type> out_fmt,                                                              std::vector<primitive> in,                              std::vector<uint32_t> stride, neural::padding::type);
        DLL_SYM arguments(neural::engine::type, std::vector<neural::memory_obselote::format::type> out_fmt,                                                              std::vector<primitive> in,                              uint32_t              stride, neural::padding::type);
        DLL_SYM arguments(neural::engine::type, std::vector<primitive>                    out,                                                                  std::vector<primitive> in,                              std::vector<uint32_t> stride, neural::padding::type);
        DLL_SYM arguments(neural::engine::type, std::vector<primitive>                    out,     std::vector<uint32_t> out_off, std::vector<uint32_t> in_siz, std::vector<primitive> in, std::vector<int32_t> in_off, std::vector<uint32_t> stride, neural::padding::type);
    };
    const arguments argument;

    struct query_entry : is_a_query_entry { convolution::arguments arguments; };
    static std::vector<query_entry> query(arguments);
    DLL_SYM static primitive create(arguments);
    primitive clone() const { return create(argument); }
private:
    convolution_backward(arguments arg) : is_a_primitive(type_id<const convolution_backward>()), argument(arg) {};
    const std::vector<primitive_at>  &input() const  { return argument.input; };
    const std::vector<primitive>     &output() const { return argument.output; };

    std::unique_ptr<is_an_implementation> _private;
};
// fully connected
//todo remove std::vectors and memory_obselote
struct fully_connected : is_a_primitive {
    struct arguments {
        neural::engine::type        engine;
        std::vector<primitive>      output;
        std::vector<uint32_t>       output_size;
        std::vector<primitive_at>   input;

        DLL_SYM arguments(neural::engine::type, neural::memory_obselote::format::type out_fmt, std::vector<uint32_t> out_siz, primitive in, primitive weights);
        DLL_SYM arguments(neural::engine::type, neural::memory_obselote::format::type out_fmt,                                primitive in, primitive weights);
        DLL_SYM arguments(neural::engine::type, primitive                    out,                                    primitive in, primitive weights);
        DLL_SYM arguments(neural::engine::type, primitive                    out,     std::vector<uint32_t> out_siz, primitive in, primitive weights);

    };
    const arguments argument;

    struct query_entry : is_a_query_entry { fully_connected::arguments arguments; };
    static std::vector<query_entry> query(arguments);
    DLL_SYM static primitive create(arguments);
    primitive clone() const { return create(argument); }
private:
    fully_connected(arguments arg) : is_a_primitive(type_id<const fully_connected>()), argument(arg) {};
    const std::vector<primitive_at>  &input()  const { return argument.input;  };
    const std::vector<primitive>     &output() const { return argument.output; };

    std::unique_ptr<is_an_implementation> _private;
};
// relu activation
// [TODO] need to activation base class ?
// [TODO] "any" on slope ?
struct relu : is_a_primitive {
    struct arguments {
        neural::engine::type      engine;
        std::vector<primitive>    output;
        vector<uint32_t>          output_offset;
        vector<uint32_t>          output_size;
        std::vector<primitive_at> input;          // 1: input
        vector<int32_t>           input_offset;
        float                     negative_slope;

        DLL_SYM arguments(neural::engine::type, memory::format::type out, vector<uint32_t> out_off, vector<uint32_t> out_siz, primitive in, vector<int32_t> in_off, float slp);
        DLL_SYM arguments(neural::engine::type, memory::format::type out,                                                     primitive in,                         float slp);
        DLL_SYM arguments(neural::engine::type, memory::format::type out,                                                     primitive in);
        DLL_SYM arguments(neural::engine::type, primitive            out, vector<uint32_t> out_off, vector<uint32_t> out_siz, primitive in, vector<int32_t> in_off, float slp);
        DLL_SYM arguments(neural::engine::type, primitive            out, vector<uint32_t> out_off, vector<uint32_t> out_siz, primitive in, vector<int32_t> in_off);
        DLL_SYM arguments(neural::engine::type, primitive            out,                                                     primitive in,                         float slp);
        DLL_SYM arguments(neural::engine::type, primitive            out,                                                     primitive in);
    };
    const arguments argument;

    struct query_entry : is_a_query_entry { relu::arguments arguments; };
    static std::vector<query_entry> query(arguments);
    DLL_SYM static primitive create(arguments);
    primitive clone() const { return create(argument); }
private:
    relu(arguments arg) : is_a_primitive(type_id<const relu>()), argument(arg) {};
    const std::vector<primitive_at>  &input() const  { return argument.input; };
    const std::vector<primitive>     &output() const { return argument.output; };

    std::unique_ptr<is_an_implementation> _private;
};
//todo remove std::vectors and memory_obselote
struct relu_backward : is_a_primitive {
    struct arguments {
        neural::engine::type                engine;
        std::vector<primitive>              output;         // 1: {forward_input_grad}
        std::vector<uint32_t>               output_offset;
        std::vector<uint32_t>               output_size;
        std::vector<primitive_at>           input;          // 2: {forward_output_grad, forward_input}
        std::vector<std::vector<uint32_t>>  input_offset;
        float                               negative_slope;

        DLL_SYM arguments(neural::engine::type, std::vector<primitive> out, std::vector<uint32_t> out_offset, std::vector<uint32_t> out_size, std::vector<primitive_at> in, std::vector<std::vector<uint32_t>> in_offsets, float neg_slope = 0.0f);
        DLL_SYM arguments(neural::engine::type, std::vector<primitive> out,                                                                   std::vector<primitive_at> in,                                                float neg_slope = 0.0f);
    };
    const arguments argument;

    struct query_entry : is_a_query_entry { relu_backward::arguments arguments; };
    static std::vector<query_entry> query(arguments);
    DLL_SYM static primitive create(arguments);
    const std::vector<primitive_at>  &input() const  { return argument.input; };
    const std::vector<primitive>     &output() const { return argument.output; };
    primitive clone() const { return create(argument); }

private:
    relu_backward(arguments arg) : is_a_primitive(type_id<const relu_backward>()), argument(arg) {};

    std::unique_ptr<is_an_implementation> _private;
};
// pooling
//todo remove std::vectors and memory_obselote
struct pooling : is_a_primitive {
    class mode { mode(); public: enum type { max, average }; };

    struct arguments {
        neural::engine::type        engine;
        pooling::mode::type         mode;
        std::vector<primitive>      output;
        std::vector<uint32_t>       output_offset;
        std::vector<uint32_t>       output_size;
        std::vector<primitive_at>   input;          // 1: input
        std::vector<int32_t>        input_offset;
        std::vector<uint32_t>       stride;
        std::vector<uint32_t>       size;
        neural::padding::type       padding;

        DLL_SYM arguments(neural::engine::type, neural::pooling::mode::type, neural::memory_obselote::format::type o_frmt, std::vector<uint32_t> out_off, std::vector<uint32_t> out_siz, primitive in, std::vector<int32_t> in_off, std::vector<uint32_t> strd, std::vector<uint32_t> siz, neural::padding::type);
        DLL_SYM arguments(neural::engine::type, neural::pooling::mode::type, neural::memory_obselote::format::type o_frmt,                                                               primitive in,                              std::vector<uint32_t> strd, std::vector<uint32_t> siz, neural::padding::type);
        DLL_SYM arguments(neural::engine::type, neural::pooling::mode::type, neural::memory_obselote::format::type o_frmt,                                                               primitive in,                              uint32_t              strd, uint32_t              siz, neural::padding::type);
        DLL_SYM arguments(neural::engine::type, neural::pooling::mode::type, primitive                    out,                                                                  primitive in,                              uint32_t              strd, uint32_t              siz, neural::padding::type);
        DLL_SYM arguments(neural::engine::type, neural::pooling::mode::type, primitive                    out,                                                                  primitive in,                              std::vector<uint32_t> strd, std::vector<uint32_t> siz, neural::padding::type);
        DLL_SYM arguments(neural::engine::type, neural::pooling::mode::type, primitive                    out,                                                                  primitive in, std::vector<int32_t> in_off, std::vector<uint32_t> strd, std::vector<uint32_t> siz, neural::padding::type);
        DLL_SYM arguments(neural::engine::type, neural::pooling::mode::type, primitive                    out,                                                                  primitive in, std::vector<int32_t> in_off, uint32_t              strd, uint32_t              siz, neural::padding::type);
        DLL_SYM arguments(neural::engine::type, neural::pooling::mode::type, primitive                    out,    std::vector<uint32_t> out_off, std::vector<uint32_t> out_siz, primitive in, std::vector<int32_t> in_off, std::vector<uint32_t> strd, std::vector<uint32_t> siz, neural::padding::type);
        DLL_SYM arguments(neural::engine::type, neural::pooling::mode::type, primitive                    out,                                                                  primitive in,                              std::vector<uint32_t> strd,                            neural::padding::type);
        DLL_SYM arguments(neural::engine::type, neural::pooling::mode::type, primitive                    out,                                                                  primitive in,                              uint32_t              strd,                            neural::padding::type);
    };
    const arguments argument;

    struct query_entry : is_a_query_entry { pooling::arguments arguments; };
    static std::vector<query_entry> query(arguments);
    DLL_SYM static primitive create(arguments);
    primitive clone() const { return create(argument); }
private:
    pooling(arguments arg) : is_a_primitive(type_id<const pooling>()), argument(arg) {};
    const std::vector<primitive_at>  &input() const  { return argument.input; };
    const std::vector<primitive>     &output() const { return argument.output; };

    std::unique_ptr<is_an_implementation> _private;
};


namespace normalization { /////////////////////////////////////////////////////////////////////////////////////////////
// normalization of response
//todo remove memory_obselote
struct /*normalization*/response : is_a_primitive {
    struct arguments {
        neural::engine::type        engine;
        std::vector<primitive>      output;
        vector<uint32_t>            output_offset;
        vector<uint32_t>            output_size;
        std::vector<primitive_at>   input;          // 1: input
        vector<int32_t>             input_offset;
        uint32_t                    size;
        neural::padding::type       padding;
        float                       k;
        float                       alpha;
        float                       beta;

<<<<<<< HEAD
        DLL_SYM arguments(neural::engine::type, neural::memory::format::type, std::vector<uint32_t>, std::vector<uint32_t>, primitive, std::vector<int32_t>, uint32_t, neural::padding::type, float, float, float);
        DLL_SYM arguments(neural::engine::type, neural::memory::format::type,                                               primitive,                       uint32_t, neural::padding::type, float, float, float);
        DLL_SYM arguments(neural::engine::type, primitive,                                                                  primitive,                       uint32_t, neural::padding::type, float, float, float);
        DLL_SYM arguments(neural::engine::type, primitive, std::vector<uint32_t>, std::vector<uint32_t>, primitive, std::vector<int32_t>, uint32_t, neural::padding::type, float, float, float);
=======
        DLL_SYM arguments(neural::engine::type, neural::memory_obselote::format::type, vector<uint32_t>, vector<uint32_t>, primitive, vector<int32_t>, uint32_t, neural::padding::type, float, float, float);
        DLL_SYM arguments(neural::engine::type, neural::memory_obselote::format::type,                                     primitive,                  uint32_t, neural::padding::type, float, float, float);
        DLL_SYM arguments(neural::engine::type, primitive,                                                        primitive,                  uint32_t, neural::padding::type, float, float, float);
>>>>>>> 7491843c
    };
    const arguments argument;

    struct query_entry : is_a_query_entry { response::arguments arguments; };
    static std::vector<query_entry> query(arguments);
    DLL_SYM static primitive create(arguments);
    primitive clone() const { return create(argument); }
private:
    response(arguments arg) : is_a_primitive(type_id<const response>()), argument(arg) {};
    const std::vector<primitive_at>  &input() const  { return argument.input; };
    const std::vector<primitive>     &output() const { return argument.output; };

    std::unique_ptr<is_an_implementation> _private;
};

//todo remove memory_obselote
struct /*normalization*/softmax : is_a_primitive {
    struct arguments {
        neural::engine::type        engine;
        std::vector<primitive>      output;
        std::vector<uint32_t>       output_offset;
        std::vector<uint32_t>       output_size;
        std::vector<primitive_at>   input;          // 1: input
        std::vector<int32_t>        input_offset;

        DLL_SYM arguments(neural::engine::type, neural::memory_obselote::format::type out_fmt, std::vector<uint32_t> out_off, std::vector<uint32_t> out_siz, primitive in, std::vector<int32_t> in_off);
        DLL_SYM arguments(neural::engine::type, neural::memory_obselote::format::type out_fmt,                                                               primitive in);
        DLL_SYM arguments(neural::engine::type, primitive                    out,     std::vector<uint32_t> out_off, std::vector<uint32_t> out_siz, primitive in, std::vector<int32_t> in_off);
        DLL_SYM arguments(neural::engine::type, primitive                    out,                                                                   primitive in);
    };
    const arguments argument;

    struct query_entry : is_a_query_entry { softmax::arguments arguments; };
    static std::vector<query_entry> query(arguments);
    DLL_SYM static primitive create(arguments);
    primitive clone() const { return create(argument); }
private:
    softmax(arguments arg) : is_a_primitive(type_id<const softmax>()), argument(arg) {};
    const std::vector<primitive_at>  &input() const  { return argument.input; };
    const std::vector<primitive>     &output() const { return argument.output; };

    std::unique_ptr<is_an_implementation> _private;
};

// batch normalization training - forward
struct /*normalization*/batch_training_forward : is_a_primitive {
    struct arguments {
        neural::engine::type        engine;
        std::vector<primitive>      output;         // 3-5: {output, current_mean, current_inv_std_dev, [moving_mean, moving_inv_std_dev]}
        std::vector<primitive_at>   input;          // 3: {input, scale, bias}
        bool                        spatial;
        double                      exp_avg_factor;
        double                      epsilon;

        DLL_SYM arguments(neural::engine::type, std::vector<primitive>, std::vector<primitive_at>, bool, double, double);
    };
    const arguments argument;

    struct query_entry : is_a_query_entry { batch_training_forward::arguments arguments; };
    static std::vector<query_entry> query(arguments);
    DLL_SYM static primitive create(arguments);
    primitive clone() const { return create(argument); }
    const std::vector<primitive_at>  &input() const  { return argument.input; };
    const std::vector<primitive>     &output() const { return argument.output; };

private:
    batch_training_forward(arguments arg) : is_a_primitive(type_id<const batch_training_forward>()), argument(arg) {};
};

// batch normalization training - backward
struct /*normalization*/batch_training_backward : is_a_primitive {
    struct arguments {
        neural::engine::type        engine;
        std::vector<primitive>      output;         // 3: {input_grad, scale_grad, bias_grad}
        std::vector<primitive_at>   input;          // 6: {forward_input, forward_scale, forward_bias, output_grad, current_mean, current_inv_std_dev}
        bool                        spatial;

        DLL_SYM arguments(neural::engine::type, std::vector<primitive>, std::vector<primitive_at>, bool);
    };
    const arguments argument;

    struct query_entry : is_a_query_entry { batch_training_backward::arguments arguments; };
    static std::vector<query_entry> query(arguments);
    DLL_SYM static primitive create(arguments);
    primitive clone() const { return create(argument); }
    const std::vector<primitive_at>  &input() const  { return argument.input; };
    const std::vector<primitive>     &output() const { return argument.output; };

private:
    batch_training_backward(arguments arg) : is_a_primitive(type_id<const batch_training_backward>()), argument(arg) {};
};

// batch normalization inference
struct /*normalization*/batch_inference : is_a_primitive {
    struct arguments {
        neural::engine::type        engine;
        std::vector<primitive>      output;         // 1: {output}
        std::vector<primitive_at>   input;          // 5: {input, scale, bias, precomputed_mean, precomputed_inv_std_dev}
        bool                        spatial;

        DLL_SYM arguments(neural::engine::type, std::vector<primitive>, std::vector<primitive_at>, bool);
    };
    const arguments argument;

    struct query_entry : is_a_query_entry { batch_inference::arguments arguments; };
    static std::vector<query_entry> query(arguments);
    DLL_SYM static primitive create(arguments);
    primitive clone() const { return create(argument); }
    const std::vector<primitive_at>  &input() const  { return argument.input; };
    const std::vector<primitive>     &output() const { return argument.output; };

private:
    batch_inference(arguments arg) : is_a_primitive(type_id<const batch_inference>()), argument(arg) {};
};

};//normalization /////////////////////////////////////////////////////////////////////////////////////////////////////

// direct convolution+relu
struct convolution_relu : is_a_primitive {
    struct arguments {
        neural::engine::type        engine;
        std::vector<primitive>      output;
        vector<uint32_t>            output_offset;
        vector<uint32_t>            output_size;
        std::vector<primitive_at>   input;          // 3: input, filter, bias
        vector<int32_t>             input_offset;
        vector<uint32_t>            input_stride;
        neural::padding::type       padding;
        float                       negative_slope;

        DLL_SYM arguments(neural::engine::type, neural::memory::format::type, vector<uint32_t>, vector<uint32_t>, primitive, vector<int32_t>, vector<uint32_t>, primitive, primitive, neural::padding::type, float);
        DLL_SYM arguments(neural::engine::type, neural::memory::format::type,                                     primitive,                  vector<uint32_t>, primitive, primitive, neural::padding::type, float);
        DLL_SYM arguments(neural::engine::type, neural::memory::format::type,                                     primitive,                  uint32_t,         primitive, primitive, neural::padding::type, float);
        DLL_SYM arguments(neural::engine::type, neural::memory::format::type,                                     primitive,                                    primitive, primitive, neural::padding::type, float);
        DLL_SYM arguments(neural::engine::type, primitive,                                                        primitive,                                    primitive, primitive, neural::padding::type, float);
    };
    const arguments argument;

    struct query_entry : is_a_query_entry { convolution_relu::arguments arguments; };
    static std::vector<query_entry> query(arguments);
    DLL_SYM static primitive create(arguments);
    primitive clone() const { return create(argument); }
private:
    convolution_relu(arguments arg) : is_a_primitive(type_id<const convolution_relu>()), argument(arg) {};
    const std::vector<primitive_at>  &input() const  { return argument.input; };
    const std::vector<primitive>     &output() const { return argument.output; };

    std::unique_ptr<is_an_implementation> _private;
};

// fully connected + relu
struct fully_connected_relu : is_a_primitive {
    struct arguments {
        neural::engine::type        engine;
        std::vector<primitive>      output;
        vector<uint32_t>            output_offset;
        vector<uint32_t>            output_size;
        std::vector<primitive_at>   input;          // 3: input, filter, bias
        vector<int32_t>             input_offset;
        vector<uint32_t>            input_stride;
        float                       negative_slope;

        DLL_SYM arguments(neural::engine::type, neural::memory::format::type, vector<uint32_t>, vector<uint32_t>, primitive, vector<int32_t>, vector<uint32_t>, primitive, primitive, float);
        DLL_SYM arguments(neural::engine::type, neural::memory::format::type,                                     primitive,                  vector<uint32_t>, primitive, primitive, float);
        DLL_SYM arguments(neural::engine::type, neural::memory::format::type,                                     primitive,                  uint32_t,         primitive, primitive, float);
        DLL_SYM arguments(neural::engine::type, neural::memory::format::type,                                     primitive,                                    primitive, primitive, float);
        DLL_SYM arguments(neural::engine::type, primitive,                                                        primitive,                                    primitive, primitive, float);
    };
    const neural::fully_connected_relu::arguments argument;

    struct query_entry : is_a_query_entry { neural::fully_connected_relu::arguments arguments; };
    static std::vector<query_entry> query(neural::fully_connected_relu::arguments);
    DLL_SYM static primitive create(neural::fully_connected_relu::arguments);
    primitive clone() const { return create(neural::fully_connected_relu::argument); }
private:
    fully_connected_relu(fully_connected_relu::arguments arg) : is_a_primitive(type_id<const fully_connected_relu>()), argument(arg) {};
    const std::vector<primitive_at>  &input() const  { return argument.input; };
    const std::vector<primitive>     &output() const { return argument.output; };
};

}<|MERGE_RESOLUTION|>--- conflicted
+++ resolved
@@ -97,7 +97,7 @@
         case format::byxf_f32:
         case format::bfyx_f32:
         case format::bxyf_f32:
-        case format::bfxy_f32: return {4, type_id<float>()};
+		case format::bfxy_f32: return {4, type_id<float>()};
         case format::scalar_f64:
         case format::   x_f64: return {1, type_id<double>()};
         case format::yxfb_f64:
@@ -317,12 +317,8 @@
         std::vector<primitive>      output;
         std::vector<primitive_at>   input;  // 1: {input}
 
-<<<<<<< HEAD
         DLL_SYM arguments(neural::engine::type, neural::memory::format::type, primitive_at);
-=======
-        DLL_SYM arguments(neural::engine::type engine, primitive_at input, primitive output);
-        DLL_SYM arguments(neural::engine::type engine, neural::memory_obselote::format::type out_fmt, std::vector<uint32_t> out_sizes, primitive_at input);
->>>>>>> 7491843c
+        DLL_SYM arguments(neural::engine::type engine, neural::memory::format::type out_fmt, std::vector<uint32_t> out_sizes, primitive_at input);
     };
     const arguments argument;
 
@@ -550,16 +546,10 @@
         float                       alpha;
         float                       beta;
 
-<<<<<<< HEAD
         DLL_SYM arguments(neural::engine::type, neural::memory::format::type, std::vector<uint32_t>, std::vector<uint32_t>, primitive, std::vector<int32_t>, uint32_t, neural::padding::type, float, float, float);
         DLL_SYM arguments(neural::engine::type, neural::memory::format::type,                                               primitive,                       uint32_t, neural::padding::type, float, float, float);
         DLL_SYM arguments(neural::engine::type, primitive,                                                                  primitive,                       uint32_t, neural::padding::type, float, float, float);
         DLL_SYM arguments(neural::engine::type, primitive, std::vector<uint32_t>, std::vector<uint32_t>, primitive, std::vector<int32_t>, uint32_t, neural::padding::type, float, float, float);
-=======
-        DLL_SYM arguments(neural::engine::type, neural::memory_obselote::format::type, vector<uint32_t>, vector<uint32_t>, primitive, vector<int32_t>, uint32_t, neural::padding::type, float, float, float);
-        DLL_SYM arguments(neural::engine::type, neural::memory_obselote::format::type,                                     primitive,                  uint32_t, neural::padding::type, float, float, float);
-        DLL_SYM arguments(neural::engine::type, primitive,                                                        primitive,                  uint32_t, neural::padding::type, float, float, float);
->>>>>>> 7491843c
     };
     const arguments argument;
 
