--- conflicted
+++ resolved
@@ -20,11 +20,7 @@
         std::vector<size_t> size;
     };
     const arguments argument;
-<<<<<<< HEAD
-    void *pointer;
-=======
     mutable void *pointer;
->>>>>>> 95bbd8f9
 
     static primitive create(arguments);
     memory &operator()(void *ptr) { pointer = ptr; return *this; };
