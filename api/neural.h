--- conflicted
+++ resolved
@@ -101,32 +101,6 @@
 };
 
 
-<<<<<<< HEAD
-struct execution_resource_cpu : is_a_execution_resource {
-    struct arguments {
-        uint32_t threadpool_size;
-
-        DLL_SYM arguments(uint32_t arg_threadpool_size);
-        DLL_SYM arguments(                            );
-    };
-    arguments argument;
-
-    nn_thread_worker_pool thread_pool;
-
-    DLL_SYM static execution_resource create(arguments);
-
-    void run_engine(const task_group& requests) {thread_pool.push_job(requests);}
-    neural::engine::type engine() const {return neural::engine::cpu;}
-
-private:
-    execution_resource_cpu(arguments arg) 
-        : is_a_execution_resource(type_id<execution_resource_cpu>())
-        , argument(arg) 
-        , thread_pool(arg.threadpool_size) {};
-};
-
-=======
->>>>>>> 8dd8d809
 // neural::file
 //
 // File that is loaded and becomes a data.
@@ -802,7 +776,7 @@
 //
 // Worker for executing primitives for engine::cpu.
 // Internally implemented as thread pool.
-struct nn_thread_worker_pool;
+class nn_thread_worker_pool;
 struct worker_cpu : is_a_worker {
     struct arguments {
         uint32_t thread_pool_size;
@@ -816,7 +790,7 @@
 
     DLL_SYM static worker create(arguments);
 
-    void execute(const std::vector<task>& requests) const;
+    void execute(const neural::task_group& requests) const;
     neural::engine::type engine() const {return neural::engine::cpu;}
 
 private:
