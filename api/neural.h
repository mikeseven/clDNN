#pragma once

#include "neural_base.h"

namespace neural {

// data in memory in known format; format = {order, type} of values
struct memory : is_a_primitive {
    struct format_traits {
        const uint8_t       dimension;
        const type_traits  *type;
    };

    class format { format(); public: enum type {
        xb_f32,     // 1D+batch, float32
        yxfb_f32,   // 3D+batch, float32
<<<<<<< HEAD
        fyxb_f32,
        xyfb_f32,
        fxyb_f32,
        byxf_f32,   
        bfyx_f32,
        bxyf_f32,
        bfxy_f32,
        yxfb_f64,   // 3D+batch, float64
        fyxb_f64,
        xyfb_f64,
        fxyb_f64,
        byxf_f64,
        bfyx_f64,
        bxyf_f64,
        bfxy_f64,
        any=static_cast<size_t>(-1)
=======
        any=static_cast<uint32_t>(-1)
>>>>>>> c3752d4b
    }; };

    static const format_traits traits(format::type fmt) {
        switch(fmt) {
        case format::  xb_f32: return {2, type_id<float>()};
        case format::yxfb_f32:
        case format::fyxb_f32:
        case format::xyfb_f32:
        case format::fxyb_f32:
        case format::byxf_f32:
        case format::bfyx_f32:
        case format::bxyf_f32:
        case format::bfxy_f32: return {4, type_id<float>()};
        case format::yxfb_f64:
        case format::fyxb_f64:
        case format::xyfb_f64:
        case format::fxyb_f64:
        case format::byxf_f64:
        case format::bfyx_f64:
        case format::bxyf_f64:
        case format::bfxy_f64: return {4, type_id<double>()};
        default: throw std::runtime_error("unknown memory::format");
        }
    }

    struct arguments {
        engine::type            engine;
        format::type            format;
        std::vector<uint32_t>   size;
        bool                    owns_memory;

        arguments(neural::engine::type aengine, memory::format::type aformat, std::vector<uint32_t> asize);
        arguments(neural::engine::type aengine, memory::format::type aformat, std::vector<uint32_t> asize, bool aowns_memory);
    };
    const arguments argument;
    mutable void *pointer;

    static primitive create(arguments);
    memory &operator()(void *ptr) { pointer = ptr; return *this; };
    primitive clone() const { return create(argument); }
    void execute_argument(void *arg) const {
        if(argument.owns_memory) throw std::runtime_error("memory::execute_argument: this a container with its own memory; cannot set new pointer");
        else pointer = arg; 
    }
    size_t count() const;

    ~memory();
private:
    memory(arguments arg) : is_a_primitive(type_id<const memory>()), argument(arg), pointer(0) {};
    
    // should never copy memory directly; use primitive handle
    memory &operator=(const memory &); 
    memory(const memory&);
};



// file that is loaded and becomes a data
struct file : is_a_primitive {
    struct arguments {
        engine::type            engine;
        std::string             name;
        std::vector<primitive>  output;

        arguments(neural::engine::type aengine, std::string aname, memory::format::type aformat, std::vector<uint32_t> &asize);
        arguments(neural::engine::type aengine, std::string aname, memory::format::type aformat);
        arguments(neural::engine::type aengine, std::string aname, primitive aoutput);
        arguments(neural::engine::type aengine, std::string aname);
    };
    const arguments argument;

    static primitive create(arguments);
    file &operator()(void *);
    primitive clone() const { return create(argument); }
private:
    file(arguments arg) : is_a_primitive(type_id<const file>()), argument(arg) {};
    const std::vector<primitive>     &output() const { return argument.output; };
};



// reorder data, type is not changed
struct reorder : is_a_primitive {
    struct arguments {
        engine::type                engine;
        std::vector<primitive>      output;
        std::vector<primitive_at>   input;  // 1: {input}

        arguments(neural::engine::type, neural::memory::format::type, primitive_at);
    };
    const arguments argument;

    struct query_entry : is_a_query_entry { arguments arguments;};
    static std::vector<query_entry> query(arguments);
    static primitive create(arguments);
    primitive clone() const { return create(argument); }
private:
    reorder(arguments arg) : is_a_primitive(type_id<const reorder>()), argument(arg) {};
    const std::vector<primitive_at>  &input() const  { return argument.input; };
    const std::vector<primitive>     &output() const { return argument.output; };
};

// batch normalization training - forward
struct batch_normalization_training_forward : is_a_primitive {
    struct arguments {
        engine::type                engine;
        std::vector<primitive>      output;         // 3-5: {output, current_mean, current_inv_std_dev, [moving_mean, moving_inv_std_dev]}
        std::vector<primitive_at>   input;          // 3: {input, scale, bias}
        bool                        spatial;
        double                      exp_avg_factor;
        double                      epsilon;

        arguments(neural::engine::type, std::vector<primitive>, std::vector<primitive_at>, bool, double, double);
    };
    const arguments argument;

    struct query_entry : is_a_query_entry { arguments arguments; };
    static std::vector<query_entry> query(arguments);
    static primitive create(arguments);
    primitive clone() const { return create(argument); }
    const std::vector<primitive_at>  &input() const  { return argument.input; };
    const std::vector<primitive>     &output() const { return argument.output; };

private:
    batch_normalization_training_forward(arguments arg) : is_a_primitive(type_id<const batch_normalization_training_forward>()), argument(arg) {};
};

// batch normalization training - backward
struct batch_normalization_training_backward : is_a_primitive {
    struct arguments {
        engine::type                engine;
        std::vector<primitive>      output;         // 3: {input_grad, scale_grad, bias_grad}
        std::vector<primitive_at>   input;          // 6: {forward_input, forward_scale, forward_bias, output_grad, current_mean, current_inv_std_dev}
        bool                        spatial;

        arguments(neural::engine::type, std::vector<primitive>, std::vector<primitive_at>, bool);
    };
    const arguments argument;

    struct query_entry : is_a_query_entry { arguments arguments; };
    static std::vector<query_entry> query(arguments);
    static primitive create(arguments);
    primitive clone() const { return create(argument); }
    const std::vector<primitive_at>  &input() const  { return argument.input; };
    const std::vector<primitive>     &output() const { return argument.output; };

private:
    batch_normalization_training_backward(arguments arg) : is_a_primitive(type_id<const batch_normalization_training_backward>()), argument(arg) {};
};

// batch normalization inference
struct batch_normalization_inference : is_a_primitive {
    struct arguments {
        engine::type                engine;
        std::vector<primitive>      output;         // 1: {output}
        std::vector<primitive_at>   input;          // 5: {input, scale, bias, precomputed_mean, precomputed_inv_std_dev}
        bool                        spatial;

        arguments(neural::engine::type, std::vector<primitive>, std::vector<primitive_at>, bool);
    };
    const arguments argument;

    struct query_entry : is_a_query_entry { arguments arguments; };
    static std::vector<query_entry> query(arguments);
    static primitive create(arguments);
    primitive clone() const { return create(argument); }
    const std::vector<primitive_at>  &input() const  { return argument.input; };
    const std::vector<primitive>     &output() const { return argument.output; };

private:
    batch_normalization_inference(arguments arg) : is_a_primitive(type_id<const batch_normalization_inference>()), argument(arg) {};
};

// direct convolution
struct convolution : is_a_primitive {
    struct arguments {
        engine::type                engine;
        std::vector<primitive>      output;
        std::vector<uint32_t>       output_offset;
        std::vector<uint32_t>       output_size;
        std::vector<primitive_at>   input;          // 3: {input, filter, bias}
        std::vector<int32_t>        input_offset;
        std::vector<uint32_t>       input_stride;
        padding::type               padding;

        arguments(neural::engine::type, neural::memory::format::type, std::vector<uint32_t>, std::vector<uint32_t>, primitive, std::vector<int32_t>, std::vector<uint32_t>, primitive, primitive, neural::padding::type);
        arguments(neural::engine::type, neural::memory::format::type,                                               primitive,                       std::vector<uint32_t>, primitive, primitive, neural::padding::type);
        arguments(neural::engine::type, neural::memory::format::type,                                               primitive,                       uint32_t,              primitive, primitive, neural::padding::type);
        arguments(neural::engine::type, neural::memory::format::type,                                               primitive,                                              primitive, primitive, neural::padding::type);
        arguments(neural::engine::type, primitive,                                                                  primitive,                                              primitive, primitive, neural::padding::type);
    };
    const arguments argument;

    struct query_entry : is_a_query_entry { arguments arguments; };
    static std::vector<query_entry> query(arguments);
    static primitive create(arguments);
    primitive clone() const { return create(argument); }
private:
    convolution(arguments arg) : is_a_primitive(type_id<const convolution>()), argument(arg) {};
    const std::vector<primitive_at>  &input() const  { return argument.input; };
    const std::vector<primitive>     &output() const { return argument.output; };
};



// fully connected
struct fully_connected : is_a_primitive {
    struct arguments {
        engine::type                engine;
        std::vector<primitive>      output;
        std::vector<uint32_t>       output_offset;
        std::vector<uint32_t>       output_size;
        std::vector<primitive_at>   input;          // 3: input, filter, bias
        std::vector<int32_t>        input_offset;
        std::vector<uint32_t>       input_stride;

        arguments(neural::engine::type, neural::memory::format::type, std::vector<uint32_t>, std::vector<uint32_t>, primitive, std::vector<int32_t>, std::vector<uint32_t>, primitive, primitive);
        arguments(neural::engine::type, neural::memory::format::type,                                               primitive,                       std::vector<uint32_t>, primitive, primitive);
        arguments(neural::engine::type, neural::memory::format::type,                                               primitive,                       uint32_t,              primitive, primitive);
        arguments(neural::engine::type, neural::memory::format::type,                                               primitive,                                              primitive, primitive);
        arguments(neural::engine::type, primitive,                                                                  primitive,                                              primitive, primitive);
    };
    const arguments argument;

    struct query_entry : is_a_query_entry { arguments arguments; };
    static std::vector<query_entry> query(arguments);
    static primitive create(arguments);
    primitive clone() const { return create(argument); }
private:
    fully_connected(arguments arg) : is_a_primitive(type_id<const fully_connected>()), argument(arg) {};
    const std::vector<primitive_at>  &input()  const { return argument.input;  };
    const std::vector<primitive>     &output() const { return argument.output; };
};



// relu activation
// [TODO] need to activation base class ?
// [TODO] "any" on slope ?
struct relu : is_a_primitive {
    struct arguments {
        engine::type              engine;
        std::vector<primitive>    output;
        std::vector<uint32_t>     output_offset;
        std::vector<uint32_t>     output_size;
        std::vector<primitive_at> input;          // 1: input
        std::vector<int32_t>      input_offset;
        float                     negative_slope;

        arguments(neural::engine::type, memory::format::type out, std::vector<uint32_t> out_off, std::vector<uint32_t> out_siz, primitive in, std::vector<int32_t> in_off, float);
        arguments(neural::engine::type, memory::format::type out,                                                               primitive in,                              float);
        arguments(neural::engine::type, memory::format::type out,                                                               primitive in);                     
        arguments(neural::engine::type, primitive            out, std::vector<uint32_t> out_off, std::vector<uint32_t> out_siz, primitive in, std::vector<int32_t> in_off, float slp);
        arguments(neural::engine::type, primitive            out, std::vector<uint32_t> out_off, std::vector<uint32_t> out_siz, primitive in, std::vector<int32_t> in_off);
        arguments(neural::engine::type, primitive            out,                                                               primitive in,                              float slp);
        arguments(neural::engine::type, primitive            out,                                                               primitive in);
    };
    const arguments argument;

    struct query_entry : is_a_query_entry { arguments arguments; };
    static std::vector<query_entry> query(arguments);
    static primitive create(arguments);
    primitive clone() const { return create(argument); }
private:
    relu(arguments arg) : is_a_primitive(type_id<const relu>()), argument(arg) {};
    const std::vector<primitive_at>  &input() const  { return argument.input; };
    const std::vector<primitive>     &output() const { return argument.output; };

    std::unique_ptr<is_an_implementation> _private;
};



// pooling
struct pooling : is_a_primitive {
    class mode { mode(); public: enum type { max, average }; };

    struct arguments {
        engine::type                engine;
        pooling::mode::type         mode;
        std::vector<primitive>      output;
        std::vector<uint32_t>       output_offset;
        std::vector<uint32_t>       output_size;
        std::vector<primitive_at>   input;          // 1: input
        std::vector<int32_t>        input_offset;
        std::vector<uint32_t>       stride;
        std::vector<uint32_t>       size;
        padding::type               padding;

        arguments(neural::engine::type, neural::pooling::mode::type, neural::memory::format::type, std::vector<uint32_t>, std::vector<uint32_t>, primitive, std::vector<int32_t>, std::vector<uint32_t>, std::vector<uint32_t>, neural::padding::type);
        arguments(neural::engine::type, neural::pooling::mode::type, neural::memory::format::type,                                               primitive,                       std::vector<uint32_t>, std::vector<uint32_t>, neural::padding::type);
        arguments(neural::engine::type, neural::pooling::mode::type, neural::memory::format::type,                                               primitive,                       uint32_t,              uint32_t,              neural::padding::type);
        arguments(neural::engine::type, neural::pooling::mode::type, primitive,                                                                  primitive,                       std::vector<uint32_t>,                        neural::padding::type);
        arguments(neural::engine::type, neural::pooling::mode::type, primitive,                                                                  primitive,                       uint32_t,                                     neural::padding::type);
        arguments(neural::engine::type, neural::pooling::mode::type, primitive,                                                                  primitive,                       uint32_t);
    };
    const arguments argument;

    struct query_entry : is_a_query_entry { arguments arguments; };
    static std::vector<query_entry> query(arguments);
    static primitive create(arguments);
    primitive clone() const { return create(argument); }
private:
    pooling(arguments arg) : is_a_primitive(type_id<const pooling>()), argument(arg) {};
    const std::vector<primitive_at>  &input() const  { return argument.input; };
    const std::vector<primitive>     &output() const { return argument.output; };
};



namespace normalization {
// normalization of response
struct /*normalization*/response : is_a_primitive {
    struct arguments {
        engine::type                engine;
        std::vector<primitive>      output;
        std::vector<uint32_t>       output_offset;
        std::vector<uint32_t>       output_size;
        std::vector<primitive_at>   input;          // 1: input
        std::vector<int32_t>        input_offset;
        uint32_t                    size;
        padding::type               padding;
        float                       bias;
        float                       alpha;
        float                       beta;

        arguments(neural::engine::type, neural::memory::format::type, std::vector<uint32_t>, std::vector<uint32_t>, primitive, std::vector<int32_t>, uint32_t, neural::padding::type, float, float, float);
        arguments(neural::engine::type, neural::memory::format::type,                                               primitive,                       uint32_t, neural::padding::type, float, float, float);
        arguments(neural::engine::type, primitive,                                                                  primitive,                       uint32_t, neural::padding::type, float, float, float);
    };
    const arguments argument;

    struct query_entry : is_a_query_entry { arguments arguments; };
    static std::vector<query_entry> query(arguments);
    static primitive create(arguments);
    primitive clone() const { return create(argument); }
private:
    response(arguments arg) : is_a_primitive(type_id<const response>()), argument(arg) {};
    const std::vector<primitive_at>  &input() const  { return argument.input; };
    const std::vector<primitive>     &output() const { return argument.output; };
};



struct /*normalization*/softmax : is_a_primitive {
    struct arguments {
        engine::type                engine;
        std::vector<primitive>      output;
        std::vector<uint32_t>       output_offset;
        std::vector<uint32_t>       output_size;
        std::vector<primitive_at>   input;          // 1: input
        std::vector<int32_t>        input_offset;

        arguments(neural::engine::type, neural::memory::format::type, std::vector<uint32_t>, std::vector<uint32_t>, primitive, std::vector<int32_t>);
        arguments(neural::engine::type, neural::memory::format::type,                                               primitive);
        arguments(neural::engine::type, primitive,                                                                  primitive);
    };
    const arguments argument;

    struct query_entry : is_a_query_entry { arguments arguments; };
    static std::vector<query_entry> query(arguments);
    static primitive create(arguments);
    primitive clone() const { return create(argument); }
private:
    softmax(arguments arg) : is_a_primitive(type_id<const softmax>()), argument(arg) {};
    const std::vector<primitive_at>  &input() const  { return argument.input; };
    const std::vector<primitive>     &output() const { return argument.output; };
};
};//normalization



// direct convolution+relu
struct convolution_relu : is_a_primitive {
    struct arguments {
        engine::type                engine;
        std::vector<primitive>      output;
        std::vector<uint32_t>       output_offset;
        std::vector<uint32_t>       output_size;
        std::vector<primitive_at>   input;          // 3: input, filter, bias
        std::vector<int32_t>        input_offset;
        std::vector<uint32_t>       input_stride;
        neural::padding::type       padding;
        float                       negative_slope;

        arguments(neural::engine::type, neural::memory::format::type, std::vector<uint32_t>, std::vector<uint32_t>, primitive, std::vector<int32_t>, std::vector<uint32_t>, primitive, primitive, neural::padding::type, float);
        arguments(neural::engine::type, neural::memory::format::type,                                               primitive,                       std::vector<uint32_t>, primitive, primitive, neural::padding::type, float);
        arguments(neural::engine::type, neural::memory::format::type,                                               primitive,                       uint32_t,              primitive, primitive, neural::padding::type, float);
        arguments(neural::engine::type, neural::memory::format::type,                                               primitive,                                              primitive, primitive, neural::padding::type, float);
        arguments(neural::engine::type, primitive,                                                                  primitive,                                              primitive, primitive, neural::padding::type, float);
    };
    const arguments argument;

    struct query_entry : is_a_query_entry { arguments arguments; };
    static std::vector<query_entry> query(arguments);
    static primitive create(arguments);
    primitive clone() const { return create(argument); }
private:
    convolution_relu(arguments arg) : is_a_primitive(type_id<const convolution_relu>()), argument(arg) {};
    const std::vector<primitive_at>  &input() const  { return argument.input; };
    const std::vector<primitive>     &output() const { return argument.output; };
};



// fully connected + relu
struct fully_connected_relu : is_a_primitive {
    struct arguments {
        engine::type                engine;
        std::vector<primitive>      output;
        std::vector<uint32_t>       output_offset;
        std::vector<uint32_t>       output_size;
        std::vector<primitive_at>   input;          // 3: input, filter, bias
        std::vector<int32_t>        input_offset;
        std::vector<uint32_t>       input_stride;
        float                       negative_slope;

        arguments(neural::engine::type, neural::memory::format::type, std::vector<uint32_t>, std::vector<uint32_t>, primitive, std::vector<int32_t>, std::vector<uint32_t>, primitive, primitive, float);
        arguments(neural::engine::type, neural::memory::format::type,                                               primitive,                       std::vector<uint32_t>, primitive, primitive, float);
        arguments(neural::engine::type, neural::memory::format::type,                                               primitive,                       uint32_t,              primitive, primitive, float);
        arguments(neural::engine::type, neural::memory::format::type,                                               primitive,                                              primitive, primitive, float);
        arguments(neural::engine::type, primitive,                                                                  primitive,                                              primitive, primitive, float);
    };
    const arguments argument;

    struct query_entry : is_a_query_entry { arguments arguments; };
    static std::vector<query_entry> query(arguments);
    static primitive create(arguments);
    primitive clone() const { return create(argument); }
private:
    fully_connected_relu(arguments arg) : is_a_primitive(type_id<const fully_connected_relu>()), argument(arg) {};
    const std::vector<primitive_at>  &input() const  { return argument.input; };
    const std::vector<primitive>     &output() const { return argument.output; };
};

}<|MERGE_RESOLUTION|>--- conflicted
+++ resolved
@@ -14,7 +14,6 @@
     class format { format(); public: enum type {
         xb_f32,     // 1D+batch, float32
         yxfb_f32,   // 3D+batch, float32
-<<<<<<< HEAD
         fyxb_f32,
         xyfb_f32,
         fxyb_f32,
@@ -30,10 +29,7 @@
         bfyx_f64,
         bxyf_f64,
         bfxy_f64,
-        any=static_cast<size_t>(-1)
-=======
         any=static_cast<uint32_t>(-1)
->>>>>>> c3752d4b
     }; };
 
     static const format_traits traits(format::type fmt) {
