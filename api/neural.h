--- conflicted
+++ resolved
@@ -375,19 +375,11 @@
         neural::vector<uint32_t>  stride;
         neural::padding::type     padding;
 
-<<<<<<< HEAD
-        DLL_SYM arguments(neural::engine::type, std::vector<neural::memory_obselote::format::type> out_fmt, std::vector<uint32_t> out_off, std::vector<uint32_t> in_siz, std::vector<primitive> in, std::vector<int32_t> in_off, std::vector<uint32_t> stride, neural::padding::type);
-        DLL_SYM arguments(neural::engine::type, std::vector<neural::memory_obselote::format::type> out_fmt, std::vector<primitive> in, std::vector<uint32_t> stride, neural::padding::type);
-        DLL_SYM arguments(neural::engine::type, std::vector<neural::memory_obselote::format::type> out_fmt, std::vector<primitive> in, uint32_t              stride, neural::padding::type);
-        DLL_SYM arguments(neural::engine::type, std::vector<primitive>                    out, std::vector<primitive> in, std::vector<uint32_t> stride, neural::padding::type);
-        DLL_SYM arguments(neural::engine::type, std::vector<primitive>                    out, std::vector<uint32_t> out_off, std::vector<uint32_t> in_siz, std::vector<primitive> in, std::vector<int32_t> in_off, std::vector<uint32_t> stride, neural::padding::type);
-=======
         DLL_SYM arguments(neural::engine::type, std::vector<neural::memory::format::type> out_fmt, neural::vector<uint32_t> out_off, neural::vector<uint32_t> in_siz, std::vector<primitive> in, neural::vector<int32_t> in_off, neural::vector<uint32_t> stride, neural::padding::type);
         DLL_SYM arguments(neural::engine::type, std::vector<neural::memory::format::type> out_fmt,                                                                    std::vector<primitive> in,                                 neural::vector<uint32_t> stride, neural::padding::type);
         DLL_SYM arguments(neural::engine::type, std::vector<neural::memory::format::type> out_fmt,                                                                    std::vector<primitive> in,                                 uint32_t                 stride, neural::padding::type);
         DLL_SYM arguments(neural::engine::type, std::vector<primitive>                    out,                                                                        std::vector<primitive> in,                                 neural::vector<uint32_t> stride, neural::padding::type);
         DLL_SYM arguments(neural::engine::type, std::vector<primitive>                    out,     neural::vector<uint32_t> out_off, neural::vector<uint32_t> in_siz, std::vector<primitive> in, neural::vector<int32_t> in_off, neural::vector<uint32_t> stride, neural::padding::type);
->>>>>>> 362fac55
     };
     const arguments argument;
 
@@ -410,17 +402,10 @@
         neural::vector<uint32_t>    output_size;
         std::vector<primitive_at>   input;
 
-<<<<<<< HEAD
-        DLL_SYM arguments(neural::engine::type, neural::memory_obselote::format::type out_fmt, std::vector<uint32_t> out_siz, primitive in, primitive weights);
-        DLL_SYM arguments(neural::engine::type, neural::memory_obselote::format::type out_fmt, primitive in, primitive weights);
-        DLL_SYM arguments(neural::engine::type, primitive                    out, primitive in, primitive weights);
-        DLL_SYM arguments(neural::engine::type, primitive                    out, std::vector<uint32_t> out_siz, primitive in, primitive weights);
-=======
         DLL_SYM arguments(neural::engine::type, neural::memory::format::type out_fmt, neural::vector<uint32_t> out_siz, primitive in, primitive weights);
         DLL_SYM arguments(neural::engine::type, neural::memory::format::type out_fmt,                                   primitive in, primitive weights);
         DLL_SYM arguments(neural::engine::type, primitive                    out,                                       primitive in, primitive weights);
         DLL_SYM arguments(neural::engine::type, primitive                    out,     neural::vector<uint32_t> out_siz, primitive in, primitive weights);
->>>>>>> 362fac55
 
     };
     const arguments argument;
