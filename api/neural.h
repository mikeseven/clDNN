--- conflicted
+++ resolved
@@ -50,25 +50,12 @@
     class format { format(); public: enum type {
         // See docs/memory_formats.html for format descriptions. Please keep document & this list in sync.
         x_f32,
-<<<<<<< HEAD
-        xb_f32,     // 1D+batch, float32
+        xb_f32,         // 1D+batch, float32
+        bx_f32,         // 1D+batch, float32
         oi_f32,
         io_f32,
         io_i13_f32,
         io_i13_f2,
-        bx_f32,     // 1D+batch, float32
-        yxfb_f32,   // 3D+batch, float32
-        byxf_f32,   // for convolution_cpu_jit_batch1
-        bfyx_f32,   // used in Caffe
-        fyxb_f32,   // used in Caffe
-        oiyx_f32,   // format used only for weights: o - output feature maps, i - input feature maps
-        byxf_b24_f32,        // for convolution_cpu_generic
-        yxoi_o4_f32,       // for convolution_cpu_generic
-        os_yxi_sv16_f32,   // format used only for weights: os - output slice, i - input feature maps, sv16 - 16 values of single slice
-        bs_yxf_bv24_f32,
-=======
-        xb_f32,         // 1D+batch, float32
-        bx_f32,         // 1D+batch, float32
         yxfb_f32,       // 3D+batch, float32
         byxf_f32,       // for convolution_cpu_jit_batch1
         bfyx_f32,       // used in Caffe
@@ -77,7 +64,6 @@
         byxf_b24_f32,   // for convolution_cpu_generic
         yxoi_o4_f32,    // for convolution_cpu_generic
         oyxi_o16_f32,   // format used only for weights: os - output slice, i - input feature maps, sv16 - 16 values of single slice
->>>>>>> 3961ff53
         any=static_cast<uint32_t>(-1)
     }; };
 
