--- conflicted
+++ resolved
@@ -346,10 +346,10 @@
         neural::padding::type     padding;
 
         DLL_SYM arguments(neural::engine::type, neural::memory::format::type out_fmt, neural::vector<uint32_t> out_off, neural::vector<uint32_t> out_siz, primitive in, neural::vector<int32_t> in_off, neural::vector<uint32_t> stride, primitive weights, primitive biases, neural::padding::type);
-        DLL_SYM arguments(neural::engine::type, neural::memory::format::type out_fmt, primitive in, neural::vector<uint32_t> stride, primitive weights, primitive biases, neural::padding::type);
-        DLL_SYM arguments(neural::engine::type, neural::memory::format::type out_fmt, primitive in, uint32_t                 stride, primitive weights, primitive biases, neural::padding::type);
-        DLL_SYM arguments(neural::engine::type, primitive                    out, primitive in, neural::vector<uint32_t> stride, primitive weights, primitive biases, neural::padding::type);
-        DLL_SYM arguments(neural::engine::type, primitive                    out, neural::vector<uint32_t> out_off, neural::vector<uint32_t> out_siz, primitive in, neural::vector<int32_t> in_off, neural::vector<uint32_t> stride, primitive weights, primitive biases, neural::padding::type);
+        DLL_SYM arguments(neural::engine::type, neural::memory::format::type out_fmt,                                                                     primitive in,                                 neural::vector<uint32_t> stride, primitive weights, primitive biases, neural::padding::type);
+        DLL_SYM arguments(neural::engine::type, neural::memory::format::type out_fmt,                                                                     primitive in,                                 uint32_t                 stride, primitive weights, primitive biases, neural::padding::type);
+        DLL_SYM arguments(neural::engine::type, primitive                    out,                                                                         primitive in,                                 neural::vector<uint32_t> stride, primitive weights, primitive biases, neural::padding::type);
+        DLL_SYM arguments(neural::engine::type, primitive                    out,     neural::vector<uint32_t> out_off, neural::vector<uint32_t> out_siz, primitive in, neural::vector<int32_t> in_off, neural::vector<uint32_t> stride, primitive weights, primitive biases, neural::padding::type);
     };
     const arguments argument;
 
@@ -359,7 +359,7 @@
     primitive clone() const { return create(argument); }
 private:
     convolution(arguments arg) : is_a_primitive(type_id<const convolution>()), argument(arg) {};
-    const std::vector<primitive_at>  &input() const { return argument.input; };
+    const std::vector<primitive_at>  &input() const  { return argument.input; };
     const std::vector<primitive>     &output() const { return argument.output; };
 
     std::unique_ptr<is_an_implementation> _private;
@@ -389,7 +389,7 @@
     primitive clone() const { return create(argument); }
 private:
     convolution_backward(arguments arg) : is_a_primitive(type_id<const convolution_backward>()), argument(arg) {};
-    const std::vector<primitive_at>  &input() const { return argument.input; };
+    const std::vector<primitive_at>  &input() const  { return argument.input; };
     const std::vector<primitive>     &output() const { return argument.output; };
 
     std::unique_ptr<is_an_implementation> _private;
@@ -416,7 +416,7 @@
     primitive clone() const { return create(argument); }
 private:
     fully_connected(arguments arg) : is_a_primitive(type_id<const fully_connected>()), argument(arg) {};
-    const std::vector<primitive_at>  &input()  const { return argument.input; };
+    const std::vector<primitive_at>  &input()  const { return argument.input;  };
     const std::vector<primitive>     &output() const { return argument.output; };
 
     std::unique_ptr<is_an_implementation> _private;
@@ -435,12 +435,12 @@
         float                     negative_slope;
 
         DLL_SYM arguments(neural::engine::type, memory::format::type out, neural::vector<uint32_t> out_off, neural::vector<uint32_t> out_siz, primitive in, neural::vector<int32_t> in_off, float slp);
-        DLL_SYM arguments(neural::engine::type, memory::format::type out, primitive in, float slp);
-        DLL_SYM arguments(neural::engine::type, memory::format::type out, primitive in);
+        DLL_SYM arguments(neural::engine::type, memory::format::type out,                                                                     primitive in,                                 float slp);
+        DLL_SYM arguments(neural::engine::type, memory::format::type out,                                                                     primitive in);
         DLL_SYM arguments(neural::engine::type, primitive            out, neural::vector<uint32_t> out_off, neural::vector<uint32_t> out_siz, primitive in, neural::vector<int32_t> in_off, float slp);
         DLL_SYM arguments(neural::engine::type, primitive            out, neural::vector<uint32_t> out_off, neural::vector<uint32_t> out_siz, primitive in, neural::vector<int32_t> in_off);
-        DLL_SYM arguments(neural::engine::type, primitive            out, primitive in, float slp);
-        DLL_SYM arguments(neural::engine::type, primitive            out, primitive in);
+        DLL_SYM arguments(neural::engine::type, primitive            out,                                                                     primitive in,                                  float slp);
+        DLL_SYM arguments(neural::engine::type, primitive            out,                                                                     primitive in);
     };
     const arguments argument;
 
@@ -450,7 +450,7 @@
     primitive clone() const { return create(argument); }
 private:
     relu(arguments arg) : is_a_primitive(type_id<const relu>()), argument(arg) {};
-    const std::vector<primitive_at>  &input() const { return argument.input; };
+    const std::vector<primitive_at>  &input() const  { return argument.input; };
     const std::vector<primitive>     &output() const { return argument.output; };
 
     std::unique_ptr<is_an_implementation> _private;
@@ -466,14 +466,14 @@
         float                                  negative_slope;
 
         DLL_SYM arguments(neural::engine::type, primitive out, neural::vector<uint32_t> out_offset, neural::vector<uint32_t> out_size, std::vector<primitive_at> in, std::vector<neural::vector<uint32_t>> in_offsets, float neg_slope = 0.0f);
-        DLL_SYM arguments(neural::engine::type, primitive out, std::vector<primitive_at> in, float neg_slope = 0.0f);
+        DLL_SYM arguments(neural::engine::type, primitive out,                                                                          std::vector<primitive_at> in,                                                  float neg_slope = 0.0f);
     };
     const arguments argument;
 
     struct query_entry : is_a_query_entry { relu_backward::arguments arguments; };
     static std::vector<query_entry> query(arguments);
     DLL_SYM static primitive create(arguments);
-    const std::vector<primitive_at>  &input() const { return argument.input; };
+    const std::vector<primitive_at>  &input() const  { return argument.input; };
     const std::vector<primitive>     &output() const { return argument.output; };
     primitive clone() const { return create(argument); }
 
@@ -498,18 +498,6 @@
         neural::vector<uint32_t>  size;
         neural::padding::type     padding;
 
-<<<<<<< HEAD
-        DLL_SYM arguments(neural::engine::type, neural::pooling::mode::type, neural::memory_obselote::format::type o_frmt, std::vector<uint32_t> out_off, std::vector<uint32_t> out_siz, primitive in, std::vector<int32_t> in_off, std::vector<uint32_t> strd, std::vector<uint32_t> siz, neural::padding::type);
-        DLL_SYM arguments(neural::engine::type, neural::pooling::mode::type, neural::memory_obselote::format::type o_frmt, primitive in, std::vector<uint32_t> strd, std::vector<uint32_t> siz, neural::padding::type);
-        DLL_SYM arguments(neural::engine::type, neural::pooling::mode::type, neural::memory_obselote::format::type o_frmt, primitive in, uint32_t              strd, uint32_t              siz, neural::padding::type);
-        DLL_SYM arguments(neural::engine::type, neural::pooling::mode::type, primitive                    out, primitive in, uint32_t              strd, uint32_t              siz, neural::padding::type);
-        DLL_SYM arguments(neural::engine::type, neural::pooling::mode::type, primitive                    out, primitive in, std::vector<uint32_t> strd, std::vector<uint32_t> siz, neural::padding::type);
-        DLL_SYM arguments(neural::engine::type, neural::pooling::mode::type, primitive                    out, primitive in, std::vector<int32_t> in_off, std::vector<uint32_t> strd, std::vector<uint32_t> siz, neural::padding::type);
-        DLL_SYM arguments(neural::engine::type, neural::pooling::mode::type, primitive                    out, primitive in, std::vector<int32_t> in_off, uint32_t              strd, uint32_t              siz, neural::padding::type);
-        DLL_SYM arguments(neural::engine::type, neural::pooling::mode::type, primitive                    out, std::vector<uint32_t> out_off, std::vector<uint32_t> out_siz, primitive in, std::vector<int32_t> in_off, std::vector<uint32_t> strd, std::vector<uint32_t> siz, neural::padding::type);
-        DLL_SYM arguments(neural::engine::type, neural::pooling::mode::type, primitive                    out, primitive in, std::vector<uint32_t> strd, neural::padding::type);
-        DLL_SYM arguments(neural::engine::type, neural::pooling::mode::type, primitive                    out, primitive in, uint32_t              strd, neural::padding::type);
-=======
         DLL_SYM arguments(neural::engine::type, neural::pooling::mode::type, neural::memory::format::type o_frmt, neural::vector<uint32_t> out_off, neural::vector<uint32_t> out_siz, primitive in, neural::vector<int32_t> in_off, neural::vector<uint32_t> strd, neural::vector<uint32_t> siz, neural::padding::type);
         DLL_SYM arguments(neural::engine::type, neural::pooling::mode::type, neural::memory::format::type o_frmt,                                                                     primitive in,                                 neural::vector<uint32_t> strd, neural::vector<uint32_t> siz, neural::padding::type);
         DLL_SYM arguments(neural::engine::type, neural::pooling::mode::type, neural::memory::format::type o_frmt,                                                                     primitive in,                                 uint32_t                 strd, uint32_t                 siz, neural::padding::type);
@@ -520,7 +508,6 @@
         DLL_SYM arguments(neural::engine::type, neural::pooling::mode::type, primitive                    out,    neural::vector<uint32_t> out_off, neural::vector<uint32_t> out_siz, primitive in, neural::vector<int32_t> in_off, neural::vector<uint32_t> strd, neural::vector<uint32_t> siz, neural::padding::type);
         DLL_SYM arguments(neural::engine::type, neural::pooling::mode::type, primitive                    out,                                                                        primitive in,                                 neural::vector<uint32_t> strd,                               neural::padding::type);
         DLL_SYM arguments(neural::engine::type, neural::pooling::mode::type, primitive                    out,                                                                        primitive in,                                 uint32_t                 strd,                               neural::padding::type);
->>>>>>> f1e67cdf
     };
     const arguments argument;
 
@@ -530,7 +517,7 @@
     primitive clone() const { return create(argument); }
 private:
     pooling(arguments arg) : is_a_primitive(type_id<const pooling>()), argument(arg) {};
-    const std::vector<primitive_at>  &input() const { return argument.input; };
+    const std::vector<primitive_at>  &input() const  { return argument.input; };
     const std::vector<primitive>     &output() const { return argument.output; };
 
     std::unique_ptr<is_an_implementation> _private;
