--- conflicted
+++ resolved
@@ -129,20 +129,12 @@
     memory(arguments arg) : is_a_primitive(type_id<const memory>()), argument(arg), pointer(0) {};
 };
 
-<<<<<<< HEAD
+
 struct execution_resource_cpu : is_a_execution_resource {
     struct arguments {
-        uint64_t threadpool_size;
-
-        DLL_SYM arguments(uint64_t arg_threadpool_size);
-=======
-
-struct execution_resource_cpu : is_a_execution_resource {
-    struct arguments {
         uint32_t threadpool_size;
 
         DLL_SYM arguments(uint32_t arg_threadpool_size);
->>>>>>> a749c8c0
         DLL_SYM arguments(                            );
     };
     arguments argument;
@@ -151,11 +143,7 @@
 
     DLL_SYM static execution_resource create(arguments);
 
-<<<<<<< HEAD
     void run_engine(const task_package& requests) {thread_pool.push_job(requests);}
-=======
-    void run_engine(const std::vector<task>& requests) {thread_pool.push_job(requests);}
->>>>>>> a749c8c0
     neural::engine::type engine() const {return neural::engine::cpu;}
 
 private:
@@ -165,9 +153,6 @@
         , thread_pool(arg.threadpool_size) {};
 };
 
-<<<<<<< HEAD
-// file that is loaded and becomes a data
-=======
 // neural::file
 //
 // File that is loaded and becomes a data.
@@ -180,7 +165,6 @@
 //
 //   Load data from file into memory available to CPU & validate that format is yxfb_f32, 96 feature maps, 3D data [224x224x3].
 //     auto weight = file::create({engine::cpu, "weight.nnb"}, memory::format::yxfb_f32, {96, {224, 224, 3}}});
->>>>>>> a749c8c0
 struct file : is_a_primitive {
     struct arguments {
         neural::engine::type    engine;
