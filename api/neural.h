#pragma once

#include "neural_base.h"

namespace neural {

// data in memory in known format; format = {order, type} of values
struct memory : is_a_primitive {
    struct format_traits {
        const uint8_t       dimension;
        const type_traits  *type;
    };

    class format { format(); public: enum type {
        xb_f32,     // 1D+batch, float32
        yxfb_f32,   // 3D+batch, float32
        fyxb_f32,
        xyfb_f32,
        fxyb_f32,
        byxf_f32,
        bfyx_f32,
        bxyf_f32,
        bfxy_f32,
        yxfb_f64,   // 3D+batch, float64
        fyxb_f64,
        xyfb_f64,
        fxyb_f64,
        byxf_f64,
        bfyx_f64,
        bxyf_f64,
        bfxy_f64,
        any=static_cast<uint32_t>(-1)
    }; };

    static const format_traits traits(format::type fmt) {
        switch(fmt) {
        case format::  xb_f32: return {2, type_id<float>()};
        case format::yxfb_f32:
        case format::fyxb_f32:
        case format::xyfb_f32:
        case format::fxyb_f32:
        case format::byxf_f32:
        case format::bfyx_f32:
        case format::bxyf_f32:
        case format::bfxy_f32: return {4, type_id<float>()};
        case format::yxfb_f64:
        case format::fyxb_f64:
        case format::xyfb_f64:
        case format::fxyb_f64:
        case format::byxf_f64:
        case format::bfyx_f64:
        case format::bxyf_f64:
        case format::bfxy_f64: return {4, type_id<double>()};
        default: throw std::runtime_error("unknown memory::format");
        }
    }

    struct arguments {
        neural::engine::type            engine;
        neural::memory::format::type    format;
        std::vector<uint32_t>           size;
        bool                            owns_memory;

        arguments(neural::engine::type aengine, memory::format::type aformat, std::vector<uint32_t> asize);
        arguments(neural::engine::type aengine, memory::format::type aformat, std::vector<uint32_t> asize, bool aowns_memory);
    };
    const arguments argument;
    mutable void *pointer;

    static primitive create(arguments);
    memory &operator()(void *ptr) { pointer = ptr; return *this; };
    primitive clone() const { return create(argument); }
    void execute_argument(void *arg) const {
        if(argument.owns_memory) throw std::runtime_error("memory::execute_argument: this a container with its own memory; cannot set new pointer");
        else pointer = arg;
    }
    size_t count() const;

    ~memory();
private:
    memory(arguments arg) : is_a_primitive(type_id<const memory>()), argument(arg), pointer(0) {};
};



// file that is loaded and becomes a data
struct file : is_a_primitive {
    struct arguments {
        neural::engine::type    engine;
        std::string             name;
        std::vector<primitive>  output;

        arguments(neural::engine::type aengine, std::string aname, memory::format::type aformat, std::vector<uint32_t> &asize);
        arguments(neural::engine::type aengine, std::string aname, memory::format::type aformat);
        arguments(neural::engine::type aengine, std::string aname, primitive aoutput);
        arguments(neural::engine::type aengine, std::string aname);
    };
    const arguments argument;

    static primitive create(arguments);
    file &operator()(void *);
    primitive clone() const { return create(argument); }
private:
    file(arguments arg) : is_a_primitive(type_id<const file>()), argument(arg) {};
    const std::vector<primitive>     &output() const { return argument.output; };
};



// reorder data, type is not changed
struct reorder : is_a_primitive {
    struct arguments {
        neural::engine::type        engine;
        std::vector<primitive>      output;
        std::vector<primitive_at>   input;  // 1: {input}

        arguments(neural::engine::type, neural::memory::format::type, primitive_at);
    };
    const arguments argument;

    struct query_entry : is_a_query_entry { reorder::arguments arguments; };
    static std::vector<query_entry> query(arguments);
    static primitive create(arguments);
    primitive clone() const { return create(argument); }
private:
    reorder(arguments arg) : is_a_primitive(type_id<const reorder>()), argument(arg) {};
    const std::vector<primitive_at>  &input() const  { return argument.input; };
    const std::vector<primitive>     &output() const { return argument.output; };
};

// direct convolution
struct convolution : is_a_primitive {
    struct arguments {
        neural::engine::type        engine;
        std::vector<primitive>      output;
        std::vector<uint32_t>       output_offset;
        std::vector<uint32_t>       output_size;
        std::vector<primitive_at>   input;          // 3: {input, filter, bias}
        std::vector<int32_t>        input_offset;
<<<<<<< HEAD
        std::vector<uint32_t>       stride;
        primitive                   weight;
        primitive                   bias;
        padding::type               padding;
=======
        std::vector<uint32_t>       input_stride;
        neural::padding::type       padding;
>>>>>>> 0dbcdeb2

        arguments(neural::engine::type, neural::memory::format::type out_fmt, std::vector<uint32_t> out_off, std::vector<uint32_t> out_siz, primitive in, std::vector<int32_t> in_off, std::vector<uint32_t> stride, primitive weights, primitive biases, neural::padding::type);
        arguments(neural::engine::type, neural::memory::format::type out_fmt,                                                               primitive in,                              std::vector<uint32_t> stride, primitive weights, primitive biases, neural::padding::type);
        arguments(neural::engine::type, neural::memory::format::type out_fmt,                                                               primitive in,                              uint32_t              stride, primitive weights, primitive biases, neural::padding::type);
        arguments(neural::engine::type, primitive                    out,                                                                   primitive in,                              std::vector<uint32_t> stride, primitive weights, primitive biases, neural::padding::type);
        arguments(neural::engine::type, primitive                    out,     std::vector<uint32_t> out_off, std::vector<uint32_t> out_siz, primitive in, std::vector<int32_t> in_off, std::vector<uint32_t> stride, primitive weights, primitive biases, neural::padding::type);
    };
    const arguments argument;

    struct query_entry : is_a_query_entry { convolution::arguments arguments; };
    static std::vector<query_entry> query(arguments);
    static primitive create(arguments);
    primitive clone() const { return create(argument); }
private:
    convolution(arguments arg) : is_a_primitive(type_id<const convolution>()), argument(arg) {};
    const std::vector<primitive_at>  &input() const  { return argument.input; };
    const std::vector<primitive>     &output() const { return argument.output; };

    std::unique_ptr<is_an_implementation> _private;
};



// fully connected
struct fully_connected : is_a_primitive {
    struct arguments {
        neural::engine::type        engine;
        std::vector<primitive>      output;
        std::vector<uint32_t>       output_offset;
        std::vector<uint32_t>       output_size;
        std::vector<primitive_at>   input;          // 3: input, filter, bias
        std::vector<int32_t>        input_offset;
        std::vector<uint32_t>       input_stride;

        arguments(neural::engine::type, neural::memory::format::type, std::vector<uint32_t>, std::vector<uint32_t>, primitive, std::vector<int32_t>, std::vector<uint32_t>, primitive, primitive);
        arguments(neural::engine::type, neural::memory::format::type,                                               primitive,                       std::vector<uint32_t>, primitive, primitive);
        arguments(neural::engine::type, neural::memory::format::type,                                               primitive,                       uint32_t,              primitive, primitive);
        arguments(neural::engine::type, neural::memory::format::type,                                               primitive,                                              primitive, primitive);
        arguments(neural::engine::type, primitive,                                                                  primitive,                                              primitive, primitive);
    };
    const arguments argument;

    struct query_entry : is_a_query_entry { fully_connected::arguments arguments; };
    static std::vector<query_entry> query(arguments);
    static primitive create(arguments);
    primitive clone() const { return create(argument); }
private:
    fully_connected(arguments arg) : is_a_primitive(type_id<const fully_connected>()), argument(arg) {};
    const std::vector<primitive_at>  &input()  const { return argument.input;  };
    const std::vector<primitive>     &output() const { return argument.output; };
};



// relu activation
// [TODO] need to activation base class ?
// [TODO] "any" on slope ?
struct relu : is_a_primitive {
    struct arguments {
        neural::engine::type      engine;
        std::vector<primitive>    output;
        std::vector<uint32_t>     output_offset;
        std::vector<uint32_t>     output_size;
        std::vector<primitive_at> input;          // 1: input
        std::vector<int32_t>      input_offset;
        float                     negative_slope;

        arguments(neural::engine::type, memory::format::type out, std::vector<uint32_t> out_off, std::vector<uint32_t> out_siz, primitive in, std::vector<int32_t> in_off, float);
        arguments(neural::engine::type, memory::format::type out,                                                               primitive in,                              float);
        arguments(neural::engine::type, memory::format::type out,                                                               primitive in);
        arguments(neural::engine::type, primitive            out, std::vector<uint32_t> out_off, std::vector<uint32_t> out_siz, primitive in, std::vector<int32_t> in_off, float slp);
        arguments(neural::engine::type, primitive            out, std::vector<uint32_t> out_off, std::vector<uint32_t> out_siz, primitive in, std::vector<int32_t> in_off);
        arguments(neural::engine::type, primitive            out,                                                               primitive in,                              float slp);
        arguments(neural::engine::type, primitive            out,                                                               primitive in);
    };
    const arguments argument;

    struct query_entry : is_a_query_entry { relu::arguments arguments; };
    static std::vector<query_entry> query(arguments);
    static primitive create(arguments);
    primitive clone() const { return create(argument); }
private:
    relu(arguments arg) : is_a_primitive(type_id<const relu>()), argument(arg) {};
    const std::vector<primitive_at>  &input() const  { return argument.input; };
    const std::vector<primitive>     &output() const { return argument.output; };

    std::unique_ptr<is_an_implementation> _private;
};

struct relu_backward : is_a_primitive {
    struct arguments {
        neural::engine::type                engine;
        std::vector<primitive>              output;         // 1: {forward_input_grad}
        std::vector<uint32_t>               output_offset;
        std::vector<uint32_t>               output_size;
        std::vector<primitive_at>           input;          // 2: {forward_output_grad, forward_input}
        std::vector<std::vector<uint32_t>>  input_offset;
        float                               negative_slope;

        arguments(neural::engine::type, std::vector<primitive> out, std::vector<uint32_t> out_offset, std::vector<uint32_t> out_size, std::vector<primitive_at> in, std::vector<std::vector<uint32_t>> in_offsets, float neg_slope = 0.0f);
        arguments(neural::engine::type, std::vector<primitive> out,                                                                   std::vector<primitive_at> in,                                                float neg_slope = 0.0f);
    };
    const arguments argument;

    struct query_entry : is_a_query_entry { relu_backward::arguments arguments; };
    static std::vector<query_entry> query(arguments);
    static primitive create(arguments);
    const std::vector<primitive_at>  &input() const  { return argument.input; };
    const std::vector<primitive>     &output() const { return argument.output; };
    primitive clone() const { return create(argument); }

private:
    relu_backward(arguments arg) : is_a_primitive(type_id<const relu_backward>()), argument(arg) {};

    std::unique_ptr<is_an_implementation> _private;
};


// pooling
struct pooling : is_a_primitive {
    class mode { mode(); public: enum type { max, average }; };

    struct arguments {
        neural::engine::type        engine;
        pooling::mode::type         mode;
        std::vector<primitive>      output;
        std::vector<uint32_t>       output_offset;
        std::vector<uint32_t>       output_size;
        std::vector<primitive_at>   input;          // 1: input
        std::vector<int32_t>        input_offset;
        std::vector<uint32_t>       stride;
        std::vector<uint32_t>       size;
        neural::padding::type       padding;

        arguments(neural::engine::type, neural::pooling::mode::type, neural::memory::format::type o_frmt, std::vector<uint32_t> out_off, std::vector<uint32_t> out_siz, primitive in, std::vector<int32_t> in_off, std::vector<uint32_t> strd, std::vector<uint32_t> siz, neural::padding::type);
        arguments(neural::engine::type, neural::pooling::mode::type, neural::memory::format::type o_frmt,                                                               primitive in,                              std::vector<uint32_t> strd, std::vector<uint32_t> siz, neural::padding::type);
        arguments(neural::engine::type, neural::pooling::mode::type, neural::memory::format::type o_frmt,                                                               primitive in,                              uint32_t              strd, uint32_t              siz, neural::padding::type);
        arguments(neural::engine::type, neural::pooling::mode::type, primitive                    out,    std::vector<uint32_t> out_off, std::vector<uint32_t> out_siz, primitive in, std::vector<int32_t> in_off, std::vector<uint32_t> strd, std::vector<uint32_t> siz, neural::padding::type);
        arguments(neural::engine::type, neural::pooling::mode::type, primitive                    out,                                                                  primitive in,                              std::vector<uint32_t> strd,                            neural::padding::type);
        arguments(neural::engine::type, neural::pooling::mode::type, primitive                    out,                                                                  primitive in,                              uint32_t              strd,                            neural::padding::type);
        arguments(neural::engine::type, neural::pooling::mode::type, primitive                    out,                                                                  primitive in,                              uint32_t              strd);
    };
    const arguments argument;

    struct query_entry : is_a_query_entry { pooling::arguments arguments; };
    static std::vector<query_entry> query(arguments);
    static primitive create(arguments);
    primitive clone() const { return create(argument); }
private:
    pooling(arguments arg) : is_a_primitive(type_id<const pooling>()), argument(arg) {};
    const std::vector<primitive_at>  &input() const  { return argument.input; };
    const std::vector<primitive>     &output() const { return argument.output; };

    std::unique_ptr<is_an_implementation> _private;
};



namespace normalization { /////////////////////////////////////////////////////////////////////////////////////////////
// normalization of response
struct /*normalization*/response : is_a_primitive {
    struct arguments {
        neural::engine::type        engine;
        std::vector<primitive>      output;
        std::vector<uint32_t>       output_offset;
        std::vector<uint32_t>       output_size;
        std::vector<primitive_at>   input;          // 1: input
        std::vector<int32_t>        input_offset;
        uint32_t                    size;
        neural::padding::type       padding;
        float                       bias;
        float                       alpha;
        float                       beta;

        arguments(neural::engine::type, neural::memory::format::type, std::vector<uint32_t>, std::vector<uint32_t>, primitive, std::vector<int32_t>, uint32_t, neural::padding::type, float, float, float);
        arguments(neural::engine::type, neural::memory::format::type,                                               primitive,                       uint32_t, neural::padding::type, float, float, float);
        arguments(neural::engine::type, primitive,                                                                  primitive,                       uint32_t, neural::padding::type, float, float, float);
    };
    const arguments argument;

    struct query_entry : is_a_query_entry { response::arguments arguments; };
    static std::vector<query_entry> query(arguments);
    static primitive create(arguments);
    primitive clone() const { return create(argument); }
private:
    response(arguments arg) : is_a_primitive(type_id<const response>()), argument(arg) {};
    const std::vector<primitive_at>  &input() const  { return argument.input; };
    const std::vector<primitive>     &output() const { return argument.output; };
};



struct /*normalization*/softmax : is_a_primitive {
    struct arguments {
        neural::engine::type        engine;
        std::vector<primitive>      output;
        std::vector<uint32_t>       output_offset;
        std::vector<uint32_t>       output_size;
        std::vector<primitive_at>   input;          // 1: input
        std::vector<int32_t>        input_offset;

        arguments(neural::engine::type, neural::memory::format::type, std::vector<uint32_t>, std::vector<uint32_t>, primitive, std::vector<int32_t>);
        arguments(neural::engine::type, neural::memory::format::type,                                               primitive);
        arguments(neural::engine::type, primitive,                                                                  primitive);
    };
    const arguments argument;

    struct query_entry : is_a_query_entry { softmax::arguments arguments; };
    static std::vector<query_entry> query(arguments);
    static primitive create(arguments);
    primitive clone() const { return create(argument); }
private:
    softmax(arguments arg) : is_a_primitive(type_id<const softmax>()), argument(arg) {};
    const std::vector<primitive_at>  &input() const  { return argument.input; };
    const std::vector<primitive>     &output() const { return argument.output; };
};

// batch normalization training - forward
struct /*normalization*/batch_training_forward : is_a_primitive {
    struct arguments {
        neural::engine::type        engine;
        std::vector<primitive>      output;         // 3-5: {output, current_mean, current_inv_std_dev, [moving_mean, moving_inv_std_dev]}
        std::vector<primitive_at>   input;          // 3: {input, scale, bias}
        bool                        spatial;
        double                      exp_avg_factor;
        double                      epsilon;

        arguments(neural::engine::type, std::vector<primitive>, std::vector<primitive_at>, bool, double, double);
    };
    const arguments argument;

    struct query_entry : is_a_query_entry { batch_training_forward::arguments arguments; };
    static std::vector<query_entry> query(arguments);
    static primitive create(arguments);
    primitive clone() const { return create(argument); }
    const std::vector<primitive_at>  &input() const  { return argument.input; };
    const std::vector<primitive>     &output() const { return argument.output; };

private:
    batch_training_forward(arguments arg) : is_a_primitive(type_id<const batch_training_forward>()), argument(arg) {};
};

// batch normalization training - backward
struct /*normalization*/batch_training_backward : is_a_primitive {
    struct arguments {
        neural::engine::type        engine;
        std::vector<primitive>      output;         // 3: {input_grad, scale_grad, bias_grad}
        std::vector<primitive_at>   input;          // 6: {forward_input, forward_scale, forward_bias, output_grad, current_mean, current_inv_std_dev}
        bool                        spatial;

        arguments(neural::engine::type, std::vector<primitive>, std::vector<primitive_at>, bool);
    };
    const arguments argument;

    struct query_entry : is_a_query_entry { batch_training_backward::arguments arguments; };
    static std::vector<query_entry> query(arguments);
    static primitive create(arguments);
    primitive clone() const { return create(argument); }
    const std::vector<primitive_at>  &input() const  { return argument.input; };
    const std::vector<primitive>     &output() const { return argument.output; };

private:
    batch_training_backward(arguments arg) : is_a_primitive(type_id<const batch_training_backward>()), argument(arg) {};
};

// batch normalization inference
struct /*normalization*/batch_inference : is_a_primitive {
    struct arguments {
        neural::engine::type        engine;
        std::vector<primitive>      output;         // 1: {output}
        std::vector<primitive_at>   input;          // 5: {input, scale, bias, precomputed_mean, precomputed_inv_std_dev}
        bool                        spatial;

        arguments(neural::engine::type, std::vector<primitive>, std::vector<primitive_at>, bool);
    };
    const arguments argument;

    struct query_entry : is_a_query_entry { batch_inference::arguments arguments; };
    static std::vector<query_entry> query(arguments);
    static primitive create(arguments);
    primitive clone() const { return create(argument); }
    const std::vector<primitive_at>  &input() const  { return argument.input; };
    const std::vector<primitive>     &output() const { return argument.output; };

private:
    batch_inference(arguments arg) : is_a_primitive(type_id<const batch_inference>()), argument(arg) {};
};

};//normalization /////////////////////////////////////////////////////////////////////////////////////////////////////



// direct convolution+relu
struct convolution_relu : is_a_primitive {
    struct arguments {
        neural::engine::type        engine;
        std::vector<primitive>      output;
        std::vector<uint32_t>       output_offset;
        std::vector<uint32_t>       output_size;
        std::vector<primitive_at>   input;          // 3: input, filter, bias
        std::vector<int32_t>        input_offset;
        std::vector<uint32_t>       input_stride;
        neural::padding::type       padding;
        float                       negative_slope;

        arguments(neural::engine::type, neural::memory::format::type, std::vector<uint32_t>, std::vector<uint32_t>, primitive, std::vector<int32_t>, std::vector<uint32_t>, primitive, primitive, neural::padding::type, float);
        arguments(neural::engine::type, neural::memory::format::type,                                               primitive,                       std::vector<uint32_t>, primitive, primitive, neural::padding::type, float);
        arguments(neural::engine::type, neural::memory::format::type,                                               primitive,                       uint32_t,              primitive, primitive, neural::padding::type, float);
        arguments(neural::engine::type, neural::memory::format::type,                                               primitive,                                              primitive, primitive, neural::padding::type, float);
        arguments(neural::engine::type, primitive,                                                                  primitive,                                              primitive, primitive, neural::padding::type, float);
    };
    const arguments argument;

    struct query_entry : is_a_query_entry { convolution_relu::arguments arguments; };
    static std::vector<query_entry> query(arguments);
    static primitive create(arguments);
    primitive clone() const { return create(argument); }
private:
    convolution_relu(arguments arg) : is_a_primitive(type_id<const convolution_relu>()), argument(arg) {};
    const std::vector<primitive_at>  &input() const  { return argument.input; };
    const std::vector<primitive>     &output() const { return argument.output; };

    std::unique_ptr<is_an_implementation> _private;
};



// fully connected + relu
struct fully_connected_relu : is_a_primitive {
    struct arguments {
        neural::engine::type        engine;
        std::vector<primitive>      output;
        std::vector<uint32_t>       output_offset;
        std::vector<uint32_t>       output_size;
        std::vector<primitive_at>   input;          // 3: input, filter, bias
        std::vector<int32_t>        input_offset;
        std::vector<uint32_t>       input_stride;
        float                       negative_slope;

        arguments(neural::engine::type, neural::memory::format::type, std::vector<uint32_t>, std::vector<uint32_t>, primitive, std::vector<int32_t>, std::vector<uint32_t>, primitive, primitive, float);
        arguments(neural::engine::type, neural::memory::format::type,                                               primitive,                       std::vector<uint32_t>, primitive, primitive, float);
        arguments(neural::engine::type, neural::memory::format::type,                                               primitive,                       uint32_t,              primitive, primitive, float);
        arguments(neural::engine::type, neural::memory::format::type,                                               primitive,                                              primitive, primitive, float);
        arguments(neural::engine::type, primitive,                                                                  primitive,                                              primitive, primitive, float);
    };
    const neural::fully_connected_relu::arguments argument;

    struct query_entry : is_a_query_entry { neural::fully_connected_relu::arguments arguments; };
    static std::vector<query_entry> query(neural::fully_connected_relu::arguments);
    static primitive create(neural::fully_connected_relu::arguments);
    primitive clone() const { return create(neural::fully_connected_relu::argument); }
private:
    fully_connected_relu(fully_connected_relu::arguments arg) : is_a_primitive(type_id<const fully_connected_relu>()), argument(arg) {};
    const std::vector<primitive_at>  &input() const  { return argument.input; };
    const std::vector<primitive>     &output() const { return argument.output; };
};

}<|MERGE_RESOLUTION|>--- conflicted
+++ resolved
@@ -137,15 +137,10 @@
         std::vector<uint32_t>       output_size;
         std::vector<primitive_at>   input;          // 3: {input, filter, bias}
         std::vector<int32_t>        input_offset;
-<<<<<<< HEAD
         std::vector<uint32_t>       stride;
         primitive                   weight;
         primitive                   bias;
-        padding::type               padding;
-=======
-        std::vector<uint32_t>       input_stride;
         neural::padding::type       padding;
->>>>>>> 0dbcdeb2
 
         arguments(neural::engine::type, neural::memory::format::type out_fmt, std::vector<uint32_t> out_off, std::vector<uint32_t> out_siz, primitive in, std::vector<int32_t> in_off, std::vector<uint32_t> stride, primitive weights, primitive biases, neural::padding::type);
         arguments(neural::engine::type, neural::memory::format::type out_fmt,                                                               primitive in,                              std::vector<uint32_t> stride, primitive weights, primitive biases, neural::padding::type);
