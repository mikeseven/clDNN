#pragma once

#include "neural_base.h"
#include <random>
#include <type_traits>

namespace neural {

// data in memory in known format; format = {order, type} of values
struct memory : is_a_primitive {

    struct format_traits {
        const uint8_t       dimension;
        const type_traits  *type;
    };

    class format { format(); public: enum type {
        scalar_f32, // single scalar, float32
        x_f32,
        xb_f32,     // 1D+batch, float32
        yxfb_f32,   // 3D+batch, float32
        fyxb_f32,
        xyfb_f32,
        fxyb_f32,
        byxf_f32,
        bfyx_f32,
        bxyf_f32,
        bfxy_f32,
        scalar_f64, // single scalar, float64
        x_f64,
        yxfb_f64,   // 3D+batch, float64
        fyxb_f64,
        xyfb_f64,
        fxyb_f64,
        byxf_f64,
        bfyx_f64,
        bxyf_f64,
        bfxy_f64,
        any=static_cast<uint32_t>(-1)
    }; };

    static const format_traits traits(format::type fmt) {
        switch(fmt) {
<<<<<<< HEAD
		case format::  xb_f32: return {2, type_id<float>()};
=======
        case format::scalar_f32:
        case format::   x_f32: return {1, type_id<float>()};
        case format::  xb_f32: return {2, type_id<float>()};
>>>>>>> 09021045
        case format::yxfb_f32:
        case format::fyxb_f32:
        case format::xyfb_f32:
        case format::fxyb_f32:
        case format::byxf_f32:
        case format::bfyx_f32:
        case format::bxyf_f32:
<<<<<<< HEAD
		case format::bfxy_f32: return {4, type_id<float>()};
=======
        case format::bfxy_f32: return {4, type_id<float>()};
        case format::scalar_f64:
        case format::   x_f64: return {1, type_id<double>()};
>>>>>>> 09021045
        case format::yxfb_f64:
        case format::fyxb_f64:
        case format::xyfb_f64:
        case format::fxyb_f64:
        case format::byxf_f64:
        case format::bfyx_f64:
        case format::bxyf_f64:
        case format::bfxy_f64: return {4, type_id<double>()};
        default: throw std::runtime_error("unknown memory::format");
        }
    }

    struct arguments {
        neural::engine::type            engine;
        neural::memory::format::type    format;
        std::vector<uint32_t>           size;
        bool                            owns_memory;

        arguments(neural::engine::type aengine, memory::format::type aformat, std::vector<uint32_t> asize);
        arguments(neural::engine::type aengine, memory::format::type aformat, std::vector<uint32_t> asize, bool aowns_memory);
    };
    const arguments argument;
    mutable void *pointer;

    static primitive create(arguments);
    memory &operator()(void *ptr) { pointer = ptr; return *this; };
    primitive clone() const { return create(argument); }
    void execute_argument(void *arg) const {
        if(argument.owns_memory) throw std::runtime_error("memory::execute_argument: this a container with its own memory; cannot set new pointer");
        else pointer = arg;
    }
    size_t count() const;

    template <class T> T* data_begin() const {return reinterpret_cast<T*>(pointer);}
    template <class T> T* data_end() const {return data_begin<T>() + count();}

    template <class T> void set_value(uint32_t index, T value) const {data_begin<T>()[index] = value;}
    template <class T> T    get_value(uint32_t index) const {return data_begin<T>()[index];}

    template <class T> void fill(T value) const
    {
        if(type_id<T>()->id != memory::traits(argument.format).type->id)
            throw std::runtime_error("fill_memory: types do not match");

        std::fill(data_begin<T>(), data_end<T>(), value);
    }

    template <class T> void fill() const
    {
        if(type_id<T>()->id != memory::traits(argument.format).type->id)
            throw std::runtime_error("fill_memory: types do not match");

        static std::mt19937 rng(1);
        std::uniform_real_distribution<T> dist(-10, 10);
        for(auto it1 = data_begin<T>(), it2 = data_end<T>(); it1 != it2; ++it1)
            *it1 = static_cast<T>( dist(rng) );
    }

    ~memory();
private:

    memory(arguments arg) : is_a_primitive(type_id<const memory>()), argument(arg), pointer(0) {};
};

// file that is loaded and becomes a data
struct file : is_a_primitive {
    struct arguments {
        neural::engine::type    engine;
        std::string             name;
        std::vector<primitive>  output;

        arguments(neural::engine::type aengine, std::string aname, memory::format::type aformat, std::vector<uint32_t> &asize);
        arguments(neural::engine::type aengine, std::string aname, memory::format::type aformat);
        arguments(neural::engine::type aengine, std::string aname, primitive aoutput);
        arguments(neural::engine::type aengine, std::string aname);
    };
    const arguments argument;

    static primitive create(arguments);
    file &operator()(void *);
    primitive clone() const { return create(argument); }
private:
    file(arguments arg) : is_a_primitive(type_id<const file>()), argument(arg) {};
    const std::vector<primitive>     &output() const { return argument.output; };
};

// reorder data, type is not changed
struct reorder : is_a_primitive {
    struct arguments {
        neural::engine::type        engine;
        std::vector<primitive>      output;
        std::vector<primitive_at>   input;  // 1: {input}

        arguments(neural::engine::type engine, primitive_at input, primitive output);
        arguments(neural::engine::type engine, neural::memory::format::type format, std::vector<uint32_t> out_sizes, primitive_at input);
    };
    const arguments argument;

    struct query_entry : is_a_query_entry { reorder::arguments arguments; };
    static std::vector<query_entry> query(arguments);
    static primitive create(arguments);
    primitive clone() const { return create(argument); }
private:
    reorder(arguments arg) : is_a_primitive(type_id<const reorder>()), argument(arg) {};
    const std::vector<primitive_at>  &input() const  { return argument.input; };
    const std::vector<primitive>     &output() const { return argument.output; };
};

// direct convolution
struct convolution : is_a_primitive {
    struct arguments {
        neural::engine::type      engine;
        std::vector<primitive>    output;
        std::vector<uint32_t>     output_offset;
        std::vector<uint32_t>     output_size;
        std::vector<primitive_at> input;
        std::vector<int32_t>      input_offset;
        std::vector<uint32_t>     stride;
        primitive                 weight;
        primitive                 bias;
        neural::padding::type     padding;

        arguments(neural::engine::type, neural::memory::format::type out_fmt, std::vector<uint32_t> out_off, std::vector<uint32_t> out_siz, primitive in, std::vector<int32_t> in_off, std::vector<uint32_t> stride, primitive weights, primitive biases, neural::padding::type);
        arguments(neural::engine::type, neural::memory::format::type out_fmt,                                                               primitive in,                              std::vector<uint32_t> stride, primitive weights, primitive biases, neural::padding::type);
        arguments(neural::engine::type, neural::memory::format::type out_fmt,                                                               primitive in,                              uint32_t              stride, primitive weights, primitive biases, neural::padding::type);
        arguments(neural::engine::type, primitive                    out,                                                                   primitive in,                              std::vector<uint32_t> stride, primitive weights, primitive biases, neural::padding::type);
        arguments(neural::engine::type, primitive                    out,     std::vector<uint32_t> out_off, std::vector<uint32_t> out_siz, primitive in, std::vector<int32_t> in_off, std::vector<uint32_t> stride, primitive weights, primitive biases, neural::padding::type);
    };
    const arguments argument;

    struct query_entry : is_a_query_entry { convolution::arguments arguments; };
    static std::vector<query_entry> query(arguments);
    static primitive create(arguments);
    primitive clone() const { return create(argument); }
private:
    convolution(arguments arg) : is_a_primitive(type_id<const convolution>()), argument(arg) {};
    const std::vector<primitive_at>  &input() const  { return argument.input; };
    const std::vector<primitive>     &output() const { return argument.output; };

    std::unique_ptr<is_an_implementation> _private;
};

struct convolution_backward : is_a_primitive {
    struct arguments {
        neural::engine::type      engine;
        std::vector<primitive>    output;         // 3: {bw_output, weight_diff, bias diff}
        std::vector<uint32_t>     output_offset;
        std::vector<uint32_t>     input_size;
        std::vector<primitive_at> input;          // 4: {bw_input, fw_input, filter, bias}
        std::vector<int32_t>      input_offset;
        std::vector<uint32_t>     stride;
        neural::padding::type     padding;


        arguments(neural::engine::type, std::vector<neural::memory::format::type> out_fmt, std::vector<uint32_t> out_off, std::vector<uint32_t> in_siz, std::vector<primitive> in, std::vector<int32_t> in_off, std::vector<uint32_t> stride, neural::padding::type);
        arguments(neural::engine::type, std::vector<neural::memory::format::type> out_fmt,                                                              std::vector<primitive> in,                              std::vector<uint32_t> stride, neural::padding::type);
        arguments(neural::engine::type, std::vector<neural::memory::format::type> out_fmt,                                                              std::vector<primitive> in,                              uint32_t              stride, neural::padding::type);
        arguments(neural::engine::type, std::vector<primitive>                    out,                                                                  std::vector<primitive> in,                              std::vector<uint32_t> stride, neural::padding::type);
        arguments(neural::engine::type, std::vector<primitive>                    out,     std::vector<uint32_t> out_off, std::vector<uint32_t> in_siz, std::vector<primitive> in, std::vector<int32_t> in_off, std::vector<uint32_t> stride, neural::padding::type);
    };
    const arguments argument;

    struct query_entry : is_a_query_entry { convolution::arguments arguments; };
    static std::vector<query_entry> query(arguments);
    static primitive create(arguments);
    primitive clone() const { return create(argument); }
private:
    convolution_backward(arguments arg) : is_a_primitive(type_id<const convolution_backward>()), argument(arg) {};
    const std::vector<primitive_at>  &input() const  { return argument.input; };
    const std::vector<primitive>     &output() const { return argument.output; };

    std::unique_ptr<is_an_implementation> _private;
};
// fully connected
struct fully_connected : is_a_primitive {
    struct arguments {
        neural::engine::type        engine;
        std::vector<primitive>      output;
        std::vector<uint32_t>       output_offset;
        std::vector<uint32_t>       output_size;
        std::vector<primitive_at>   input;          // 3: input, filter, bias
        std::vector<int32_t>        input_offset;
        std::vector<uint32_t>       input_stride;

        arguments(neural::engine::type, neural::memory::format::type, std::vector<uint32_t>, std::vector<uint32_t>, primitive, std::vector<int32_t>, std::vector<uint32_t>, primitive, primitive);
        arguments(neural::engine::type, neural::memory::format::type,                                               primitive,                       std::vector<uint32_t>, primitive, primitive);
        arguments(neural::engine::type, neural::memory::format::type,                                               primitive,                       uint32_t,              primitive, primitive);
        arguments(neural::engine::type, neural::memory::format::type,                                               primitive,                                              primitive, primitive);
        arguments(neural::engine::type, primitive,                                                                  primitive,                                              primitive, primitive);
    };
    const arguments argument;

    struct query_entry : is_a_query_entry { fully_connected::arguments arguments; };
    static std::vector<query_entry> query(arguments);
    static primitive create(arguments);
    primitive clone() const { return create(argument); }
private:
    fully_connected(arguments arg) : is_a_primitive(type_id<const fully_connected>()), argument(arg) {};
    const std::vector<primitive_at>  &input()  const { return argument.input;  };
    const std::vector<primitive>     &output() const { return argument.output; };
};

// relu activation
// [TODO] need to activation base class ?
// [TODO] "any" on slope ?
struct relu : is_a_primitive {
    struct arguments {
        neural::engine::type      engine;
        std::vector<primitive>    output;
        std::vector<uint32_t>     output_offset;
        std::vector<uint32_t>     output_size;
        std::vector<primitive_at> input;          // 1: input
        std::vector<int32_t>      input_offset;
        float                     negative_slope;

        arguments(neural::engine::type, memory::format::type out, std::vector<uint32_t> out_off, std::vector<uint32_t> out_siz, primitive in, std::vector<int32_t> in_off, float);
        arguments(neural::engine::type, memory::format::type out,                                                               primitive in,                              float);
        arguments(neural::engine::type, memory::format::type out,                                                               primitive in);
        arguments(neural::engine::type, primitive            out, std::vector<uint32_t> out_off, std::vector<uint32_t> out_siz, primitive in, std::vector<int32_t> in_off, float slp);
        arguments(neural::engine::type, primitive            out, std::vector<uint32_t> out_off, std::vector<uint32_t> out_siz, primitive in, std::vector<int32_t> in_off);
        arguments(neural::engine::type, primitive            out,                                                               primitive in,                              float slp);
        arguments(neural::engine::type, primitive            out,                                                               primitive in);
    };
    const arguments argument;

    struct query_entry : is_a_query_entry { relu::arguments arguments; };
    static std::vector<query_entry> query(arguments);
    static primitive create(arguments);
    primitive clone() const { return create(argument); }
private:
    relu(arguments arg) : is_a_primitive(type_id<const relu>()), argument(arg) {};
    const std::vector<primitive_at>  &input() const  { return argument.input; };
    const std::vector<primitive>     &output() const { return argument.output; };

    std::unique_ptr<is_an_implementation> _private;
};

struct relu_backward : is_a_primitive {
    struct arguments {
        neural::engine::type                engine;
        std::vector<primitive>              output;         // 1: {forward_input_grad}
        std::vector<uint32_t>               output_offset;
        std::vector<uint32_t>               output_size;
        std::vector<primitive_at>           input;          // 2: {forward_output_grad, forward_input}
        std::vector<std::vector<uint32_t>>  input_offset;
        float                               negative_slope;

        arguments(neural::engine::type, std::vector<primitive> out, std::vector<uint32_t> out_offset, std::vector<uint32_t> out_size, std::vector<primitive_at> in, std::vector<std::vector<uint32_t>> in_offsets, float neg_slope = 0.0f);
        arguments(neural::engine::type, std::vector<primitive> out,                                                                   std::vector<primitive_at> in,                                                float neg_slope = 0.0f);
    };
    const arguments argument;

    struct query_entry : is_a_query_entry { relu_backward::arguments arguments; };
    static std::vector<query_entry> query(arguments);
    static primitive create(arguments);
    const std::vector<primitive_at>  &input() const  { return argument.input; };
    const std::vector<primitive>     &output() const { return argument.output; };
    primitive clone() const { return create(argument); }

private:
    relu_backward(arguments arg) : is_a_primitive(type_id<const relu_backward>()), argument(arg) {};

    std::unique_ptr<is_an_implementation> _private;
};


// pooling
struct pooling : is_a_primitive {
    class mode { mode(); public: enum type { max, average }; };

    struct arguments {
        neural::engine::type        engine;
        pooling::mode::type         mode;
        std::vector<primitive>      output;
        std::vector<uint32_t>       output_offset;
        std::vector<uint32_t>       output_size;
        std::vector<primitive_at>   input;          // 1: input
        std::vector<int32_t>        input_offset;
        std::vector<uint32_t>       stride;
        std::vector<uint32_t>       size;
        neural::padding::type       padding;

        arguments(neural::engine::type, neural::pooling::mode::type, neural::memory::format::type o_frmt, std::vector<uint32_t> out_off, std::vector<uint32_t> out_siz, primitive in, std::vector<int32_t> in_off, std::vector<uint32_t> strd, std::vector<uint32_t> siz, neural::padding::type);
        arguments(neural::engine::type, neural::pooling::mode::type, neural::memory::format::type o_frmt,                                                               primitive in,                              std::vector<uint32_t> strd, std::vector<uint32_t> siz, neural::padding::type);
        arguments(neural::engine::type, neural::pooling::mode::type, neural::memory::format::type o_frmt,                                                               primitive in,                              uint32_t              strd, uint32_t              siz, neural::padding::type);
        arguments(neural::engine::type, neural::pooling::mode::type, primitive                    out,                                                                  primitive in,                              uint32_t              strd, uint32_t              siz, neural::padding::type);
        arguments(neural::engine::type, neural::pooling::mode::type, primitive                    out,                                                                  primitive in,                              std::vector<uint32_t> strd, std::vector<uint32_t> siz, neural::padding::type);
        arguments(neural::engine::type, neural::pooling::mode::type, primitive                    out,                                                                  primitive in, std::vector<int32_t> in_off, std::vector<uint32_t> strd, std::vector<uint32_t> siz, neural::padding::type);
        arguments(neural::engine::type, neural::pooling::mode::type, primitive                    out,                                                                  primitive in, std::vector<int32_t> in_off, uint32_t              strd, uint32_t              siz, neural::padding::type);
        arguments(neural::engine::type, neural::pooling::mode::type, primitive                    out,    std::vector<uint32_t> out_off, std::vector<uint32_t> out_siz, primitive in, std::vector<int32_t> in_off, std::vector<uint32_t> strd, std::vector<uint32_t> siz, neural::padding::type);
        arguments(neural::engine::type, neural::pooling::mode::type, primitive                    out,                                                                  primitive in,                              std::vector<uint32_t> strd,                            neural::padding::type);
        arguments(neural::engine::type, neural::pooling::mode::type, primitive                    out,                                                                  primitive in,                              uint32_t              strd,                            neural::padding::type);
    };
    const arguments argument;

    struct query_entry : is_a_query_entry { pooling::arguments arguments; };
    static std::vector<query_entry> query(arguments);
    static primitive create(arguments);
    primitive clone() const { return create(argument); }
private:
    pooling(arguments arg) : is_a_primitive(type_id<const pooling>()), argument(arg) {};
    const std::vector<primitive_at>  &input() const  { return argument.input; };
    const std::vector<primitive>     &output() const { return argument.output; };

    std::unique_ptr<is_an_implementation> _private;
};



namespace normalization { /////////////////////////////////////////////////////////////////////////////////////////////
// normalization of response
struct /*normalization*/response : is_a_primitive {
    struct arguments {
        neural::engine::type        engine;
        std::vector<primitive>      output;
        std::vector<uint32_t>       output_offset;
        std::vector<uint32_t>       output_size;
        std::vector<primitive_at>   input;          // 1: input
        std::vector<int32_t>        input_offset;
        uint32_t                    size;
        neural::padding::type       padding;
        float                       bias;
        float                       alpha;
        float                       beta;

        arguments(neural::engine::type, neural::memory::format::type, std::vector<uint32_t>, std::vector<uint32_t>, primitive, std::vector<int32_t>, uint32_t, neural::padding::type, float, float, float);
        arguments(neural::engine::type, neural::memory::format::type,                                               primitive,                       uint32_t, neural::padding::type, float, float, float);
        arguments(neural::engine::type, primitive,                                                                  primitive,                       uint32_t, neural::padding::type, float, float, float);
    };
    const arguments argument;

    struct query_entry : is_a_query_entry { response::arguments arguments; };
    static std::vector<query_entry> query(arguments);
    static primitive create(arguments);
    primitive clone() const { return create(argument); }
private:
    response(arguments arg) : is_a_primitive(type_id<const response>()), argument(arg) {};
    const std::vector<primitive_at>  &input() const  { return argument.input; };
    const std::vector<primitive>     &output() const { return argument.output; };
};

struct /*normalization*/softmax : is_a_primitive {
    struct arguments {
        neural::engine::type        engine;
        std::vector<primitive>      output;
        std::vector<uint32_t>       output_offset;
        std::vector<uint32_t>       output_size;
        std::vector<primitive_at>   input;          // 1: input
        std::vector<int32_t>        input_offset;

        arguments(neural::engine::type, neural::memory::format::type out_fmt, std::vector<uint32_t> out_off, std::vector<uint32_t> out_siz, primitive in, std::vector<int32_t> in_off);
        arguments(neural::engine::type, neural::memory::format::type out_fmt,                                                               primitive in);
        arguments(neural::engine::type, primitive                    out,     std::vector<uint32_t> out_off, std::vector<uint32_t> out_siz, primitive in, std::vector<int32_t> in_off);
        arguments(neural::engine::type, primitive                    out,                                                                   primitive in);
    };
    const arguments argument;

    struct query_entry : is_a_query_entry { softmax::arguments arguments; };
    static std::vector<query_entry> query(arguments);
    static primitive create(arguments);
    primitive clone() const { return create(argument); }
private:
    softmax(arguments arg) : is_a_primitive(type_id<const softmax>()), argument(arg) {};
    const std::vector<primitive_at>  &input() const  { return argument.input; };
    const std::vector<primitive>     &output() const { return argument.output; };

    std::unique_ptr<is_an_implementation> _private;
};

// batch normalization training - forward
struct /*normalization*/batch_training_forward : is_a_primitive {
    struct arguments {
        neural::engine::type        engine;
        std::vector<primitive>      output;         // 3-5: {output, current_mean, current_inv_std_dev, [moving_mean, moving_inv_std_dev]}
        std::vector<primitive_at>   input;          // 3: {input, scale, bias}
        bool                        spatial;
        double                      exp_avg_factor;
        double                      epsilon;

        arguments(neural::engine::type, std::vector<primitive>, std::vector<primitive_at>, bool, double, double);
    };
    const arguments argument;

    struct query_entry : is_a_query_entry { batch_training_forward::arguments arguments; };
    static std::vector<query_entry> query(arguments);
    static primitive create(arguments);
    primitive clone() const { return create(argument); }
    const std::vector<primitive_at>  &input() const  { return argument.input; };
    const std::vector<primitive>     &output() const { return argument.output; };

private:
    batch_training_forward(arguments arg) : is_a_primitive(type_id<const batch_training_forward>()), argument(arg) {};
};

// batch normalization training - backward
struct /*normalization*/batch_training_backward : is_a_primitive {
    struct arguments {
        neural::engine::type        engine;
        std::vector<primitive>      output;         // 3: {input_grad, scale_grad, bias_grad}
        std::vector<primitive_at>   input;          // 6: {forward_input, forward_scale, forward_bias, output_grad, current_mean, current_inv_std_dev}
        bool                        spatial;

        arguments(neural::engine::type, std::vector<primitive>, std::vector<primitive_at>, bool);
    };
    const arguments argument;

    struct query_entry : is_a_query_entry { batch_training_backward::arguments arguments; };
    static std::vector<query_entry> query(arguments);
    static primitive create(arguments);
    primitive clone() const { return create(argument); }
    const std::vector<primitive_at>  &input() const  { return argument.input; };
    const std::vector<primitive>     &output() const { return argument.output; };

private:
    batch_training_backward(arguments arg) : is_a_primitive(type_id<const batch_training_backward>()), argument(arg) {};
};

// batch normalization inference
struct /*normalization*/batch_inference : is_a_primitive {
    struct arguments {
        neural::engine::type        engine;
        std::vector<primitive>      output;         // 1: {output}
        std::vector<primitive_at>   input;          // 5: {input, scale, bias, precomputed_mean, precomputed_inv_std_dev}
        bool                        spatial;

        arguments(neural::engine::type, std::vector<primitive>, std::vector<primitive_at>, bool);
    };
    const arguments argument;

    struct query_entry : is_a_query_entry { batch_inference::arguments arguments; };
    static std::vector<query_entry> query(arguments);
    static primitive create(arguments);
    primitive clone() const { return create(argument); }
    const std::vector<primitive_at>  &input() const  { return argument.input; };
    const std::vector<primitive>     &output() const { return argument.output; };

private:
    batch_inference(arguments arg) : is_a_primitive(type_id<const batch_inference>()), argument(arg) {};
};

};//normalization /////////////////////////////////////////////////////////////////////////////////////////////////////



// direct convolution+relu
struct convolution_relu : is_a_primitive {
    struct arguments {
        neural::engine::type        engine;
        std::vector<primitive>      output;
        std::vector<uint32_t>       output_offset;
        std::vector<uint32_t>       output_size;
        std::vector<primitive_at>   input;          // 3: input, filter, bias
        std::vector<int32_t>        input_offset;
        std::vector<uint32_t>       input_stride;
        neural::padding::type       padding;
        float                       negative_slope;

        arguments(neural::engine::type, neural::memory::format::type, std::vector<uint32_t>, std::vector<uint32_t>, primitive, std::vector<int32_t>, std::vector<uint32_t>, primitive, primitive, neural::padding::type, float);
        arguments(neural::engine::type, neural::memory::format::type,                                               primitive,                       std::vector<uint32_t>, primitive, primitive, neural::padding::type, float);
        arguments(neural::engine::type, neural::memory::format::type,                                               primitive,                       uint32_t,              primitive, primitive, neural::padding::type, float);
        arguments(neural::engine::type, neural::memory::format::type,                                               primitive,                                              primitive, primitive, neural::padding::type, float);
        arguments(neural::engine::type, primitive,                                                                  primitive,                                              primitive, primitive, neural::padding::type, float);
    };
    const arguments argument;

    struct query_entry : is_a_query_entry { convolution_relu::arguments arguments; };
    static std::vector<query_entry> query(arguments);
    static primitive create(arguments);
    primitive clone() const { return create(argument); }
private:
    convolution_relu(arguments arg) : is_a_primitive(type_id<const convolution_relu>()), argument(arg) {};
    const std::vector<primitive_at>  &input() const  { return argument.input; };
    const std::vector<primitive>     &output() const { return argument.output; };

    std::unique_ptr<is_an_implementation> _private;
};



// fully connected + relu
struct fully_connected_relu : is_a_primitive {
    struct arguments {
        neural::engine::type        engine;
        std::vector<primitive>      output;
        std::vector<uint32_t>       output_offset;
        std::vector<uint32_t>       output_size;
        std::vector<primitive_at>   input;          // 3: input, filter, bias
        std::vector<int32_t>        input_offset;
        std::vector<uint32_t>       input_stride;
        float                       negative_slope;

        arguments(neural::engine::type, neural::memory::format::type, std::vector<uint32_t>, std::vector<uint32_t>, primitive, std::vector<int32_t>, std::vector<uint32_t>, primitive, primitive, float);
        arguments(neural::engine::type, neural::memory::format::type,                                               primitive,                       std::vector<uint32_t>, primitive, primitive, float);
        arguments(neural::engine::type, neural::memory::format::type,                                               primitive,                       uint32_t,              primitive, primitive, float);
        arguments(neural::engine::type, neural::memory::format::type,                                               primitive,                                              primitive, primitive, float);
        arguments(neural::engine::type, primitive,                                                                  primitive,                                              primitive, primitive, float);
    };
    const neural::fully_connected_relu::arguments argument;

    struct query_entry : is_a_query_entry { neural::fully_connected_relu::arguments arguments; };
    static std::vector<query_entry> query(neural::fully_connected_relu::arguments);
    static primitive create(neural::fully_connected_relu::arguments);
    primitive clone() const { return create(neural::fully_connected_relu::argument); }
private:
    fully_connected_relu(fully_connected_relu::arguments arg) : is_a_primitive(type_id<const fully_connected_relu>()), argument(arg) {};
    const std::vector<primitive_at>  &input() const  { return argument.input; };
    const std::vector<primitive>     &output() const { return argument.output; };
};

}<|MERGE_RESOLUTION|>--- conflicted
+++ resolved
@@ -41,13 +41,9 @@
 
     static const format_traits traits(format::type fmt) {
         switch(fmt) {
-<<<<<<< HEAD
-		case format::  xb_f32: return {2, type_id<float>()};
-=======
         case format::scalar_f32:
         case format::   x_f32: return {1, type_id<float>()};
-        case format::  xb_f32: return {2, type_id<float>()};
->>>>>>> 09021045
+		case format::  xb_f32: return {2, type_id<float>()};
         case format::yxfb_f32:
         case format::fyxb_f32:
         case format::xyfb_f32:
@@ -55,13 +51,9 @@
         case format::byxf_f32:
         case format::bfyx_f32:
         case format::bxyf_f32:
-<<<<<<< HEAD
 		case format::bfxy_f32: return {4, type_id<float>()};
-=======
-        case format::bfxy_f32: return {4, type_id<float>()};
         case format::scalar_f64:
         case format::   x_f64: return {1, type_id<double>()};
->>>>>>> 09021045
         case format::yxfb_f64:
         case format::fyxb_f64:
         case format::xyfb_f64:
