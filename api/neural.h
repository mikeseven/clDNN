--- conflicted
+++ resolved
@@ -201,11 +201,7 @@
 
 // pooling
 struct pooling : is_a_primitive {
-<<<<<<< HEAD
-    enum class mode : size_t { max, average }; //todo why size_t?
-=======
     class mode { mode(); public: enum type { max, average }; };
->>>>>>> c3752d4b
 
     struct arguments {
         engine::type                engine;
@@ -217,24 +213,14 @@
         std::vector<int32_t>        input_offset;
         std::vector<uint32_t>       stride;
         std::vector<uint32_t>       size;
-<<<<<<< HEAD
-        padding                     padding;
-
-        arguments(neural::engine, pooling::mode, memory::format o_frmt, std::vector<uint32_t> out_off, std::vector<uint32_t> out_siz, primitive in, std::vector<int32_t> in_off, std::vector<uint32_t> stride, std::vector<uint32_t> size, neural::padding);
-        arguments(neural::engine, pooling::mode, memory::format o_frmt,                                                               primitive in,                              uint32_t              stride, uint32_t              size, neural::padding);
-        arguments(neural::engine, pooling::mode, primitive out,                                                                       primitive in,                              std::vector<uint32_t> stride,                             neural::padding);
-        arguments(neural::engine, pooling::mode, primitive out,                                                                       primitive in,                              uint32_t              stride,                             neural::padding);
-        arguments(neural::engine, pooling::mode, primitive out,                                                                       primitive in,                              uint32_t              stride);
-=======
         padding::type               padding;
 
-        arguments(neural::engine::type, neural::pooling::mode::type, neural::memory::format::type, std::vector<uint32_t>, std::vector<uint32_t>, primitive, std::vector<int32_t>, std::vector<uint32_t>, std::vector<uint32_t>, neural::padding::type);
-        arguments(neural::engine::type, neural::pooling::mode::type, neural::memory::format::type,                                               primitive,                       std::vector<uint32_t>, std::vector<uint32_t>, neural::padding::type);
-        arguments(neural::engine::type, neural::pooling::mode::type, neural::memory::format::type,                                               primitive,                       uint32_t,              uint32_t,              neural::padding::type);
-        arguments(neural::engine::type, neural::pooling::mode::type, primitive,                                                                  primitive,                       std::vector<uint32_t>,                        neural::padding::type);
-        arguments(neural::engine::type, neural::pooling::mode::type, primitive,                                                                  primitive,                       uint32_t,                                     neural::padding::type);
-        arguments(neural::engine::type, neural::pooling::mode::type, primitive,                                                                  primitive,                       uint32_t);
->>>>>>> c3752d4b
+        arguments(neural::engine::type, neural::pooling::mode::type, neural::memory::format::type afrmt, std::vector<uint32_t> out_off, std::vector<uint32_t> out_siz, primitive in, std::vector<int32_t> in_off, std::vector<uint32_t> stride, std::vector<uint32_t> size, neural::padding::type);
+        arguments(neural::engine::type, neural::pooling::mode::type, neural::memory::format::type afrmt,                                                               primitive in,                              std::vector<uint32_t> stride, std::vector<uint32_t> size, neural::padding::type);
+        arguments(neural::engine::type, neural::pooling::mode::type, neural::memory::format::type afrmt,                                                               primitive in,                              uint32_t              stride, uint32_t              size, neural::padding::type);
+        arguments(neural::engine::type, neural::pooling::mode::type, primitive                    out,                                                                 primitive in,                              std::vector<uint32_t> stride,                             neural::padding::type);
+        arguments(neural::engine::type, neural::pooling::mode::type, primitive                    out,                                                                 primitive in,                              uint32_t              stride,                             neural::padding::type);
+        arguments(neural::engine::type, neural::pooling::mode::type, primitive                    out,                                                                 primitive in,                              uint32_t              stride);
     };
     const arguments argument;
 
