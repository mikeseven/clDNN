/*
// Copyright (c) 2016 Intel Corporation
//
// Licensed under the Apache License, Version 2.0 (the "License");
// you may not use this file except in compliance with the License.
// You may obtain a copy of the License at
//
//      http://www.apache.org/licenses/LICENSE-2.0
//
// Unless required by applicable law or agreed to in writing, software
// distributed under the License is distributed on an "AS IS" BASIS,
// WITHOUT WARRANTIES OR CONDITIONS OF ANY KIND, either express or implied.
// See the License for the specific language governing permissions and
// limitations under the License.
*/

///////////////////////////////////////////////////////////////////////////////////////////////////
#pragma once
#include "scale.h"
#include "../primitive.hpp"

namespace cldnn
{

struct scale : public primitive_base<scale, CLDNN_PRIMITIVE_DESC(scale)>
{
    CLDNN_DECLATE_PRIMITIVE(scale)

    scale(
        const primitive_id& id,
        const primitive_id& input,
        const primitive_id& scale_input, //should be bfyx or yxfb, where each dimension can be 1, if all dimensions are 1 then this is scalar
        const bool bias_term,
        const padding& input_padding = padding(),
        const padding& output_padding = padding()
    )
<<<<<<< HEAD
        :primitive_base(id, {input}, input_padding, output_padding, "", bias_term, "")
=======
        :primitive_base(id, {input}, input_padding, output_padding)
>>>>>>> 8fdaafdd
        , scale_input(scale_input)
        , bias_term(bias_term)
        , bias("")
    {
    }

    scale(
        const primitive_id& id,
        const primitive_id& input,
        const primitive_id& scale_input, //should be bfyx or yxfb, where each dimension can be 1, if all dimensions are 1 then this is scalar
        const bool bias_term,
        const primitive_id& bias, //should be same size as scale_input
        const padding& input_padding = padding(),
        const padding& output_padding = padding()
    )
        :primitive_base(id, { input }, input_padding, output_padding)
        , scale_input(scale_input)
        , bias_term(bias_term)
        , bias(bias)
    {
    }

    scale(const dto* dto)
        :primitive_base(dto)
        , scale_input(dto->scale_input)
        , bias_term(dto->bias_term)
        , bias(dto->bias)
    {
    }

    primitive_id scale_input;
    bool bias_term;
    primitive_id bias;

protected:
    std::vector<primitive_id> get_dependencies() const override
    { 
        if (bias.empty())
            return{ scale_input };
        else
            return{ scale_input, bias };
    }

    void update_dto(dto& dto) const override
    {
        dto.scale_input = scale_input.c_str();
        dto.bias_term = bias_term;
        dto.bias = bias.c_str();
    }
};
}<|MERGE_RESOLUTION|>--- conflicted
+++ resolved
@@ -34,11 +34,7 @@
         const padding& input_padding = padding(),
         const padding& output_padding = padding()
     )
-<<<<<<< HEAD
-        :primitive_base(id, {input}, input_padding, output_padding, "", bias_term, "")
-=======
         :primitive_base(id, {input}, input_padding, output_padding)
->>>>>>> 8fdaafdd
         , scale_input(scale_input)
         , bias_term(bias_term)
         , bias("")
