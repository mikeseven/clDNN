/*
// Copyright (c) 2016 Intel Corporation
//
// Licensed under the Apache License, Version 2.0 (the "License");
// you may not use this file except in compliance with the License.
// You may obtain a copy of the License at
//
//      http://www.apache.org/licenses/LICENSE-2.0
//
// Unless required by applicable law or agreed to in writing, software
// distributed under the License is distributed on an "AS IS" BASIS,
// WITHOUT WARRANTIES OR CONDITIONS OF ANY KIND, either express or implied.
// See the License for the specific language governing permissions and
// limitations under the License.
*/
#include "instrumentation.h"
#include "common_tools.h"
#include "image_toolkit.h"
#include "output_parser.h"
#include "lstm_utils.h"

#include <boost/filesystem.hpp>
#include <boost/optional.hpp>

#include <iostream>

#include <algorithm>
#include <cstdint>
#include <regex>
#include <string>
#include <limits>
#include <api/CPP/data.hpp>
#include <api/CPP/network.hpp>
#include "file.h"

using namespace boost::filesystem;
using namespace cldnn::utils::examples;


//get_model_name (subtract _train or _test from topology string)
std::string get_model_name(const std::string& topology_name)
{
    std::string model_name = topology_name;
    if (model_name.find("_train") != std::string::npos)
        model_name = model_name.substr(0, model_name.find("_train"));
    else if (model_name.find("_test") != std::string::npos)
        model_name = model_name.substr(0, model_name.find("_test"));
    return model_name;
}

<<<<<<< HEAD

/// @brief Converts pixel channel value (8-bit) to corresponding element type.
///
/// @param val Input value.
/// @return    Element representation with the same numerical value.
template <typename ElemTy = float>
static ElemTy convert_pixel_channel(const std::uint8_t val)
{
    return val;
}

/// @brief Converts pixel channel value (8-bit) to corresponding half-precision floating
///        point value (no normalization).
///
/// @param val Input value.
/// @return    Half representation with the same numerical value.
template <>
half_t convert_pixel_channel<half_t>(const std::uint8_t val)
{
#if defined HALF_HALF_HPP
    return val;
#else
    if (!val)
        return half_t(0x0000U);

    if (val >> 4) // 4..7
    {
        if (val >> 6) // 6..7
        {
            return (val & 0x80)
                ? half_t(0x5800U | ((val & 0x7FU) << 3))
                : half_t(0x5400U | ((val & 0x3FU) << 4));
        }
        else //  4..5
        {
            return (val & 0x20)
                ? half_t(0x5000U | ((val & 0x1FU) << 5))
                : half_t(0x4C00U | ((val & 0x0FU) << 6));
        }
    }
    else // 0..3
    {
        if (val >> 2) // 2..3
        {
            return (val & 0x08)
                ? half_t(0x4800U | ((val & 0x07U) << 7))
                : half_t(0x4400U | ((val & 0x03U) << 8));
        }
        else // 0..1
        {
            return (val & 0x02)
                ? half_t(0x4000U | ((val & 0x01U) << 9))
                : half_t(0x3C00U);
        }
    }
#endif
}


/// @brief Loads data from image file into clDNN allocation / memory buffer (store layout YXFB; FP16).
///
/// @details The loaded image is normalized before reading actual data:
///           -# Image is optionally resized (aspect ratio is kept) when the @p min_size is not @c 0.
///           -# Image is optionally normalized to square image (aspect ratio is preserved).
///              The parts of images outside square (square side is set to minimum of image width and height)
///              are cut out.
///           -# If image is not 24-bit RGB, it is converted to 24-bit RGB.
///           .
///          If any of these steps failed, the image is not read and the @c false is returned.
///
/// @param image_file_path  Path (relative or absolute) to image file.
/// @param output_buffer_it Iterator (output iterator, copy-constructible) that points to
///                         buffer where data from image should be stored.
/// @param rgb_order        Indicates that color channels should be stored in features in RGB order.
///                         If @c true then RGB order is used; otherwise, BGR order is applied.
/// @param normalized_size  Size of image square to which image will be normalized.
///                         If @c 0 is specified, the image is not normalized to square.
/// @param min_size         Size of either width or height (which is lower) to which image
///                         should be resized (keeping aspect ratio) before normalization.
///                         If @c 0 is specified, the image is not resized.
/// @return                 @c true if image load was successful; otherwise, @c false.
template <typename OutIterTy>
static auto load_data_from_image(const std::string& image_file_path,
                                 OutIterTy output_buffer_it,
                                 const bool rgb_order           = false,
                                 const unsigned normalized_size = 0,
                                 const unsigned min_size        = 0)
    -> std::enable_if_t<std::is_arithmetic<typename std::iterator_traits<OutIterTy>::value_type>::value ||
                        std::is_same<typename std::iterator_traits<OutIterTy>::value_type, half_t>::value, bool>
{
    using out_elem_type = typename std::iterator_traits<OutIterTy>::value_type;


    std::shared_ptr<fipImage> normalized_image;
    try
    {
        const auto loaded_image = min_size != 0
                                      ? itk::resize_keep_ar(itk::load(image_file_path), min_size)
                                      : itk::load(image_file_path);
        normalized_image = normalized_size != 0
                               ? itk::crop_resize_to_square(loaded_image, normalized_size)
                               : loaded_image;
    }
    catch (const std::runtime_error&)
    {
        return false;
    }

    if (!normalized_image->isValid() || normalized_image->accessPixels() == nullptr)
        return false;
    if (normalized_image->getBitsPerPixel() != 24)
    {
        const auto convert_success = normalized_image->convertTo24Bits();
        if (!convert_success)
            return false;
    }

    const auto width = normalized_image->getWidth();
    const auto height = normalized_image->getHeight();

    const auto bytes_per_pixel = normalized_image->getLine() / width;
    auto buffer_it = output_buffer_it;

    if (rgb_order)
    {
        for (unsigned y = 0; y < height; ++y)
        {
            auto image_pixel = reinterpret_cast<std::uint8_t*>(normalized_image->getScanLine(height - y - 1));
            if (image_pixel == nullptr)
                return false;

            for (unsigned x = 0; x < width; ++x)
            {
                *buffer_it = convert_pixel_channel<out_elem_type>(image_pixel[FI_RGBA_RED]);   ++buffer_it;
                *buffer_it = convert_pixel_channel<out_elem_type>(image_pixel[FI_RGBA_GREEN]); ++buffer_it;
                *buffer_it = convert_pixel_channel<out_elem_type>(image_pixel[FI_RGBA_BLUE]);  ++buffer_it;
                image_pixel += bytes_per_pixel;
            }
        }
    }
    else
    {
        for (unsigned y = 0; y < height; ++y)
        {
            auto image_pixel = reinterpret_cast<std::uint8_t*>(normalized_image->getScanLine(height - y - 1));
            if (image_pixel == nullptr)
                return false;

            for (unsigned x = 0; x < width; ++x)
            {
                *buffer_it = convert_pixel_channel<out_elem_type>(image_pixel[FI_RGBA_BLUE]);  ++buffer_it;
                *buffer_it = convert_pixel_channel<out_elem_type>(image_pixel[FI_RGBA_GREEN]); ++buffer_it;
                *buffer_it = convert_pixel_channel<out_elem_type>(image_pixel[FI_RGBA_RED]);   ++buffer_it;
                image_pixel += bytes_per_pixel;
            }
        }
    }

    return true;
}

std::string get_image_file(const std::string& img_name, const std::vector<std::string>& images_list)
{
    std::string img = "";
    for (auto img_from_list : images_list)
    {
        if (img_from_list.find(img_name) != std::string::npos)
        {
            img = img_from_list;
            break;
        }
    }
    if (img == "")
        throw std::runtime_error("Image file was not found.");

    return img;
}

// i am not sure what is better: pass memory as primitive where layout, ptr and size are included
// or pass as separate parameters to avoid including neural.h in common tools?
template <typename MemElemTy>
void load_images_from_file_list(
    const std::vector<std::string>& images_list,
    cldnn::memory& memory,
    const uint32_t min_size)
{
    auto memory_layout = memory.get_layout();
    auto dst_ptr = memory.pointer<MemElemTy>();
    auto it = dst_ptr.begin();

    auto dim = memory_layout.size.spatial;

    if(memory_layout.format != cldnn::format::byxf) throw std::runtime_error("Only byxf format is supported as input to images from files");

    if(!cldnn::data_type_match<MemElemTy>(memory_layout.data_type))
        throw std::runtime_error("Memory format expects different type of elements than specified");
    auto single_image_size = dim[0] * dim[1] * 3;
    for (auto img : images_list)
    {
        // "false" because we want to load images in BGR format because weights are in BGR format and we don't want any conversions between them.
        load_data_from_image(img, it, false, dim[0], min_size);
        it += single_image_size;
    }
}

uint32_t swap_endian(uint32_t val) {
    val = ((val << 8) & 0xFF00FF00) | ((val >> 8) & 0xFF00FF);
    return (val << 16) | (val >> 16);
}

// Explicit instantiation of all used template function instances used in examples.
template void load_images_from_file_list<float>(const std::vector<std::string>&, cldnn::memory&, const uint32_t);
template void load_images_from_file_list<half_t>(const std::vector<std::string>&, cldnn::memory&, const uint32_t);

template <typename MemElemTy>
void load_data_from_file_list_lenet(
    const std::vector<std::string>& images_list,
    cldnn::memory& memory, const uint32_t images_offset, const uint32_t images_number, const bool train, cldnn::memory& memory_labels)
{
    auto dst_ptr = memory.pointer<MemElemTy>();
    auto it = dst_ptr.begin();

    auto memory_layout = memory.get_layout();
    int count = 0;
    if (!cldnn::data_type_match<MemElemTy>(memory_layout.data_type))
        throw std::runtime_error("Memory format expects different type of elements than specified");

    //we use mnist image set for testing and training lenet. The images file from mnist are hardcoded to:
    // - train-images.idx3-ubyte for training
    // - t10k-images.idx3-ubyte for testing
    std::string img_name = "";
    if (!train)
        img_name = "t10k-images.idx3-ubyte";
    else
        img_name = "train-images.idx3-ubyte";

    std::string img = get_image_file(img_name, images_list);
    std::ifstream rfile(img, std::ios::binary);

    if (rfile)
    {
        // Read the magic and the meta data
        uint32_t magic;
        uint32_t num_items;
        uint32_t rows;
        uint32_t cols;

        rfile.read(reinterpret_cast<char*>(&magic), 4);
        magic = swap_endian(magic);
        if (magic != 2051)
            throw std::runtime_error("Incorrect image file magic.");
        rfile.read(reinterpret_cast<char*>(&num_items), 4);
        num_items = swap_endian(num_items);
        rfile.read(reinterpret_cast<char*>(&rows), 4);
        rows = swap_endian(rows);
        rfile.read(reinterpret_cast<char*>(&cols), 4);
        cols = swap_endian(cols);
        auto img_size = rows * cols;

        std::vector<unsigned char> tmpBuffer(img_size * images_number);

        rfile.seekg(images_offset * img_size, rfile.cur);
        rfile.read(reinterpret_cast<char *>(&tmpBuffer[0]), img_size * images_number);
        rfile.close();

        for (uint32_t i = 0; i < img_size * images_number; ++i) {
            *it = static_cast<MemElemTy>(tmpBuffer[i]);
            it++;
        }

        //read in labels
        auto labels_ptr = memory_labels.pointer<MemElemTy>();
        auto labels_it = labels_ptr.begin();
                
        std::string img_ext = "-images.idx3-ubyte";
        auto labels_file = img.substr(0, img.length() - img_ext.length()) + "-labels.idx1-ubyte";
        std::ifstream rfile_labels(labels_file, std::ios::binary);

        if (rfile_labels)
        {
            // Read the magic and the meta data
            uint32_t magic;
            uint32_t num_items;

            rfile_labels.read(reinterpret_cast<char*>(&magic), 4);
            magic = swap_endian(magic);
            if (magic != 2049)
                throw std::runtime_error("Incorrect image file magic.");
            rfile_labels.read(reinterpret_cast<char*>(&num_items), 4);
            num_items = swap_endian(num_items);

            std::vector<unsigned char> tmpBuffer(sizeof(char)*images_number);

            rfile_labels.seekg(images_offset, rfile_labels.cur);
            rfile_labels.read(reinterpret_cast<char *>(&tmpBuffer[0]), images_number);
            rfile_labels.close();

            for (uint32_t i = 0; i < images_number; ++i) {
                *labels_it = static_cast<MemElemTy>(tmpBuffer[i]);
                labels_it++;
            }
        }
        else
            throw std::runtime_error("Cannot read labels for lenet topology.");
        count++;
    }
    else
        throw std::runtime_error("Cannot read image for lenet topology.");
}

template void load_data_from_file_list_lenet<float>(const std::vector<std::string>&, cldnn::memory&, const uint32_t, const uint32_t, const bool, cldnn::memory&);
template void load_data_from_file_list_lenet<half_t>(const std::vector<std::string>&, cldnn::memory&, const uint32_t, const uint32_t, const bool, cldnn::memory&);

template <typename MemElemTy>
void load_data_from_file_list_imagenet(
    const std::vector<std::string>& images_list, const std::string& input_dir,
    cldnn::memory& memory, const uint32_t images_offset, const uint32_t images_number, const bool, cldnn::memory& memory_labels)
{
    auto dst_ptr = memory.pointer<MemElemTy>();

    auto memory_layout = memory.get_layout();
    if (!cldnn::data_type_match<MemElemTy>(memory_layout.data_type))
        throw std::runtime_error("Memory format expects different type of elements than specified");

    if ((images_offset + images_number) > images_list.size())
        throw std::runtime_error("images_offset + images_number is bigger than number of images in imagenet directory");

    auto class_num = 0;
    auto images_per_class = 0;

    for (directory_iterator it(input_dir); it != directory_iterator(); ++it)
        class_num++;

    for (recursive_directory_iterator it(input_dir); it != recursive_directory_iterator(); ++it)
        images_per_class++;
    images_per_class = (images_per_class - class_num) / class_num;

    std::vector<std::string> requested_images;
    for (uint32_t i = images_offset; i < images_offset + images_number; i++)
    {
        auto img_idx = i * images_per_class % (class_num * images_per_class) + i * images_per_class / (class_num * images_per_class);
        requested_images.push_back(images_list[img_idx]);
    }

    //read in images
    load_images_from_file_list<MemElemTy>(requested_images, memory, 256);

    //read in labels
    auto labels_ptr = memory_labels.pointer<MemElemTy>();

    auto labels_file = join_path(get_executable_info()->dir(), "synset_words.txt");
    std::ifstream rfile_labels(labels_file, std::ios::binary);

    if (rfile_labels)
    {
        std::string line;
        std::vector<std::string> line_mappings;
        while (std::getline(rfile_labels, line))
            line_mappings.push_back(line.substr(0, 9));

        std::vector<std::uint32_t> requested_labels;
        for (uint32_t j = 0; j < requested_images.size(); j++)
        {
            auto img_label = requested_images[j].substr(requested_images[j].find_last_of("/\\") - 9, 9);
            auto pos = std::find(line_mappings.begin(), line_mappings.end(), img_label);

            if (pos != line_mappings.end())
            {
                auto vec_idx = (uint32_t)(pos - line_mappings.begin());
                labels_ptr[j] = (MemElemTy)vec_idx;
            }
            else
                throw std::runtime_error("Cannot find requested label in synset_words.txt file.");
        }
    }
    else
        throw std::runtime_error("Cannot read labels file for imagenet.");
}

template void load_data_from_file_list_imagenet<float>(const std::vector<std::string>&, const std::string&, cldnn::memory&, const uint32_t, const uint32_t, const bool, cldnn::memory&);
template void load_data_from_file_list_imagenet<half_t>(const std::vector<std::string>&, const std::string&, cldnn::memory&, const uint32_t, const uint32_t, const bool, cldnn::memory&);

template <typename MemElemTy>
void load_data_from_file_list_cifar10(
    const std::vector<std::string>& images_list, const std::string& input_dir,
    cldnn::memory& memory, const uint32_t images_offset, const uint32_t images_number, const bool train, cldnn::memory& memory_labels)
{
    auto dst_ptr = memory.pointer<MemElemTy>();
    auto labels_ptr = memory_labels.pointer<MemElemTy>();
    auto labels_it = labels_ptr.begin();

    auto memory_layout = memory.get_layout();
    int count = 0;
    if (!cldnn::data_type_match<MemElemTy>(memory_layout.data_type))
        throw std::runtime_error("Memory format expects different type of elements than specified");

    //The images file from cifar10 are hardcoded to:
    // - training: data_batch.bin
    // - testing: test_batch.bin
    std::string img_name = "";
    if (!train)
        img_name = "test_batch.bin";
    else
        img_name = "data_batch.bin";

    std::ifstream rfile(get_image_file(img_name, images_list), std::ios::binary);

    const uint32_t img_spatial = 32;
    const uint32_t img_size = 1 + img_spatial * img_spatial * 3; //1-byte for label, 32*32*3 bytes for image data;

    if (rfile)
    {
        std::vector<unsigned char> tmpBuffer(img_size * images_number);

        rfile.seekg(images_offset * img_size, rfile.cur);
        rfile.read(reinterpret_cast<char *>(&tmpBuffer[0]), img_size * images_number);
        rfile.close();

        //read in image data
        for (uint32_t j = 0; j < images_number; ++j)
        {
            for (uint32_t y = 0u; y < img_spatial; ++y)
            {
                for (uint32_t x = 0u; x < img_spatial; ++x)
                {
                    dst_ptr[j * (img_size - 1) + y * 3 * img_spatial + x * 3 + 2] = static_cast<MemElemTy>(tmpBuffer[j * img_size + 1 + y * img_spatial + x + 0]);
                    dst_ptr[j * (img_size - 1) + y * 3 * img_spatial + x * 3 + 1] = static_cast<MemElemTy>(tmpBuffer[j * img_size + 1 + y * img_spatial + x + 1024]);
                    dst_ptr[j * (img_size - 1) + y * 3 * img_spatial + x * 3 + 0] = static_cast<MemElemTy>(tmpBuffer[j * img_size + 1 + y * img_spatial + x + 2048]);
                }
            }
        }

        //read in labels
        for (uint32_t i = 0; i < images_number; i++) {
            *labels_it = static_cast<MemElemTy>(tmpBuffer[i * img_size]);
            labels_it++;
        }
    }
    else
        throw std::runtime_error("Cannot read image cifar10 image file.");
}

template void load_data_from_file_list_cifar10<float>(const std::vector<std::string>&, const std::string&, cldnn::memory&, const uint32_t, const uint32_t, const bool, cldnn::memory&);
template void load_data_from_file_list_cifar10<half_t>(const std::vector<std::string>&, const std::string&, cldnn::memory&, const uint32_t, const uint32_t, const bool, cldnn::memory&);


=======
>>>>>>> 0408b917
void compute_image_mean(const execution_params &ep, cldnn::engine& engine, bool use_cifar10)
{
    const uint32_t channels_num = 3;
    const uint32_t size_x = use_cifar10 ? 32 : 256;
    const uint32_t size_y = use_cifar10 ? 32 : 256;

    auto input_list = list_input_files(ep.input_dir);

    std::vector<std::string> requested_images;
    if(!use_cifar10)
        for (uint32_t i = ep.image_offset; i < ep.image_offset + ep.image_number; i++)
            requested_images.push_back(input_list[i]);

    auto memory_layout = cldnn::layout({ cldnn::data_types::f32, cldnn::format::byxf,cldnn::tensor{ 1, (cldnn::tensor::value_type)channels_num, (cldnn::tensor::value_type)size_x, (cldnn::tensor::value_type)size_y } });

    auto memory = cldnn::memory::allocate(engine, memory_layout);

    auto dst_ptr = memory.pointer<float>();

    if (memory_layout.format != cldnn::format::byxf) throw std::runtime_error("Only byxf format is supported as input to images from files");

    if (!cldnn::data_type_match<float>(memory_layout.data_type))
        throw std::runtime_error("Memory format expects different type of elements than specified");
    
    const uint32_t spatial_size = size_x * size_y;
    auto single_image_size = spatial_size * channels_num;
    std::vector<float> img_sum(single_image_size, 0);
    std::vector<float> img_tmp(single_image_size, 0);
    auto img_tmp_it = img_tmp.begin();

    if (!use_cifar10)
    {
        for (auto img : requested_images)
        {
            // "false" because we want to load images in BGR format because weights are in BGR format and we don't want any conversions between them.
            itk::load_image_data(img, img_tmp_it, false, size_x, 256);

            for (uint32_t i = 0; i < img_sum.size(); i++)
                img_sum[i] += img_tmp[i];
        }
    }
    else
    {
        std::ifstream rfile(get_image_file("data_batch.bin", input_list), std::ios::binary);

        const uint32_t img_spatial = 32;
        const uint32_t img_size = 1 + img_spatial * img_spatial * 3; //1-byte for label, 32*32*3 bytes for image data;

        if (rfile)
        {
            auto images_number = ep.image_number;
            std::vector<unsigned char> tmpBuffer(img_size * images_number);

            rfile.seekg(ep.image_offset * img_size, rfile.cur);
            rfile.read(reinterpret_cast<char *>(&tmpBuffer[0]), img_size * images_number);
            rfile.close();

            //read in image data
            for (uint32_t j = 0; j < images_number; ++j)
            {
                for (uint32_t y = 0u; y < img_spatial; ++y)
                {
                    for (uint32_t x = 0u; x < img_spatial; ++x)
                    {
                        img_tmp[y * 3 * img_spatial + x * 3 + 2] = static_cast<float>(tmpBuffer[j * img_size + 1 + y * img_spatial + x + 0]);
                        img_tmp[y * 3 * img_spatial + x * 3 + 1] = static_cast<float>(tmpBuffer[j * img_size + 1 + y * img_spatial + x + 1024]);
                        img_tmp[y * 3 * img_spatial + x * 3 + 0] = static_cast<float>(tmpBuffer[j * img_size + 1 + y * img_spatial + x + 2048]);
                    }
                }

                for (uint32_t i = 0; i < img_sum.size(); i++)
                    img_sum[i] += img_tmp[i];
            }
        }
        else
            throw std::runtime_error("Cannot read image cifar10 image file.");
    }

    for (uint32_t i = 0; i < img_sum.size(); i++)
        img_sum[i] /= ep.image_number;

    //per channel mean
    std::vector<float> mean_values(channels_num, 0);
    for (uint32_t i = 0; i < channels_num; i++)
    {
        for (uint32_t j = 0; j < spatial_size; j++)
            mean_values[i] += img_sum[i + j * channels_num];

        mean_values[i] /= spatial_size;

        for (uint32_t j = 0; j < spatial_size; j++)
            dst_ptr[i * spatial_size + j] = mean_values[i];

    }

    file::serialize_train(memory, join_path(ep.weights_dir, "imagenet_mean.nnd"));
}

void print_profiling_table(std::ostream& os, const std::vector<cldnn::instrumentation::profiling_info>& profiling_info) {
    if (profiling_info.size() == 0)
        return;

    const size_t numbers_width = 10;

    os << "Kernels profiling info (in microseconds): \n\n";

    // build column headers
    std::vector<std::string> column_headers;
    for (auto& info : profiling_info) {
        for (auto& interval : info.intervals) {
            if (std::count(column_headers.begin(), column_headers.end(), interval.name) == 0) {
                column_headers.push_back(interval.name);
            }
        }
    }

    size_t action_column_len = 0;
    for (auto& info : profiling_info) {
        action_column_len = std::max(action_column_len, info.name.length());
    }

    // print column headers
    auto column_width = std::max(action_column_len, numbers_width);
    std::string separation_line(column_width, '-');
    os << std::setw(column_width) << std::left << "Action";
    for (auto& header : column_headers) {
        column_width = std::max(header.length(), numbers_width);
        separation_line += "+" + std::string(column_width, '-');
        os << "|"
            << std::setw(column_width) << std::right
            << header;
    }
    os << "\n";

    std::chrono::nanoseconds total(0);

    // print rows
    size_t row_num = 0;
    for (auto& info : profiling_info) {
        if ((row_num++) % 4 == 0) {
            os << separation_line << "\n";
        }
        os << std::setw(action_column_len) << std::left << info.name;
        // prepare values per column
        std::vector<double> values(column_headers.size(), 0.0);
        for (auto& interval : info.intervals) {
            auto value = interval.value->value();
            total += value;
            auto value_d = std::chrono::duration_cast<std::chrono::duration<double, std::chrono::microseconds::period>>(value).count();
            auto column_index = std::find(column_headers.begin(), column_headers.end(), interval.name) - column_headers.begin();
            values[column_index] = value_d;
        }
        // print values in columns
        for (size_t i = 0; i < values.size(); ++i)
        {
            auto& header = column_headers[i];
            os << "|"
                << std::setw(std::max(header.length(), numbers_width)) << std::right
                << std::setprecision(3) << std::fixed << values[i];
        }
        os << "\n";
    }
    os << "\nTotal profiled time: " << instrumentation::to_string(total) << std::endl;
}

// Create worker
cldnn::network build_network(const cldnn::engine& engine, const cldnn::topology& topology, const execution_params &ep, const std::vector<cldnn::primitive_id> &output_ids)
{
    if (ep.print_type == print_type::verbose)
    {
        std::cout << "GPU Program compilation started" << std::endl;
    }

    cldnn::instrumentation::timer<> timer_compilation;

    cldnn::build_options options;

    //TODO set proper network build options
    if(ep.topology_name == "vgg16_train")
        options.set_option(cldnn::build_option::optimize_data(false));
    else
        options.set_option(cldnn::build_option::optimize_data(true));
    options.set_option(cldnn::build_option::debug(ep.dump_hidden_layers || ep.profiling));
    options.set_option(cldnn::build_option::serialize_network(ep.serialization));

    if (ep.dump_graphs)
    {
        std::string err;
        auto graphs_dumps_dir = instrumentation::logger::create_graphs_dumps_dir(err);
        if (err.empty())
            options.set_option(cldnn::build_option::graph_dumps_dir(graphs_dumps_dir));
        else
        {
            std::cout << "Could not create requested directory for graph dumps: '" << graphs_dumps_dir << "'\n    error:\n"
                << err << "\n    -- dumping will be disabled" << std::endl;
        }
    }

    std::vector<cldnn::primitive_id> outputs(output_ids);

    if (!ep.run_until_primitive_name.empty())
    {
        outputs.push_back(ep.run_until_primitive_name); //set the user custom primitive as output (works only while not in debug mode, because in debug mode every primitive is an output)
        if(ep.dump_hidden_layers)
            throw std::runtime_error("ERROR: Can't dump hidden layers when custom output is set.");
    }

    if (!ep.dump_layer_name.empty())
    {
        if (ep.topology_name == "microbench_conv")
        {
            for (auto prim_id : topology.get_primitive_ids())
            {
                if (prim_id.find("_weights") == std::string::npos &&
                    prim_id.find("_bias") == std::string::npos &&
                    prim_id.find("_input") == std::string::npos)
                    outputs.push_back(prim_id);
            }
        }
        else
            outputs.emplace_back("output");

        outputs.push_back(ep.dump_layer_name);
    }

    options.set_option(cldnn::build_option::outputs(outputs));

    try
    {
        cldnn::program program(engine, topology, options);
        auto compile_time = timer_compilation.uptime();

        if (ep.print_type == print_type::verbose)
        {
            std::cout << "GPU Program compilation finished in " << instrumentation::to_string(compile_time) << std::endl;
            std::cout << "Network allocation started" << std::endl;
        }

        cldnn::network network(program);

        auto allocation_time = timer_compilation.uptime() - compile_time;

        if (ep.print_type == print_type::verbose)
        {
            std::cout << "Network allocation finished in " << instrumentation::to_string(allocation_time) << std::endl;
        }

        if (ep.print_type == print_type::extended_testing)
        {
            std::cout << "All primitives information: " << std::endl;
            std::vector<std::string> primitives_id = topology.get_primitive_ids();
            std::string primitive_info = "";
            for (auto& prim : primitives_id) //loop through primitives_id vector, so we print information about all primitives
            {
                primitive_info = network.get_primitive_info(prim);
                std::cout << primitive_info << std::endl;
            }

        }

        return network;
    }
    catch (const cldnn::error &err)
    {
        std::cout << "ERROR: " << err.what() << std::endl;
        switch (err.status())
        {
        case CLDNN_OUT_OF_RESOURCES:
            std::cout << "HINT: Try to use smaller batch size" << std::endl;
            break;
        case CLDNN_ALLOC_SIZE_EXCEEDED:
            std::cout << "HINT: Try to use smaller buffers. Max memory alloc size per object (CL_DEVICE_MAX_MEM_ALLOC_SIZE) is " << engine.get_info().max_alloc_mem_size << " in bytes." << std::endl;
            break;
        case CLDNN_GLOBAL_SIZE_EXCEEDED:
            std::cout << "HINT: Try to use smaller amount of data. Size of global device memory (CL_DEVICE_GLOBAL_MEM_SIZE) is " << engine.get_info().max_global_mem_size << " in bytes." << std::endl;
            break;
        default:
            break;
        }
        throw;
    }
    catch (...)
    {
        std::cout << "ERROR: Network build failed" << std::endl;
        throw;
    } 
}

uint32_t get_next_nearest_power_of_two(int number)
{
    int tmp_number = number;
    uint32_t power = 1;
    while (tmp_number >>= 1) power <<= 1;
    if (number % power == 0)
        return power;
    return power << 1;
}

uint32_t get_gpu_batch_size(int number)
{
    uint32_t nearest_power_of_two = get_next_nearest_power_of_two(number);
    // we do not support batch of size 2 or 4 so we need to get rid of those
    if (nearest_power_of_two < 8 && nearest_power_of_two > 1)
        return 8;
    return nearest_power_of_two;
}

template<>
void prepare_data_for_lstm(lstm_utils& lstm_data, const std::vector<std::string>& input_files, const std::string& vocabulary_file)
{
    lstm_data.pre_processing(input_files, vocabulary_file);
}

bool do_log_energy(const execution_params &ep, CIntelPowerGadgetLib& energyLib) 
{ 
    bool log_energy = ep.perf_per_watt && energyLib.IntelEnergyLibInitialize();
    if (log_energy)
    {
        try {
            wchar_t fileName[] = L"power_log.csv";
            energyLib.StartLog(fileName);
        }
        catch (...)
        {
            throw std::runtime_error("ERROR: can't open power_log.csv file");
        }
    }
    return log_energy;
}

std::chrono::nanoseconds execute_cnn_topology(cldnn::network network,
                                                const execution_params &ep,
                                                CIntelPowerGadgetLib& energyLib,
                                                cldnn::memory& output,
                                                const uint32_t iteration,
                                                const uint32_t execution_count)
{
    bool log_energy = do_log_energy(ep, energyLib);

    if (ep.print_type == print_type::verbose)
    {
        std::cout << "Start execution";
        if (ep.loop > 1)
        {
            std::cout << " in a loop " << ep.loop << " times:";
        }
        std::cout << std::endl;
    }
    decltype(network.execute()) outputs;
    cldnn::instrumentation::timer<> timer_execution;

    for (decltype(ep.loop) i = 0; i < ep.loop; i++)
    {
        outputs = network.execute();
        if (log_energy)
            energyLib.ReadSample();
    }

    return get_execution_time(timer_execution, ep, output, outputs, log_energy, energyLib, iteration, execution_count);
}

std::chrono::nanoseconds execute_rnn_topology(cldnn::network network,
    const execution_params &ep,
    CIntelPowerGadgetLib& energyLib,
    cldnn::memory& output,
    cldnn::memory& input,
    lstm_utils& lstm_data)
{
    bool log_energy = do_log_energy(ep, energyLib);

    if (ep.print_type == print_type::verbose)
    {
        std::cout << "Start execution.";
        if (ep.loop > 1)
        {
            std::cout << " Will make " << ep.loop << " predictions.";
        }
        std::cout << std::endl;
    }
    decltype(network.execute()) outputs;
    cldnn::instrumentation::timer<> timer_execution;

    for (decltype(ep.loop) i = 0; i < ep.loop; i++)
    {
        outputs = network.execute();
        lstm_data.post_process_output(outputs.at("output").get_memory());
        if (ep.use_half)
        {
            lstm_data.fill_memory<half_t>(input);  
        }
        else
        {
            lstm_data.fill_memory<float>(input);
        }
        network.set_input_data("input", input);
		
        if (log_energy)
            energyLib.ReadSample();

    }
    for (size_t i = 0; i < ep.batch; i++)
    {
        std::cout << "BATCH: " << i << " results: " << std::endl;
        std::cout << lstm_data.get_predictions(i, ep.print_type == print_type::extended_testing ? true : false) << std::endl;
    }

    return get_execution_time(timer_execution, ep, output, outputs, log_energy, energyLib);
}


std::chrono::nanoseconds get_execution_time(cldnn::instrumentation::timer<>& timer_execution,
                                          const execution_params &ep,
                                          cldnn::memory& output,
                                          cldnn_output& outputs,
                                          bool log_energy,
                                          CIntelPowerGadgetLib& energyLib,
                                          const uint32_t iteration,
                                          const uint32_t execution_count)
{

    //GPU primitives scheduled in unblocked manner
    auto scheduling_time(timer_execution.uptime());

    //OCL buffers mapping blocks until all primitives are completed
    if (ep.topology_name != "microbench_conv" && ep.topology_name != "microbench_lstm")
    {
        std::string output_primitve_id = ep.run_until_primitive_name.empty() ? "output" : ep.run_until_primitive_name;
        output = outputs.at(output_primitve_id).get_memory();
    }

    if (ep.topology_name == "lenet_train" || ep.topology_name == "vgg16_train" || ep.topology_name == "resnet50_train")
    {
        if (iteration % ep.train_snapshot == 0 || iteration == execution_count)
        {
            for (auto& p : outputs)
            {
                file::serialize_train(p.second.get_memory(), join_path(ep.weights_dir, p.first));
            }
            std::cout << "Weights snapshot done." << std::endl;

            //make snapshot of execution data, from which training can be continued
            auto lr_string = std::to_string(ep.learning_rate);
            lr_string = lr_string.substr(lr_string.find_last_of(".") + 1);
            file::save_train_iteration(join_path(ep.weights_dir, "train_iteration.txt"), iteration);
        }
        output = outputs.at("softmax_fp32").get_memory();
    }

    auto execution_time(timer_execution.uptime());

    if (log_energy)
    {
        energyLib.ReadSample();
        energyLib.StopLog();
    }

    if (ep.print_type == print_type::verbose)
    {
        std::cout << ep.topology_name << " scheduling finished in " << instrumentation::to_string(scheduling_time) << std::endl;
        std::cout << ep.topology_name << " execution finished in " << instrumentation::to_string(execution_time) << std::endl;
    }

    make_instrumentations(ep, output, outputs);

    return std::chrono::duration_cast<std::chrono::nanoseconds>(execution_time);
}

void make_instrumentations(const execution_params& ep, cldnn::memory& output, std::map<cldnn::primitive_id, cldnn::network_output>& outputs)
{

    if (ep.dump_hidden_layers)
    {
        auto input = outputs.at("input").get_memory(); 
        instrumentation::logger::log_memory_to_file(input, "input0");
        for (auto& p : outputs)
        {
            instrumentation::logger::log_memory_to_file(p.second.get_memory(), p.first, ep.dump_single_batch, ep.dump_batch_id, ep.dump_single_feature, ep.dump_feature_id);
        }
        // for now its enough. rest will be done when we have equals those values
        for (auto& p : outputs)
        {
            if(p.first.find("output") != std::string::npos)
                instrumentation::logger::log_memory_to_file(p.second.get_memory(), p.first, ep.dump_single_batch, ep.dump_batch_id, ep.dump_single_feature, ep.dump_feature_id);
        }
    }
    else if (!ep.dump_layer_name.empty())
    {
        auto it = outputs.find(ep.dump_layer_name);
        if (it != std::end(outputs))
        {
            if (!ep.dump_weights)
                instrumentation::logger::log_memory_to_file(it->second.get_memory(), it->first, ep.dump_single_batch, ep.dump_batch_id, ep.dump_single_feature, ep.dump_feature_id);
            else
                instrumentation::logger::log_weights_to_file(it->second.get_memory(), it->first);
        }
        else
        {
            std::cout << "WARNING: " << ep.topology_name << " does not contain " << ep.dump_layer_name << " layer!" << std::endl;
        }
    }
    else
    {
        // We do not log results for microbench_conv.
        if (ep.topology_name != "microbench_conv" && ep.topology_name != "microbench_lstm")
        {
            instrumentation::logger::log_memory_to_file(output, "final_result");
        }
    }

    if (ep.profiling)
    {
        std::vector<cldnn::instrumentation::profiling_info> profiling_table;
        for (auto& p : outputs)
        {
            profiling_table.push_back({ p.first, p.second.get_event().get_profiling_info() });
        }
        print_profiling_table(std::cout, profiling_table);
    }
}
<|MERGE_RESOLUTION|>--- conflicted
+++ resolved
@@ -1,1018 +1,569 @@
-/*
-// Copyright (c) 2016 Intel Corporation
-//
-// Licensed under the Apache License, Version 2.0 (the "License");
-// you may not use this file except in compliance with the License.
-// You may obtain a copy of the License at
-//
-//      http://www.apache.org/licenses/LICENSE-2.0
-//
-// Unless required by applicable law or agreed to in writing, software
-// distributed under the License is distributed on an "AS IS" BASIS,
-// WITHOUT WARRANTIES OR CONDITIONS OF ANY KIND, either express or implied.
-// See the License for the specific language governing permissions and
-// limitations under the License.
-*/
-#include "instrumentation.h"
-#include "common_tools.h"
-#include "image_toolkit.h"
-#include "output_parser.h"
-#include "lstm_utils.h"
-
-#include <boost/filesystem.hpp>
-#include <boost/optional.hpp>
-
-#include <iostream>
-
-#include <algorithm>
-#include <cstdint>
-#include <regex>
-#include <string>
-#include <limits>
-#include <api/CPP/data.hpp>
-#include <api/CPP/network.hpp>
-#include "file.h"
-
-using namespace boost::filesystem;
-using namespace cldnn::utils::examples;
-
-
-//get_model_name (subtract _train or _test from topology string)
-std::string get_model_name(const std::string& topology_name)
-{
-    std::string model_name = topology_name;
-    if (model_name.find("_train") != std::string::npos)
-        model_name = model_name.substr(0, model_name.find("_train"));
-    else if (model_name.find("_test") != std::string::npos)
-        model_name = model_name.substr(0, model_name.find("_test"));
-    return model_name;
-}
-
-<<<<<<< HEAD
-
-/// @brief Converts pixel channel value (8-bit) to corresponding element type.
-///
-/// @param val Input value.
-/// @return    Element representation with the same numerical value.
-template <typename ElemTy = float>
-static ElemTy convert_pixel_channel(const std::uint8_t val)
-{
-    return val;
-}
-
-/// @brief Converts pixel channel value (8-bit) to corresponding half-precision floating
-///        point value (no normalization).
-///
-/// @param val Input value.
-/// @return    Half representation with the same numerical value.
-template <>
-half_t convert_pixel_channel<half_t>(const std::uint8_t val)
-{
-#if defined HALF_HALF_HPP
-    return val;
-#else
-    if (!val)
-        return half_t(0x0000U);
-
-    if (val >> 4) // 4..7
-    {
-        if (val >> 6) // 6..7
-        {
-            return (val & 0x80)
-                ? half_t(0x5800U | ((val & 0x7FU) << 3))
-                : half_t(0x5400U | ((val & 0x3FU) << 4));
-        }
-        else //  4..5
-        {
-            return (val & 0x20)
-                ? half_t(0x5000U | ((val & 0x1FU) << 5))
-                : half_t(0x4C00U | ((val & 0x0FU) << 6));
-        }
-    }
-    else // 0..3
-    {
-        if (val >> 2) // 2..3
-        {
-            return (val & 0x08)
-                ? half_t(0x4800U | ((val & 0x07U) << 7))
-                : half_t(0x4400U | ((val & 0x03U) << 8));
-        }
-        else // 0..1
-        {
-            return (val & 0x02)
-                ? half_t(0x4000U | ((val & 0x01U) << 9))
-                : half_t(0x3C00U);
-        }
-    }
-#endif
-}
-
-
-/// @brief Loads data from image file into clDNN allocation / memory buffer (store layout YXFB; FP16).
-///
-/// @details The loaded image is normalized before reading actual data:
-///           -# Image is optionally resized (aspect ratio is kept) when the @p min_size is not @c 0.
-///           -# Image is optionally normalized to square image (aspect ratio is preserved).
-///              The parts of images outside square (square side is set to minimum of image width and height)
-///              are cut out.
-///           -# If image is not 24-bit RGB, it is converted to 24-bit RGB.
-///           .
-///          If any of these steps failed, the image is not read and the @c false is returned.
-///
-/// @param image_file_path  Path (relative or absolute) to image file.
-/// @param output_buffer_it Iterator (output iterator, copy-constructible) that points to
-///                         buffer where data from image should be stored.
-/// @param rgb_order        Indicates that color channels should be stored in features in RGB order.
-///                         If @c true then RGB order is used; otherwise, BGR order is applied.
-/// @param normalized_size  Size of image square to which image will be normalized.
-///                         If @c 0 is specified, the image is not normalized to square.
-/// @param min_size         Size of either width or height (which is lower) to which image
-///                         should be resized (keeping aspect ratio) before normalization.
-///                         If @c 0 is specified, the image is not resized.
-/// @return                 @c true if image load was successful; otherwise, @c false.
-template <typename OutIterTy>
-static auto load_data_from_image(const std::string& image_file_path,
-                                 OutIterTy output_buffer_it,
-                                 const bool rgb_order           = false,
-                                 const unsigned normalized_size = 0,
-                                 const unsigned min_size        = 0)
-    -> std::enable_if_t<std::is_arithmetic<typename std::iterator_traits<OutIterTy>::value_type>::value ||
-                        std::is_same<typename std::iterator_traits<OutIterTy>::value_type, half_t>::value, bool>
-{
-    using out_elem_type = typename std::iterator_traits<OutIterTy>::value_type;
-
-
-    std::shared_ptr<fipImage> normalized_image;
-    try
-    {
-        const auto loaded_image = min_size != 0
-                                      ? itk::resize_keep_ar(itk::load(image_file_path), min_size)
-                                      : itk::load(image_file_path);
-        normalized_image = normalized_size != 0
-                               ? itk::crop_resize_to_square(loaded_image, normalized_size)
-                               : loaded_image;
-    }
-    catch (const std::runtime_error&)
-    {
-        return false;
-    }
-
-    if (!normalized_image->isValid() || normalized_image->accessPixels() == nullptr)
-        return false;
-    if (normalized_image->getBitsPerPixel() != 24)
-    {
-        const auto convert_success = normalized_image->convertTo24Bits();
-        if (!convert_success)
-            return false;
-    }
-
-    const auto width = normalized_image->getWidth();
-    const auto height = normalized_image->getHeight();
-
-    const auto bytes_per_pixel = normalized_image->getLine() / width;
-    auto buffer_it = output_buffer_it;
-
-    if (rgb_order)
-    {
-        for (unsigned y = 0; y < height; ++y)
-        {
-            auto image_pixel = reinterpret_cast<std::uint8_t*>(normalized_image->getScanLine(height - y - 1));
-            if (image_pixel == nullptr)
-                return false;
-
-            for (unsigned x = 0; x < width; ++x)
-            {
-                *buffer_it = convert_pixel_channel<out_elem_type>(image_pixel[FI_RGBA_RED]);   ++buffer_it;
-                *buffer_it = convert_pixel_channel<out_elem_type>(image_pixel[FI_RGBA_GREEN]); ++buffer_it;
-                *buffer_it = convert_pixel_channel<out_elem_type>(image_pixel[FI_RGBA_BLUE]);  ++buffer_it;
-                image_pixel += bytes_per_pixel;
-            }
-        }
-    }
-    else
-    {
-        for (unsigned y = 0; y < height; ++y)
-        {
-            auto image_pixel = reinterpret_cast<std::uint8_t*>(normalized_image->getScanLine(height - y - 1));
-            if (image_pixel == nullptr)
-                return false;
-
-            for (unsigned x = 0; x < width; ++x)
-            {
-                *buffer_it = convert_pixel_channel<out_elem_type>(image_pixel[FI_RGBA_BLUE]);  ++buffer_it;
-                *buffer_it = convert_pixel_channel<out_elem_type>(image_pixel[FI_RGBA_GREEN]); ++buffer_it;
-                *buffer_it = convert_pixel_channel<out_elem_type>(image_pixel[FI_RGBA_RED]);   ++buffer_it;
-                image_pixel += bytes_per_pixel;
-            }
-        }
-    }
-
-    return true;
-}
-
-std::string get_image_file(const std::string& img_name, const std::vector<std::string>& images_list)
-{
-    std::string img = "";
-    for (auto img_from_list : images_list)
-    {
-        if (img_from_list.find(img_name) != std::string::npos)
-        {
-            img = img_from_list;
-            break;
-        }
-    }
-    if (img == "")
-        throw std::runtime_error("Image file was not found.");
-
-    return img;
-}
-
-// i am not sure what is better: pass memory as primitive where layout, ptr and size are included
-// or pass as separate parameters to avoid including neural.h in common tools?
-template <typename MemElemTy>
-void load_images_from_file_list(
-    const std::vector<std::string>& images_list,
-    cldnn::memory& memory,
-    const uint32_t min_size)
-{
-    auto memory_layout = memory.get_layout();
-    auto dst_ptr = memory.pointer<MemElemTy>();
-    auto it = dst_ptr.begin();
-
-    auto dim = memory_layout.size.spatial;
-
-    if(memory_layout.format != cldnn::format::byxf) throw std::runtime_error("Only byxf format is supported as input to images from files");
-
-    if(!cldnn::data_type_match<MemElemTy>(memory_layout.data_type))
-        throw std::runtime_error("Memory format expects different type of elements than specified");
-    auto single_image_size = dim[0] * dim[1] * 3;
-    for (auto img : images_list)
-    {
-        // "false" because we want to load images in BGR format because weights are in BGR format and we don't want any conversions between them.
-        load_data_from_image(img, it, false, dim[0], min_size);
-        it += single_image_size;
-    }
-}
-
-uint32_t swap_endian(uint32_t val) {
-    val = ((val << 8) & 0xFF00FF00) | ((val >> 8) & 0xFF00FF);
-    return (val << 16) | (val >> 16);
-}
-
-// Explicit instantiation of all used template function instances used in examples.
-template void load_images_from_file_list<float>(const std::vector<std::string>&, cldnn::memory&, const uint32_t);
-template void load_images_from_file_list<half_t>(const std::vector<std::string>&, cldnn::memory&, const uint32_t);
-
-template <typename MemElemTy>
-void load_data_from_file_list_lenet(
-    const std::vector<std::string>& images_list,
-    cldnn::memory& memory, const uint32_t images_offset, const uint32_t images_number, const bool train, cldnn::memory& memory_labels)
-{
-    auto dst_ptr = memory.pointer<MemElemTy>();
-    auto it = dst_ptr.begin();
-
-    auto memory_layout = memory.get_layout();
-    int count = 0;
-    if (!cldnn::data_type_match<MemElemTy>(memory_layout.data_type))
-        throw std::runtime_error("Memory format expects different type of elements than specified");
-
-    //we use mnist image set for testing and training lenet. The images file from mnist are hardcoded to:
-    // - train-images.idx3-ubyte for training
-    // - t10k-images.idx3-ubyte for testing
-    std::string img_name = "";
-    if (!train)
-        img_name = "t10k-images.idx3-ubyte";
-    else
-        img_name = "train-images.idx3-ubyte";
-
-    std::string img = get_image_file(img_name, images_list);
-    std::ifstream rfile(img, std::ios::binary);
-
-    if (rfile)
-    {
-        // Read the magic and the meta data
-        uint32_t magic;
-        uint32_t num_items;
-        uint32_t rows;
-        uint32_t cols;
-
-        rfile.read(reinterpret_cast<char*>(&magic), 4);
-        magic = swap_endian(magic);
-        if (magic != 2051)
-            throw std::runtime_error("Incorrect image file magic.");
-        rfile.read(reinterpret_cast<char*>(&num_items), 4);
-        num_items = swap_endian(num_items);
-        rfile.read(reinterpret_cast<char*>(&rows), 4);
-        rows = swap_endian(rows);
-        rfile.read(reinterpret_cast<char*>(&cols), 4);
-        cols = swap_endian(cols);
-        auto img_size = rows * cols;
-
-        std::vector<unsigned char> tmpBuffer(img_size * images_number);
-
-        rfile.seekg(images_offset * img_size, rfile.cur);
-        rfile.read(reinterpret_cast<char *>(&tmpBuffer[0]), img_size * images_number);
-        rfile.close();
-
-        for (uint32_t i = 0; i < img_size * images_number; ++i) {
-            *it = static_cast<MemElemTy>(tmpBuffer[i]);
-            it++;
-        }
-
-        //read in labels
-        auto labels_ptr = memory_labels.pointer<MemElemTy>();
-        auto labels_it = labels_ptr.begin();
-                
-        std::string img_ext = "-images.idx3-ubyte";
-        auto labels_file = img.substr(0, img.length() - img_ext.length()) + "-labels.idx1-ubyte";
-        std::ifstream rfile_labels(labels_file, std::ios::binary);
-
-        if (rfile_labels)
-        {
-            // Read the magic and the meta data
-            uint32_t magic;
-            uint32_t num_items;
-
-            rfile_labels.read(reinterpret_cast<char*>(&magic), 4);
-            magic = swap_endian(magic);
-            if (magic != 2049)
-                throw std::runtime_error("Incorrect image file magic.");
-            rfile_labels.read(reinterpret_cast<char*>(&num_items), 4);
-            num_items = swap_endian(num_items);
-
-            std::vector<unsigned char> tmpBuffer(sizeof(char)*images_number);
-
-            rfile_labels.seekg(images_offset, rfile_labels.cur);
-            rfile_labels.read(reinterpret_cast<char *>(&tmpBuffer[0]), images_number);
-            rfile_labels.close();
-
-            for (uint32_t i = 0; i < images_number; ++i) {
-                *labels_it = static_cast<MemElemTy>(tmpBuffer[i]);
-                labels_it++;
-            }
-        }
-        else
-            throw std::runtime_error("Cannot read labels for lenet topology.");
-        count++;
-    }
-    else
-        throw std::runtime_error("Cannot read image for lenet topology.");
-}
-
-template void load_data_from_file_list_lenet<float>(const std::vector<std::string>&, cldnn::memory&, const uint32_t, const uint32_t, const bool, cldnn::memory&);
-template void load_data_from_file_list_lenet<half_t>(const std::vector<std::string>&, cldnn::memory&, const uint32_t, const uint32_t, const bool, cldnn::memory&);
-
-template <typename MemElemTy>
-void load_data_from_file_list_imagenet(
-    const std::vector<std::string>& images_list, const std::string& input_dir,
-    cldnn::memory& memory, const uint32_t images_offset, const uint32_t images_number, const bool, cldnn::memory& memory_labels)
-{
-    auto dst_ptr = memory.pointer<MemElemTy>();
-
-    auto memory_layout = memory.get_layout();
-    if (!cldnn::data_type_match<MemElemTy>(memory_layout.data_type))
-        throw std::runtime_error("Memory format expects different type of elements than specified");
-
-    if ((images_offset + images_number) > images_list.size())
-        throw std::runtime_error("images_offset + images_number is bigger than number of images in imagenet directory");
-
-    auto class_num = 0;
-    auto images_per_class = 0;
-
-    for (directory_iterator it(input_dir); it != directory_iterator(); ++it)
-        class_num++;
-
-    for (recursive_directory_iterator it(input_dir); it != recursive_directory_iterator(); ++it)
-        images_per_class++;
-    images_per_class = (images_per_class - class_num) / class_num;
-
-    std::vector<std::string> requested_images;
-    for (uint32_t i = images_offset; i < images_offset + images_number; i++)
-    {
-        auto img_idx = i * images_per_class % (class_num * images_per_class) + i * images_per_class / (class_num * images_per_class);
-        requested_images.push_back(images_list[img_idx]);
-    }
-
-    //read in images
-    load_images_from_file_list<MemElemTy>(requested_images, memory, 256);
-
-    //read in labels
-    auto labels_ptr = memory_labels.pointer<MemElemTy>();
-
-    auto labels_file = join_path(get_executable_info()->dir(), "synset_words.txt");
-    std::ifstream rfile_labels(labels_file, std::ios::binary);
-
-    if (rfile_labels)
-    {
-        std::string line;
-        std::vector<std::string> line_mappings;
-        while (std::getline(rfile_labels, line))
-            line_mappings.push_back(line.substr(0, 9));
-
-        std::vector<std::uint32_t> requested_labels;
-        for (uint32_t j = 0; j < requested_images.size(); j++)
-        {
-            auto img_label = requested_images[j].substr(requested_images[j].find_last_of("/\\") - 9, 9);
-            auto pos = std::find(line_mappings.begin(), line_mappings.end(), img_label);
-
-            if (pos != line_mappings.end())
-            {
-                auto vec_idx = (uint32_t)(pos - line_mappings.begin());
-                labels_ptr[j] = (MemElemTy)vec_idx;
-            }
-            else
-                throw std::runtime_error("Cannot find requested label in synset_words.txt file.");
-        }
-    }
-    else
-        throw std::runtime_error("Cannot read labels file for imagenet.");
-}
-
-template void load_data_from_file_list_imagenet<float>(const std::vector<std::string>&, const std::string&, cldnn::memory&, const uint32_t, const uint32_t, const bool, cldnn::memory&);
-template void load_data_from_file_list_imagenet<half_t>(const std::vector<std::string>&, const std::string&, cldnn::memory&, const uint32_t, const uint32_t, const bool, cldnn::memory&);
-
-template <typename MemElemTy>
-void load_data_from_file_list_cifar10(
-    const std::vector<std::string>& images_list, const std::string& input_dir,
-    cldnn::memory& memory, const uint32_t images_offset, const uint32_t images_number, const bool train, cldnn::memory& memory_labels)
-{
-    auto dst_ptr = memory.pointer<MemElemTy>();
-    auto labels_ptr = memory_labels.pointer<MemElemTy>();
-    auto labels_it = labels_ptr.begin();
-
-    auto memory_layout = memory.get_layout();
-    int count = 0;
-    if (!cldnn::data_type_match<MemElemTy>(memory_layout.data_type))
-        throw std::runtime_error("Memory format expects different type of elements than specified");
-
-    //The images file from cifar10 are hardcoded to:
-    // - training: data_batch.bin
-    // - testing: test_batch.bin
-    std::string img_name = "";
-    if (!train)
-        img_name = "test_batch.bin";
-    else
-        img_name = "data_batch.bin";
-
-    std::ifstream rfile(get_image_file(img_name, images_list), std::ios::binary);
-
-    const uint32_t img_spatial = 32;
-    const uint32_t img_size = 1 + img_spatial * img_spatial * 3; //1-byte for label, 32*32*3 bytes for image data;
-
-    if (rfile)
-    {
-        std::vector<unsigned char> tmpBuffer(img_size * images_number);
-
-        rfile.seekg(images_offset * img_size, rfile.cur);
-        rfile.read(reinterpret_cast<char *>(&tmpBuffer[0]), img_size * images_number);
-        rfile.close();
-
-        //read in image data
-        for (uint32_t j = 0; j < images_number; ++j)
-        {
-            for (uint32_t y = 0u; y < img_spatial; ++y)
-            {
-                for (uint32_t x = 0u; x < img_spatial; ++x)
-                {
-                    dst_ptr[j * (img_size - 1) + y * 3 * img_spatial + x * 3 + 2] = static_cast<MemElemTy>(tmpBuffer[j * img_size + 1 + y * img_spatial + x + 0]);
-                    dst_ptr[j * (img_size - 1) + y * 3 * img_spatial + x * 3 + 1] = static_cast<MemElemTy>(tmpBuffer[j * img_size + 1 + y * img_spatial + x + 1024]);
-                    dst_ptr[j * (img_size - 1) + y * 3 * img_spatial + x * 3 + 0] = static_cast<MemElemTy>(tmpBuffer[j * img_size + 1 + y * img_spatial + x + 2048]);
-                }
-            }
-        }
-
-        //read in labels
-        for (uint32_t i = 0; i < images_number; i++) {
-            *labels_it = static_cast<MemElemTy>(tmpBuffer[i * img_size]);
-            labels_it++;
-        }
-    }
-    else
-        throw std::runtime_error("Cannot read image cifar10 image file.");
-}
-
-template void load_data_from_file_list_cifar10<float>(const std::vector<std::string>&, const std::string&, cldnn::memory&, const uint32_t, const uint32_t, const bool, cldnn::memory&);
-template void load_data_from_file_list_cifar10<half_t>(const std::vector<std::string>&, const std::string&, cldnn::memory&, const uint32_t, const uint32_t, const bool, cldnn::memory&);
-
-
-=======
->>>>>>> 0408b917
-void compute_image_mean(const execution_params &ep, cldnn::engine& engine, bool use_cifar10)
-{
-    const uint32_t channels_num = 3;
-    const uint32_t size_x = use_cifar10 ? 32 : 256;
-    const uint32_t size_y = use_cifar10 ? 32 : 256;
-
-    auto input_list = list_input_files(ep.input_dir);
-
-    std::vector<std::string> requested_images;
-    if(!use_cifar10)
-        for (uint32_t i = ep.image_offset; i < ep.image_offset + ep.image_number; i++)
-            requested_images.push_back(input_list[i]);
-
-    auto memory_layout = cldnn::layout({ cldnn::data_types::f32, cldnn::format::byxf,cldnn::tensor{ 1, (cldnn::tensor::value_type)channels_num, (cldnn::tensor::value_type)size_x, (cldnn::tensor::value_type)size_y } });
-
-    auto memory = cldnn::memory::allocate(engine, memory_layout);
-
-    auto dst_ptr = memory.pointer<float>();
-
-    if (memory_layout.format != cldnn::format::byxf) throw std::runtime_error("Only byxf format is supported as input to images from files");
-
-    if (!cldnn::data_type_match<float>(memory_layout.data_type))
-        throw std::runtime_error("Memory format expects different type of elements than specified");
-    
-    const uint32_t spatial_size = size_x * size_y;
-    auto single_image_size = spatial_size * channels_num;
-    std::vector<float> img_sum(single_image_size, 0);
-    std::vector<float> img_tmp(single_image_size, 0);
-    auto img_tmp_it = img_tmp.begin();
-
-    if (!use_cifar10)
-    {
-        for (auto img : requested_images)
-        {
-            // "false" because we want to load images in BGR format because weights are in BGR format and we don't want any conversions between them.
-            itk::load_image_data(img, img_tmp_it, false, size_x, 256);
-
-            for (uint32_t i = 0; i < img_sum.size(); i++)
-                img_sum[i] += img_tmp[i];
-        }
-    }
-    else
-    {
-        std::ifstream rfile(get_image_file("data_batch.bin", input_list), std::ios::binary);
-
-        const uint32_t img_spatial = 32;
-        const uint32_t img_size = 1 + img_spatial * img_spatial * 3; //1-byte for label, 32*32*3 bytes for image data;
-
-        if (rfile)
-        {
-            auto images_number = ep.image_number;
-            std::vector<unsigned char> tmpBuffer(img_size * images_number);
-
-            rfile.seekg(ep.image_offset * img_size, rfile.cur);
-            rfile.read(reinterpret_cast<char *>(&tmpBuffer[0]), img_size * images_number);
-            rfile.close();
-
-            //read in image data
-            for (uint32_t j = 0; j < images_number; ++j)
-            {
-                for (uint32_t y = 0u; y < img_spatial; ++y)
-                {
-                    for (uint32_t x = 0u; x < img_spatial; ++x)
-                    {
-                        img_tmp[y * 3 * img_spatial + x * 3 + 2] = static_cast<float>(tmpBuffer[j * img_size + 1 + y * img_spatial + x + 0]);
-                        img_tmp[y * 3 * img_spatial + x * 3 + 1] = static_cast<float>(tmpBuffer[j * img_size + 1 + y * img_spatial + x + 1024]);
-                        img_tmp[y * 3 * img_spatial + x * 3 + 0] = static_cast<float>(tmpBuffer[j * img_size + 1 + y * img_spatial + x + 2048]);
-                    }
-                }
-
-                for (uint32_t i = 0; i < img_sum.size(); i++)
-                    img_sum[i] += img_tmp[i];
-            }
-        }
-        else
-            throw std::runtime_error("Cannot read image cifar10 image file.");
-    }
-
-    for (uint32_t i = 0; i < img_sum.size(); i++)
-        img_sum[i] /= ep.image_number;
-
-    //per channel mean
-    std::vector<float> mean_values(channels_num, 0);
-    for (uint32_t i = 0; i < channels_num; i++)
-    {
-        for (uint32_t j = 0; j < spatial_size; j++)
-            mean_values[i] += img_sum[i + j * channels_num];
-
-        mean_values[i] /= spatial_size;
-
-        for (uint32_t j = 0; j < spatial_size; j++)
-            dst_ptr[i * spatial_size + j] = mean_values[i];
-
-    }
-
-    file::serialize_train(memory, join_path(ep.weights_dir, "imagenet_mean.nnd"));
-}
-
-void print_profiling_table(std::ostream& os, const std::vector<cldnn::instrumentation::profiling_info>& profiling_info) {
-    if (profiling_info.size() == 0)
-        return;
-
-    const size_t numbers_width = 10;
-
-    os << "Kernels profiling info (in microseconds): \n\n";
-
-    // build column headers
-    std::vector<std::string> column_headers;
-    for (auto& info : profiling_info) {
-        for (auto& interval : info.intervals) {
-            if (std::count(column_headers.begin(), column_headers.end(), interval.name) == 0) {
-                column_headers.push_back(interval.name);
-            }
-        }
-    }
-
-    size_t action_column_len = 0;
-    for (auto& info : profiling_info) {
-        action_column_len = std::max(action_column_len, info.name.length());
-    }
-
-    // print column headers
-    auto column_width = std::max(action_column_len, numbers_width);
-    std::string separation_line(column_width, '-');
-    os << std::setw(column_width) << std::left << "Action";
-    for (auto& header : column_headers) {
-        column_width = std::max(header.length(), numbers_width);
-        separation_line += "+" + std::string(column_width, '-');
-        os << "|"
-            << std::setw(column_width) << std::right
-            << header;
-    }
-    os << "\n";
-
-    std::chrono::nanoseconds total(0);
-
-    // print rows
-    size_t row_num = 0;
-    for (auto& info : profiling_info) {
-        if ((row_num++) % 4 == 0) {
-            os << separation_line << "\n";
-        }
-        os << std::setw(action_column_len) << std::left << info.name;
-        // prepare values per column
-        std::vector<double> values(column_headers.size(), 0.0);
-        for (auto& interval : info.intervals) {
-            auto value = interval.value->value();
-            total += value;
-            auto value_d = std::chrono::duration_cast<std::chrono::duration<double, std::chrono::microseconds::period>>(value).count();
-            auto column_index = std::find(column_headers.begin(), column_headers.end(), interval.name) - column_headers.begin();
-            values[column_index] = value_d;
-        }
-        // print values in columns
-        for (size_t i = 0; i < values.size(); ++i)
-        {
-            auto& header = column_headers[i];
-            os << "|"
-                << std::setw(std::max(header.length(), numbers_width)) << std::right
-                << std::setprecision(3) << std::fixed << values[i];
-        }
-        os << "\n";
-    }
-    os << "\nTotal profiled time: " << instrumentation::to_string(total) << std::endl;
-}
-
-// Create worker
-cldnn::network build_network(const cldnn::engine& engine, const cldnn::topology& topology, const execution_params &ep, const std::vector<cldnn::primitive_id> &output_ids)
-{
-    if (ep.print_type == print_type::verbose)
-    {
-        std::cout << "GPU Program compilation started" << std::endl;
-    }
-
-    cldnn::instrumentation::timer<> timer_compilation;
-
-    cldnn::build_options options;
-
-    //TODO set proper network build options
-    if(ep.topology_name == "vgg16_train")
-        options.set_option(cldnn::build_option::optimize_data(false));
-    else
-        options.set_option(cldnn::build_option::optimize_data(true));
-    options.set_option(cldnn::build_option::debug(ep.dump_hidden_layers || ep.profiling));
-    options.set_option(cldnn::build_option::serialize_network(ep.serialization));
-
-    if (ep.dump_graphs)
-    {
-        std::string err;
-        auto graphs_dumps_dir = instrumentation::logger::create_graphs_dumps_dir(err);
-        if (err.empty())
-            options.set_option(cldnn::build_option::graph_dumps_dir(graphs_dumps_dir));
-        else
-        {
-            std::cout << "Could not create requested directory for graph dumps: '" << graphs_dumps_dir << "'\n    error:\n"
-                << err << "\n    -- dumping will be disabled" << std::endl;
-        }
-    }
-
-    std::vector<cldnn::primitive_id> outputs(output_ids);
-
-    if (!ep.run_until_primitive_name.empty())
-    {
-        outputs.push_back(ep.run_until_primitive_name); //set the user custom primitive as output (works only while not in debug mode, because in debug mode every primitive is an output)
-        if(ep.dump_hidden_layers)
-            throw std::runtime_error("ERROR: Can't dump hidden layers when custom output is set.");
-    }
-
-    if (!ep.dump_layer_name.empty())
-    {
-        if (ep.topology_name == "microbench_conv")
-        {
-            for (auto prim_id : topology.get_primitive_ids())
-            {
-                if (prim_id.find("_weights") == std::string::npos &&
-                    prim_id.find("_bias") == std::string::npos &&
-                    prim_id.find("_input") == std::string::npos)
-                    outputs.push_back(prim_id);
-            }
-        }
-        else
-            outputs.emplace_back("output");
-
-        outputs.push_back(ep.dump_layer_name);
-    }
-
-    options.set_option(cldnn::build_option::outputs(outputs));
-
-    try
-    {
-        cldnn::program program(engine, topology, options);
-        auto compile_time = timer_compilation.uptime();
-
-        if (ep.print_type == print_type::verbose)
-        {
-            std::cout << "GPU Program compilation finished in " << instrumentation::to_string(compile_time) << std::endl;
-            std::cout << "Network allocation started" << std::endl;
-        }
-
-        cldnn::network network(program);
-
-        auto allocation_time = timer_compilation.uptime() - compile_time;
-
-        if (ep.print_type == print_type::verbose)
-        {
-            std::cout << "Network allocation finished in " << instrumentation::to_string(allocation_time) << std::endl;
-        }
-
-        if (ep.print_type == print_type::extended_testing)
-        {
-            std::cout << "All primitives information: " << std::endl;
-            std::vector<std::string> primitives_id = topology.get_primitive_ids();
-            std::string primitive_info = "";
-            for (auto& prim : primitives_id) //loop through primitives_id vector, so we print information about all primitives
-            {
-                primitive_info = network.get_primitive_info(prim);
-                std::cout << primitive_info << std::endl;
-            }
-
-        }
-
-        return network;
-    }
-    catch (const cldnn::error &err)
-    {
-        std::cout << "ERROR: " << err.what() << std::endl;
-        switch (err.status())
-        {
-        case CLDNN_OUT_OF_RESOURCES:
-            std::cout << "HINT: Try to use smaller batch size" << std::endl;
-            break;
-        case CLDNN_ALLOC_SIZE_EXCEEDED:
-            std::cout << "HINT: Try to use smaller buffers. Max memory alloc size per object (CL_DEVICE_MAX_MEM_ALLOC_SIZE) is " << engine.get_info().max_alloc_mem_size << " in bytes." << std::endl;
-            break;
-        case CLDNN_GLOBAL_SIZE_EXCEEDED:
-            std::cout << "HINT: Try to use smaller amount of data. Size of global device memory (CL_DEVICE_GLOBAL_MEM_SIZE) is " << engine.get_info().max_global_mem_size << " in bytes." << std::endl;
-            break;
-        default:
-            break;
-        }
-        throw;
-    }
-    catch (...)
-    {
-        std::cout << "ERROR: Network build failed" << std::endl;
-        throw;
-    } 
-}
-
-uint32_t get_next_nearest_power_of_two(int number)
-{
-    int tmp_number = number;
-    uint32_t power = 1;
-    while (tmp_number >>= 1) power <<= 1;
-    if (number % power == 0)
-        return power;
-    return power << 1;
-}
-
-uint32_t get_gpu_batch_size(int number)
-{
-    uint32_t nearest_power_of_two = get_next_nearest_power_of_two(number);
-    // we do not support batch of size 2 or 4 so we need to get rid of those
-    if (nearest_power_of_two < 8 && nearest_power_of_two > 1)
-        return 8;
-    return nearest_power_of_two;
-}
-
-template<>
-void prepare_data_for_lstm(lstm_utils& lstm_data, const std::vector<std::string>& input_files, const std::string& vocabulary_file)
-{
-    lstm_data.pre_processing(input_files, vocabulary_file);
-}
-
-bool do_log_energy(const execution_params &ep, CIntelPowerGadgetLib& energyLib) 
-{ 
-    bool log_energy = ep.perf_per_watt && energyLib.IntelEnergyLibInitialize();
-    if (log_energy)
-    {
-        try {
-            wchar_t fileName[] = L"power_log.csv";
-            energyLib.StartLog(fileName);
-        }
-        catch (...)
-        {
-            throw std::runtime_error("ERROR: can't open power_log.csv file");
-        }
-    }
-    return log_energy;
-}
-
-std::chrono::nanoseconds execute_cnn_topology(cldnn::network network,
-                                                const execution_params &ep,
-                                                CIntelPowerGadgetLib& energyLib,
-                                                cldnn::memory& output,
-                                                const uint32_t iteration,
-                                                const uint32_t execution_count)
-{
-    bool log_energy = do_log_energy(ep, energyLib);
-
-    if (ep.print_type == print_type::verbose)
-    {
-        std::cout << "Start execution";
-        if (ep.loop > 1)
-        {
-            std::cout << " in a loop " << ep.loop << " times:";
-        }
-        std::cout << std::endl;
-    }
-    decltype(network.execute()) outputs;
-    cldnn::instrumentation::timer<> timer_execution;
-
-    for (decltype(ep.loop) i = 0; i < ep.loop; i++)
-    {
-        outputs = network.execute();
-        if (log_energy)
-            energyLib.ReadSample();
-    }
-
-    return get_execution_time(timer_execution, ep, output, outputs, log_energy, energyLib, iteration, execution_count);
-}
-
-std::chrono::nanoseconds execute_rnn_topology(cldnn::network network,
-    const execution_params &ep,
-    CIntelPowerGadgetLib& energyLib,
-    cldnn::memory& output,
-    cldnn::memory& input,
-    lstm_utils& lstm_data)
-{
-    bool log_energy = do_log_energy(ep, energyLib);
-
-    if (ep.print_type == print_type::verbose)
-    {
-        std::cout << "Start execution.";
-        if (ep.loop > 1)
-        {
-            std::cout << " Will make " << ep.loop << " predictions.";
-        }
-        std::cout << std::endl;
-    }
-    decltype(network.execute()) outputs;
-    cldnn::instrumentation::timer<> timer_execution;
-
-    for (decltype(ep.loop) i = 0; i < ep.loop; i++)
-    {
-        outputs = network.execute();
-        lstm_data.post_process_output(outputs.at("output").get_memory());
-        if (ep.use_half)
-        {
-            lstm_data.fill_memory<half_t>(input);  
-        }
-        else
-        {
-            lstm_data.fill_memory<float>(input);
-        }
-        network.set_input_data("input", input);
-		
-        if (log_energy)
-            energyLib.ReadSample();
-
-    }
-    for (size_t i = 0; i < ep.batch; i++)
-    {
-        std::cout << "BATCH: " << i << " results: " << std::endl;
-        std::cout << lstm_data.get_predictions(i, ep.print_type == print_type::extended_testing ? true : false) << std::endl;
-    }
-
-    return get_execution_time(timer_execution, ep, output, outputs, log_energy, energyLib);
-}
-
-
-std::chrono::nanoseconds get_execution_time(cldnn::instrumentation::timer<>& timer_execution,
-                                          const execution_params &ep,
-                                          cldnn::memory& output,
-                                          cldnn_output& outputs,
-                                          bool log_energy,
-                                          CIntelPowerGadgetLib& energyLib,
-                                          const uint32_t iteration,
-                                          const uint32_t execution_count)
-{
-
-    //GPU primitives scheduled in unblocked manner
-    auto scheduling_time(timer_execution.uptime());
-
-    //OCL buffers mapping blocks until all primitives are completed
-    if (ep.topology_name != "microbench_conv" && ep.topology_name != "microbench_lstm")
-    {
-        std::string output_primitve_id = ep.run_until_primitive_name.empty() ? "output" : ep.run_until_primitive_name;
-        output = outputs.at(output_primitve_id).get_memory();
-    }
-
-    if (ep.topology_name == "lenet_train" || ep.topology_name == "vgg16_train" || ep.topology_name == "resnet50_train")
-    {
-        if (iteration % ep.train_snapshot == 0 || iteration == execution_count)
-        {
-            for (auto& p : outputs)
-            {
-                file::serialize_train(p.second.get_memory(), join_path(ep.weights_dir, p.first));
-            }
-            std::cout << "Weights snapshot done." << std::endl;
-
-            //make snapshot of execution data, from which training can be continued
-            auto lr_string = std::to_string(ep.learning_rate);
-            lr_string = lr_string.substr(lr_string.find_last_of(".") + 1);
-            file::save_train_iteration(join_path(ep.weights_dir, "train_iteration.txt"), iteration);
-        }
-        output = outputs.at("softmax_fp32").get_memory();
-    }
-
-    auto execution_time(timer_execution.uptime());
-
-    if (log_energy)
-    {
-        energyLib.ReadSample();
-        energyLib.StopLog();
-    }
-
-    if (ep.print_type == print_type::verbose)
-    {
-        std::cout << ep.topology_name << " scheduling finished in " << instrumentation::to_string(scheduling_time) << std::endl;
-        std::cout << ep.topology_name << " execution finished in " << instrumentation::to_string(execution_time) << std::endl;
-    }
-
-    make_instrumentations(ep, output, outputs);
-
-    return std::chrono::duration_cast<std::chrono::nanoseconds>(execution_time);
-}
-
-void make_instrumentations(const execution_params& ep, cldnn::memory& output, std::map<cldnn::primitive_id, cldnn::network_output>& outputs)
-{
-
-    if (ep.dump_hidden_layers)
-    {
-        auto input = outputs.at("input").get_memory(); 
-        instrumentation::logger::log_memory_to_file(input, "input0");
-        for (auto& p : outputs)
-        {
-            instrumentation::logger::log_memory_to_file(p.second.get_memory(), p.first, ep.dump_single_batch, ep.dump_batch_id, ep.dump_single_feature, ep.dump_feature_id);
-        }
-        // for now its enough. rest will be done when we have equals those values
-        for (auto& p : outputs)
-        {
-            if(p.first.find("output") != std::string::npos)
-                instrumentation::logger::log_memory_to_file(p.second.get_memory(), p.first, ep.dump_single_batch, ep.dump_batch_id, ep.dump_single_feature, ep.dump_feature_id);
-        }
-    }
-    else if (!ep.dump_layer_name.empty())
-    {
-        auto it = outputs.find(ep.dump_layer_name);
-        if (it != std::end(outputs))
-        {
-            if (!ep.dump_weights)
-                instrumentation::logger::log_memory_to_file(it->second.get_memory(), it->first, ep.dump_single_batch, ep.dump_batch_id, ep.dump_single_feature, ep.dump_feature_id);
-            else
-                instrumentation::logger::log_weights_to_file(it->second.get_memory(), it->first);
-        }
-        else
-        {
-            std::cout << "WARNING: " << ep.topology_name << " does not contain " << ep.dump_layer_name << " layer!" << std::endl;
-        }
-    }
-    else
-    {
-        // We do not log results for microbench_conv.
-        if (ep.topology_name != "microbench_conv" && ep.topology_name != "microbench_lstm")
-        {
-            instrumentation::logger::log_memory_to_file(output, "final_result");
-        }
-    }
-
-    if (ep.profiling)
-    {
-        std::vector<cldnn::instrumentation::profiling_info> profiling_table;
-        for (auto& p : outputs)
-        {
-            profiling_table.push_back({ p.first, p.second.get_event().get_profiling_info() });
-        }
-        print_profiling_table(std::cout, profiling_table);
-    }
-}
+/*
+// Copyright (c) 2016 Intel Corporation
+//
+// Licensed under the Apache License, Version 2.0 (the "License");
+// you may not use this file except in compliance with the License.
+// You may obtain a copy of the License at
+//
+//      http://www.apache.org/licenses/LICENSE-2.0
+//
+// Unless required by applicable law or agreed to in writing, software
+// distributed under the License is distributed on an "AS IS" BASIS,
+// WITHOUT WARRANTIES OR CONDITIONS OF ANY KIND, either express or implied.
+// See the License for the specific language governing permissions and
+// limitations under the License.
+*/
+#include "instrumentation.h"
+#include "common_tools.h"
+#include "image_toolkit.h"
+#include "output_parser.h"
+#include "lstm_utils.h"
+
+#include <boost/filesystem.hpp>
+#include <boost/optional.hpp>
+
+#include <iostream>
+
+#include <algorithm>
+#include <cstdint>
+#include <regex>
+#include <string>
+#include <limits>
+#include <api/CPP/data.hpp>
+#include <api/CPP/network.hpp>
+#include "file.h"
+
+using namespace boost::filesystem;
+using namespace cldnn::utils::examples;
+
+
+//get_model_name (subtract _train or _test from topology string)
+std::string get_model_name(const std::string& topology_name)
+{
+    std::string model_name = topology_name;
+    if (model_name.find("_train") != std::string::npos)
+        model_name = model_name.substr(0, model_name.find("_train"));
+    else if (model_name.find("_test") != std::string::npos)
+        model_name = model_name.substr(0, model_name.find("_test"));
+    return model_name;
+}
+
+void compute_image_mean(const execution_params &ep, cldnn::engine& engine, bool use_cifar10)
+{
+    const uint32_t channels_num = 3;
+    const uint32_t size_x = use_cifar10 ? 32 : 256;
+    const uint32_t size_y = use_cifar10 ? 32 : 256;
+
+    auto input_list = list_input_files(ep.input_dir);
+
+    std::vector<std::string> requested_images;
+    if(!use_cifar10)
+        for (uint32_t i = ep.image_offset; i < ep.image_offset + ep.image_number; i++)
+            requested_images.push_back(input_list[i]);
+
+    auto memory_layout = cldnn::layout({ cldnn::data_types::f32, cldnn::format::byxf,cldnn::tensor{ 1, (cldnn::tensor::value_type)channels_num, (cldnn::tensor::value_type)size_x, (cldnn::tensor::value_type)size_y } });
+
+    auto memory = cldnn::memory::allocate(engine, memory_layout);
+
+    auto dst_ptr = memory.pointer<float>();
+
+    if (memory_layout.format != cldnn::format::byxf) throw std::runtime_error("Only byxf format is supported as input to images from files");
+
+    if (!cldnn::data_type_match<float>(memory_layout.data_type))
+        throw std::runtime_error("Memory format expects different type of elements than specified");
+    
+    const uint32_t spatial_size = size_x * size_y;
+    auto single_image_size = spatial_size * channels_num;
+    std::vector<float> img_sum(single_image_size, 0);
+    std::vector<float> img_tmp(single_image_size, 0);
+    auto img_tmp_it = img_tmp.begin();
+
+    if (!use_cifar10)
+    {
+        for (auto img : requested_images)
+        {
+            // "false" because we want to load images in BGR format because weights are in BGR format and we don't want any conversions between them.
+            itk::load_image_data(img, img_tmp_it, false, size_x, 256);
+
+            for (uint32_t i = 0; i < img_sum.size(); i++)
+                img_sum[i] += img_tmp[i];
+        }
+    }
+    else
+    {
+        std::ifstream rfile(get_image_file("data_batch.bin", input_list), std::ios::binary);
+
+        const uint32_t img_spatial = 32;
+        const uint32_t img_size = 1 + img_spatial * img_spatial * 3; //1-byte for label, 32*32*3 bytes for image data;
+
+        if (rfile)
+        {
+            auto images_number = ep.image_number;
+            std::vector<unsigned char> tmpBuffer(img_size * images_number);
+
+            rfile.seekg(ep.image_offset * img_size, rfile.cur);
+            rfile.read(reinterpret_cast<char *>(&tmpBuffer[0]), img_size * images_number);
+            rfile.close();
+
+            //read in image data
+            for (uint32_t j = 0; j < images_number; ++j)
+            {
+                for (uint32_t y = 0u; y < img_spatial; ++y)
+                {
+                    for (uint32_t x = 0u; x < img_spatial; ++x)
+                    {
+                        img_tmp[y * 3 * img_spatial + x * 3 + 2] = static_cast<float>(tmpBuffer[j * img_size + 1 + y * img_spatial + x + 0]);
+                        img_tmp[y * 3 * img_spatial + x * 3 + 1] = static_cast<float>(tmpBuffer[j * img_size + 1 + y * img_spatial + x + 1024]);
+                        img_tmp[y * 3 * img_spatial + x * 3 + 0] = static_cast<float>(tmpBuffer[j * img_size + 1 + y * img_spatial + x + 2048]);
+                    }
+                }
+
+                for (uint32_t i = 0; i < img_sum.size(); i++)
+                    img_sum[i] += img_tmp[i];
+            }
+        }
+        else
+            throw std::runtime_error("Cannot read image cifar10 image file.");
+    }
+
+    for (uint32_t i = 0; i < img_sum.size(); i++)
+        img_sum[i] /= ep.image_number;
+
+    //per channel mean
+    std::vector<float> mean_values(channels_num, 0);
+    for (uint32_t i = 0; i < channels_num; i++)
+    {
+        for (uint32_t j = 0; j < spatial_size; j++)
+            mean_values[i] += img_sum[i + j * channels_num];
+
+        mean_values[i] /= spatial_size;
+
+        for (uint32_t j = 0; j < spatial_size; j++)
+            dst_ptr[i * spatial_size + j] = mean_values[i];
+
+    }
+
+    file::serialize_train(memory, join_path(ep.weights_dir, "imagenet_mean.nnd"));
+}
+
+void print_profiling_table(std::ostream& os, const std::vector<cldnn::instrumentation::profiling_info>& profiling_info) {
+    if (profiling_info.size() == 0)
+        return;
+
+    const size_t numbers_width = 10;
+
+    os << "Kernels profiling info (in microseconds): \n\n";
+
+    // build column headers
+    std::vector<std::string> column_headers;
+    for (auto& info : profiling_info) {
+        for (auto& interval : info.intervals) {
+            if (std::count(column_headers.begin(), column_headers.end(), interval.name) == 0) {
+                column_headers.push_back(interval.name);
+            }
+        }
+    }
+
+    size_t action_column_len = 0;
+    for (auto& info : profiling_info) {
+        action_column_len = std::max(action_column_len, info.name.length());
+    }
+
+    // print column headers
+    auto column_width = std::max(action_column_len, numbers_width);
+    std::string separation_line(column_width, '-');
+    os << std::setw(column_width) << std::left << "Action";
+    for (auto& header : column_headers) {
+        column_width = std::max(header.length(), numbers_width);
+        separation_line += "+" + std::string(column_width, '-');
+        os << "|"
+            << std::setw(column_width) << std::right
+            << header;
+    }
+    os << "\n";
+
+    std::chrono::nanoseconds total(0);
+
+    // print rows
+    size_t row_num = 0;
+    for (auto& info : profiling_info) {
+        if ((row_num++) % 4 == 0) {
+            os << separation_line << "\n";
+        }
+        os << std::setw(action_column_len) << std::left << info.name;
+        // prepare values per column
+        std::vector<double> values(column_headers.size(), 0.0);
+        for (auto& interval : info.intervals) {
+            auto value = interval.value->value();
+            total += value;
+            auto value_d = std::chrono::duration_cast<std::chrono::duration<double, std::chrono::microseconds::period>>(value).count();
+            auto column_index = std::find(column_headers.begin(), column_headers.end(), interval.name) - column_headers.begin();
+            values[column_index] = value_d;
+        }
+        // print values in columns
+        for (size_t i = 0; i < values.size(); ++i)
+        {
+            auto& header = column_headers[i];
+            os << "|"
+                << std::setw(std::max(header.length(), numbers_width)) << std::right
+                << std::setprecision(3) << std::fixed << values[i];
+        }
+        os << "\n";
+    }
+    os << "\nTotal profiled time: " << instrumentation::to_string(total) << std::endl;
+}
+
+// Create worker
+cldnn::network build_network(const cldnn::engine& engine, const cldnn::topology& topology, const execution_params &ep, const std::vector<cldnn::primitive_id> &output_ids)
+{
+    if (ep.print_type == print_type::verbose)
+    {
+        std::cout << "GPU Program compilation started" << std::endl;
+    }
+
+    cldnn::instrumentation::timer<> timer_compilation;
+
+    cldnn::build_options options;
+
+    //TODO set proper network build options
+    if(ep.topology_name == "vgg16_train")
+        options.set_option(cldnn::build_option::optimize_data(false));
+    else
+        options.set_option(cldnn::build_option::optimize_data(true));
+    options.set_option(cldnn::build_option::debug(ep.dump_hidden_layers || ep.profiling));
+    options.set_option(cldnn::build_option::serialize_network(ep.serialization));
+
+    if (ep.dump_graphs)
+    {
+        std::string err;
+        auto graphs_dumps_dir = instrumentation::logger::create_graphs_dumps_dir(err);
+        if (err.empty())
+            options.set_option(cldnn::build_option::graph_dumps_dir(graphs_dumps_dir));
+        else
+        {
+            std::cout << "Could not create requested directory for graph dumps: '" << graphs_dumps_dir << "'\n    error:\n"
+                << err << "\n    -- dumping will be disabled" << std::endl;
+        }
+    }
+
+    std::vector<cldnn::primitive_id> outputs(output_ids);
+
+    if (!ep.run_until_primitive_name.empty())
+    {
+        outputs.push_back(ep.run_until_primitive_name); //set the user custom primitive as output (works only while not in debug mode, because in debug mode every primitive is an output)
+        if(ep.dump_hidden_layers)
+            throw std::runtime_error("ERROR: Can't dump hidden layers when custom output is set.");
+    }
+
+    if (!ep.dump_layer_name.empty())
+    {
+        if (ep.topology_name == "microbench_conv")
+        {
+            for (auto prim_id : topology.get_primitive_ids())
+            {
+                if (prim_id.find("_weights") == std::string::npos &&
+                    prim_id.find("_bias") == std::string::npos &&
+                    prim_id.find("_input") == std::string::npos)
+                    outputs.push_back(prim_id);
+            }
+        }
+        else
+            outputs.emplace_back("output");
+
+        outputs.push_back(ep.dump_layer_name);
+    }
+
+    options.set_option(cldnn::build_option::outputs(outputs));
+
+    try
+    {
+        cldnn::program program(engine, topology, options);
+        auto compile_time = timer_compilation.uptime();
+
+        if (ep.print_type == print_type::verbose)
+        {
+            std::cout << "GPU Program compilation finished in " << instrumentation::to_string(compile_time) << std::endl;
+            std::cout << "Network allocation started" << std::endl;
+        }
+
+        cldnn::network network(program);
+
+        auto allocation_time = timer_compilation.uptime() - compile_time;
+
+        if (ep.print_type == print_type::verbose)
+        {
+            std::cout << "Network allocation finished in " << instrumentation::to_string(allocation_time) << std::endl;
+        }
+
+        if (ep.print_type == print_type::extended_testing)
+        {
+            std::cout << "All primitives information: " << std::endl;
+            std::vector<std::string> primitives_id = topology.get_primitive_ids();
+            std::string primitive_info = "";
+            for (auto& prim : primitives_id) //loop through primitives_id vector, so we print information about all primitives
+            {
+                primitive_info = network.get_primitive_info(prim);
+                std::cout << primitive_info << std::endl;
+            }
+
+        }
+
+        return network;
+    }
+    catch (const cldnn::error &err)
+    {
+        std::cout << "ERROR: " << err.what() << std::endl;
+        switch (err.status())
+        {
+        case CLDNN_OUT_OF_RESOURCES:
+            std::cout << "HINT: Try to use smaller batch size" << std::endl;
+            break;
+        case CLDNN_ALLOC_SIZE_EXCEEDED:
+            std::cout << "HINT: Try to use smaller buffers. Max memory alloc size per object (CL_DEVICE_MAX_MEM_ALLOC_SIZE) is " << engine.get_info().max_alloc_mem_size << " in bytes." << std::endl;
+            break;
+        case CLDNN_GLOBAL_SIZE_EXCEEDED:
+            std::cout << "HINT: Try to use smaller amount of data. Size of global device memory (CL_DEVICE_GLOBAL_MEM_SIZE) is " << engine.get_info().max_global_mem_size << " in bytes." << std::endl;
+            break;
+        default:
+            break;
+        }
+        throw;
+    }
+    catch (...)
+    {
+        std::cout << "ERROR: Network build failed" << std::endl;
+        throw;
+    } 
+}
+
+uint32_t get_next_nearest_power_of_two(int number)
+{
+    int tmp_number = number;
+    uint32_t power = 1;
+    while (tmp_number >>= 1) power <<= 1;
+    if (number % power == 0)
+        return power;
+    return power << 1;
+}
+
+uint32_t get_gpu_batch_size(int number)
+{
+    uint32_t nearest_power_of_two = get_next_nearest_power_of_two(number);
+    // we do not support batch of size 2 or 4 so we need to get rid of those
+    if (nearest_power_of_two < 8 && nearest_power_of_two > 1)
+        return 8;
+    return nearest_power_of_two;
+}
+
+template<>
+void prepare_data_for_lstm(lstm_utils& lstm_data, const std::vector<std::string>& input_files, const std::string& vocabulary_file)
+{
+    lstm_data.pre_processing(input_files, vocabulary_file);
+}
+
+bool do_log_energy(const execution_params &ep, CIntelPowerGadgetLib& energyLib) 
+{ 
+    bool log_energy = ep.perf_per_watt && energyLib.IntelEnergyLibInitialize();
+    if (log_energy)
+    {
+        try {
+            wchar_t fileName[] = L"power_log.csv";
+            energyLib.StartLog(fileName);
+        }
+        catch (...)
+        {
+            throw std::runtime_error("ERROR: can't open power_log.csv file");
+        }
+    }
+    return log_energy;
+}
+
+std::chrono::nanoseconds execute_cnn_topology(cldnn::network network,
+                                                const execution_params &ep,
+                                                CIntelPowerGadgetLib& energyLib,
+                                                cldnn::memory& output,
+                                                const uint32_t iteration,
+                                                const uint32_t execution_count)
+{
+    bool log_energy = do_log_energy(ep, energyLib);
+
+    if (ep.print_type == print_type::verbose)
+    {
+        std::cout << "Start execution";
+        if (ep.loop > 1)
+        {
+            std::cout << " in a loop " << ep.loop << " times:";
+        }
+        std::cout << std::endl;
+    }
+    decltype(network.execute()) outputs;
+    cldnn::instrumentation::timer<> timer_execution;
+
+    for (decltype(ep.loop) i = 0; i < ep.loop; i++)
+    {
+        outputs = network.execute();
+        if (log_energy)
+            energyLib.ReadSample();
+    }
+
+    return get_execution_time(timer_execution, ep, output, outputs, log_energy, energyLib, iteration, execution_count);
+}
+
+std::chrono::nanoseconds execute_rnn_topology(cldnn::network network,
+    const execution_params &ep,
+    CIntelPowerGadgetLib& energyLib,
+    cldnn::memory& output,
+    cldnn::memory& input,
+    lstm_utils& lstm_data)
+{
+    bool log_energy = do_log_energy(ep, energyLib);
+
+    if (ep.print_type == print_type::verbose)
+    {
+        std::cout << "Start execution.";
+        if (ep.loop > 1)
+        {
+            std::cout << " Will make " << ep.loop << " predictions.";
+        }
+        std::cout << std::endl;
+    }
+    decltype(network.execute()) outputs;
+    cldnn::instrumentation::timer<> timer_execution;
+
+    for (decltype(ep.loop) i = 0; i < ep.loop; i++)
+    {
+        outputs = network.execute();
+        lstm_data.post_process_output(outputs.at("output").get_memory());
+        if (ep.use_half)
+        {
+            lstm_data.fill_memory<half_t>(input);  
+        }
+        else
+        {
+            lstm_data.fill_memory<float>(input);
+        }
+        network.set_input_data("input", input);
+		
+        if (log_energy)
+            energyLib.ReadSample();
+
+    }
+    for (size_t i = 0; i < ep.batch; i++)
+    {
+        std::cout << "BATCH: " << i << " results: " << std::endl;
+        std::cout << lstm_data.get_predictions(i, ep.print_type == print_type::extended_testing ? true : false) << std::endl;
+    }
+
+    return get_execution_time(timer_execution, ep, output, outputs, log_energy, energyLib);
+}
+
+
+std::chrono::nanoseconds get_execution_time(cldnn::instrumentation::timer<>& timer_execution,
+                                          const execution_params &ep,
+                                          cldnn::memory& output,
+                                          cldnn_output& outputs,
+                                          bool log_energy,
+                                          CIntelPowerGadgetLib& energyLib,
+                                          const uint32_t iteration,
+                                          const uint32_t execution_count)
+{
+
+    //GPU primitives scheduled in unblocked manner
+    auto scheduling_time(timer_execution.uptime());
+
+    //OCL buffers mapping blocks until all primitives are completed
+    if (ep.topology_name != "microbench_conv" && ep.topology_name != "microbench_lstm")
+    {
+        std::string output_primitve_id = ep.run_until_primitive_name.empty() ? "output" : ep.run_until_primitive_name;
+        output = outputs.at(output_primitve_id).get_memory();
+    }
+
+    if (ep.topology_name == "lenet_train" || ep.topology_name == "vgg16_train" || ep.topology_name == "resnet50_train")
+    {
+        if (iteration % ep.train_snapshot == 0 || iteration == execution_count)
+        {
+            for (auto& p : outputs)
+            {
+                file::serialize_train(p.second.get_memory(), join_path(ep.weights_dir, p.first));
+            }
+            std::cout << "Weights snapshot done." << std::endl;
+
+            //make snapshot of execution data, from which training can be continued
+            auto lr_string = std::to_string(ep.learning_rate);
+            lr_string = lr_string.substr(lr_string.find_last_of(".") + 1);
+            file::save_train_iteration(join_path(ep.weights_dir, "train_iteration.txt"), iteration);
+        }
+        output = outputs.at("softmax_fp32").get_memory();
+    }
+
+    auto execution_time(timer_execution.uptime());
+
+    if (log_energy)
+    {
+        energyLib.ReadSample();
+        energyLib.StopLog();
+    }
+
+    if (ep.print_type == print_type::verbose)
+    {
+        std::cout << ep.topology_name << " scheduling finished in " << instrumentation::to_string(scheduling_time) << std::endl;
+        std::cout << ep.topology_name << " execution finished in " << instrumentation::to_string(execution_time) << std::endl;
+    }
+
+    make_instrumentations(ep, output, outputs);
+
+    return std::chrono::duration_cast<std::chrono::nanoseconds>(execution_time);
+}
+
+void make_instrumentations(const execution_params& ep, cldnn::memory& output, std::map<cldnn::primitive_id, cldnn::network_output>& outputs)
+{
+
+    if (ep.dump_hidden_layers)
+    {
+        auto input = outputs.at("input").get_memory(); 
+        instrumentation::logger::log_memory_to_file(input, "input0");
+        for (auto& p : outputs)
+        {
+            instrumentation::logger::log_memory_to_file(p.second.get_memory(), p.first, ep.dump_single_batch, ep.dump_batch_id, ep.dump_single_feature, ep.dump_feature_id);
+        }
+        // for now its enough. rest will be done when we have equals those values
+        for (auto& p : outputs)
+        {
+            if(p.first.find("output") != std::string::npos)
+                instrumentation::logger::log_memory_to_file(p.second.get_memory(), p.first, ep.dump_single_batch, ep.dump_batch_id, ep.dump_single_feature, ep.dump_feature_id);
+        }
+    }
+    else if (!ep.dump_layer_name.empty())
+    {
+        auto it = outputs.find(ep.dump_layer_name);
+        if (it != std::end(outputs))
+        {
+            if (!ep.dump_weights)
+                instrumentation::logger::log_memory_to_file(it->second.get_memory(), it->first, ep.dump_single_batch, ep.dump_batch_id, ep.dump_single_feature, ep.dump_feature_id);
+            else
+                instrumentation::logger::log_weights_to_file(it->second.get_memory(), it->first);
+        }
+        else
+        {
+            std::cout << "WARNING: " << ep.topology_name << " does not contain " << ep.dump_layer_name << " layer!" << std::endl;
+        }
+    }
+    else
+    {
+        // We do not log results for microbench_conv.
+        if (ep.topology_name != "microbench_conv" && ep.topology_name != "microbench_lstm")
+        {
+            instrumentation::logger::log_memory_to_file(output, "final_result");
+        }
+    }
+
+    if (ep.profiling)
+    {
+        std::vector<cldnn::instrumentation::profiling_info> profiling_table;
+        for (auto& p : outputs)
+        {
+            profiling_table.push_back({ p.first, p.second.get_event().get_profiling_info() });
+        }
+        print_profiling_table(std::cout, profiling_table);
+    }
+}