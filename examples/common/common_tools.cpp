<<<<<<< HEAD
/*
// Copyright (c) 2016 Intel Corporation
//
// Licensed under the Apache License, Version 2.0 (the "License");
// you may not use this file except in compliance with the License.
// You may obtain a copy of the License at
//
//      http://www.apache.org/licenses/LICENSE-2.0
//
// Unless required by applicable law or agreed to in writing, software
// distributed under the License is distributed on an "AS IS" BASIS,
// WITHOUT WARRANTIES OR CONDITIONS OF ANY KIND, either express or implied.
// See the License for the specific language governing permissions and
// limitations under the License.
*/

#include "os_windows.h"
#include "FreeImage_wraps.h"
#include "api/neural.h"
#include <string>

// returns list of files (path+filename) from specified directory
std::vector<std::string> get_directory_images(std::string images_path) {
    std::vector<std::string> result;
    if (DIR *folder = opendir(images_path.c_str())) {
        dirent *folder_entry = readdir(folder);
        const auto image_file = std::regex(".*\\.(jpe?g|png|bmp|gif|j2k|jp2|tiff|JPEG|JPG|PNG)$");
        while (folder_entry != nullptr) {
            if (std::regex_match(folder_entry->d_name, image_file) && is_regular_file(folder_entry))
                result.push_back(images_path + "/" + folder_entry->d_name);
            folder_entry = readdir(folder);
        }
        closedir(folder);
    }
    return result;
}


void nn_data_load_from_image(std::string  filename, // Load of all data from a image filename
    float* dst_buffer,
    uint32_t std_size,     // size of image both: height and width
    bool RGB_order)        // if true - image have RGB order, otherwise BGR
                           // supported formats: JPEG, J2K, JP2, PNG, BMP, WEBP, GIF, TIFF
{
    if (FIBITMAP *bitmap_raw = fi::crop_image_to_square_and_resize(fi::load_image_from_file(filename), std_size)) {
        FIBITMAP *bitmap;
        if (FreeImage_GetBPP(bitmap_raw) != 24) {
            bitmap = FreeImage_ConvertTo24Bits(bitmap_raw);
            FreeImage_Unload(bitmap_raw);
        }
        else bitmap = bitmap_raw;

        auto bytes_per_pixel = FreeImage_GetLine(bitmap) / std_size;
        auto data_buffer = dst_buffer;
        if (RGB_order) {
            for (uint32_t y = 0u; y<std_size; ++y) {
                uint8_t *pixel = FreeImage_GetScanLine(bitmap, std_size - y - 1);
                for (uint32_t x = 0u; x<std_size; ++x) {
                    *(data_buffer + 0 + x * 3 + y * 3 * std_size) = pixel[FI_RGBA_RED];
                    *(data_buffer + 1 + x * 3 + y * 3 * std_size) = pixel[FI_RGBA_GREEN];
                    *(data_buffer + 2 + x * 3 + y * 3 * std_size) = pixel[FI_RGBA_BLUE];
                    pixel += bytes_per_pixel;
                }
            }
        }
        else {
            for (uint32_t y = 0u; y<std_size; ++y) {
                uint8_t *pixel = FreeImage_GetScanLine(bitmap, std_size - y - 1);
                for (uint32_t x = 0u; x<std_size; ++x) {
                    *(data_buffer + 0 + x * 3 + y * 3 * std_size) = pixel[FI_RGBA_BLUE];
                    *(data_buffer + 1 + x * 3 + y * 3 * std_size) = pixel[FI_RGBA_GREEN];
                    *(data_buffer + 2 + x * 3 + y * 3 * std_size) = pixel[FI_RGBA_RED];
                    pixel += bytes_per_pixel;
                }
            }
        }
        FreeImage_Unload(bitmap);
    }
};

// i am not sure what is better: pass memory as primitive where layout, ptr and size are included
// or pass as separate parameters to avoid including neural.h in common tools?
void load_images_from_file_list(
    const std::vector<std::string>& images_list,
    neural::primitive& memory)
{
    auto memory_primitive = memory.as<const neural::memory&>().argument;
    float* dst_ptr = static_cast<float*>(memory.as<const neural::memory&>().pointer);

    // validate if primitvie is memory type
    if (dst_ptr == nullptr) throw std::runtime_error("Given primitive is not a memory");

    auto batches = std::min(memory_primitive.size.batch[0], (uint32_t) images_list.size()) ;
    auto dim = memory_primitive.size.spatial;

    if (dim[0] != dim[1]) throw std::runtime_error("w and h aren't equal");
    if (memory_primitive.format != neural::memory::format::byxf_f32) throw std::runtime_error("Only bfyx format is supported as input to images from files");
    auto single_image_size = dim[0] * dim[0] * 3;
    for (auto img : images_list)
    {
        nn_data_load_from_image(img, dst_ptr, dim[0], true);
        dst_ptr += single_image_size;
    }
=======
/*
// Copyright (c) 2016 Intel Corporation
//
// Licensed under the Apache License, Version 2.0 (the "License");
// you may not use this file except in compliance with the License.
// You may obtain a copy of the License at
//
//      http://www.apache.org/licenses/LICENSE-2.0
//
// Unless required by applicable law or agreed to in writing, software
// distributed under the License is distributed on an "AS IS" BASIS,
// WITHOUT WARRANTIES OR CONDITIONS OF ANY KIND, either express or implied.
// See the License for the specific language governing permissions and
// limitations under the License.
*/

#include "os_windows.h"
#include "api/neural.h"
#include <string>
// returns list of files (path+filename) from specified directory
std::vector<std::string> get_directory_images(std::string images_path) {
    std::vector<std::string> result;
    if (DIR *folder = opendir(images_path.c_str())) {
        dirent *folder_entry = readdir(folder);
        const auto image_file = std::regex(".*\\.(jpe?g|png|bmp|gif|j2k|jp2|tiff|JPEG|JPG|PNG)$");
        while (folder_entry != nullptr) {
            if (std::regex_match(folder_entry->d_name, image_file) && is_regular_file(folder_entry))
                result.push_back(images_path + "/" + folder_entry->d_name);
            folder_entry = readdir(folder);
        }
        closedir(folder);
    }
    return result;
}

// i am not sure what is better: pass memory as primitive where layout, ptr and size are included
// or pass as separate parameters to avoid including neural.h in common tools?
void load_images_from_file_list(
    const std::vector<std::string>& images_list,
    neural::primitive& memory)
{
    auto memory_primitive = memory.as<const neural::memory&>().argument;
    // validate if primitvie is memory type
    if (!memory.is<const neural::memory&>()) throw std::runtime_error("Given primitive is not a memory");

    auto batches = std::min(memory_primitive.size.batch[0], (uint32_t) images_list.size()) ;
    auto dim = memory_primitive.size.spatial;
    auto layout = memory_primitive.format;
    
    switch (layout) // add new format packings in this switch
    {
    case neural::memory::format::yxfb_f32 :
        //TODO: raw memory to layout conversion
        break;
    default:
        throw std::runtime_error("format not supported");
    }
    

>>>>>>> cc14ca39
}<|MERGE_RESOLUTION|>--- conflicted
+++ resolved
@@ -1,4 +1,3 @@
-<<<<<<< HEAD
 /*
 // Copyright (c) 2016 Intel Corporation
 //
@@ -37,11 +36,12 @@
 }
 
 
-void nn_data_load_from_image(std::string  filename, // Load of all data from a image filename
-    float* dst_buffer,
-    uint32_t std_size,     // size of image both: height and width
-    bool RGB_order)        // if true - image have RGB order, otherwise BGR
-                           // supported formats: JPEG, J2K, JP2, PNG, BMP, WEBP, GIF, TIFF
+void nn_data_load_from_image(
+    std::string  filename,                       // Load of all data from a image filename
+    neural::memory::ptr<float>::iterator dst_buffer,
+    uint32_t                   std_size,         // size of image both: height and width
+    bool                       RGB_order)        // if true - image have RGB order, otherwise BGR
+                                                 // supported formats: JPEG, J2K, JP2, PNG, BMP, WEBP, GIF, TIFF
 {
     if (FIBITMAP *bitmap_raw = fi::crop_image_to_square_and_resize(fi::load_image_from_file(filename), std_size)) {
         FIBITMAP *bitmap;
@@ -86,10 +86,10 @@
     neural::primitive& memory)
 {
     auto memory_primitive = memory.as<const neural::memory&>().argument;
-    float* dst_ptr = static_cast<float*>(memory.as<const neural::memory&>().pointer);
-
+    auto dst_ptr = memory.as<const neural::memory&>().pointer<float>();
+    auto it = dst_ptr.begin();
     // validate if primitvie is memory type
-    if (dst_ptr == nullptr) throw std::runtime_error("Given primitive is not a memory");
+    if (!memory.is<const neural::memory&>()) throw std::runtime_error("Given primitive is not a memory");
 
     auto batches = std::min(memory_primitive.size.batch[0], (uint32_t) images_list.size()) ;
     auto dim = memory_primitive.size.spatial;
@@ -99,68 +99,7 @@
     auto single_image_size = dim[0] * dim[0] * 3;
     for (auto img : images_list)
     {
-        nn_data_load_from_image(img, dst_ptr, dim[0], true);
-        dst_ptr += single_image_size;
+        nn_data_load_from_image(img, it,dim[0], true);
+        it += single_image_size;
     }
-=======
-/*
-// Copyright (c) 2016 Intel Corporation
-//
-// Licensed under the Apache License, Version 2.0 (the "License");
-// you may not use this file except in compliance with the License.
-// You may obtain a copy of the License at
-//
-//      http://www.apache.org/licenses/LICENSE-2.0
-//
-// Unless required by applicable law or agreed to in writing, software
-// distributed under the License is distributed on an "AS IS" BASIS,
-// WITHOUT WARRANTIES OR CONDITIONS OF ANY KIND, either express or implied.
-// See the License for the specific language governing permissions and
-// limitations under the License.
-*/
-
-#include "os_windows.h"
-#include "api/neural.h"
-#include <string>
-// returns list of files (path+filename) from specified directory
-std::vector<std::string> get_directory_images(std::string images_path) {
-    std::vector<std::string> result;
-    if (DIR *folder = opendir(images_path.c_str())) {
-        dirent *folder_entry = readdir(folder);
-        const auto image_file = std::regex(".*\\.(jpe?g|png|bmp|gif|j2k|jp2|tiff|JPEG|JPG|PNG)$");
-        while (folder_entry != nullptr) {
-            if (std::regex_match(folder_entry->d_name, image_file) && is_regular_file(folder_entry))
-                result.push_back(images_path + "/" + folder_entry->d_name);
-            folder_entry = readdir(folder);
-        }
-        closedir(folder);
-    }
-    return result;
-}
-
-// i am not sure what is better: pass memory as primitive where layout, ptr and size are included
-// or pass as separate parameters to avoid including neural.h in common tools?
-void load_images_from_file_list(
-    const std::vector<std::string>& images_list,
-    neural::primitive& memory)
-{
-    auto memory_primitive = memory.as<const neural::memory&>().argument;
-    // validate if primitvie is memory type
-    if (!memory.is<const neural::memory&>()) throw std::runtime_error("Given primitive is not a memory");
-
-    auto batches = std::min(memory_primitive.size.batch[0], (uint32_t) images_list.size()) ;
-    auto dim = memory_primitive.size.spatial;
-    auto layout = memory_primitive.format;
-    
-    switch (layout) // add new format packings in this switch
-    {
-    case neural::memory::format::yxfb_f32 :
-        //TODO: raw memory to layout conversion
-        break;
-    default:
-        throw std::runtime_error("format not supported");
-    }
-    
-
->>>>>>> cc14ca39
 }