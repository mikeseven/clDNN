/*
// Copyright (c) 2016 Intel Corporation
//
// Licensed under the Apache License, Version 2.0 (the "License");
// you may not use this file except in compliance with the License.
// You may obtain a copy of the License at
//
//      http://www.apache.org/licenses/LICENSE-2.0
//
// Unless required by applicable law or agreed to in writing, software
// distributed under the License is distributed on an "AS IS" BASIS,
// WITHOUT WARRANTIES OR CONDITIONS OF ANY KIND, either express or implied.
// See the License for the specific language governing permissions and
// limitations under the License.
*/


#pragma once

#include "api/neural.h"
#include "weights_optimizer.h"
<<<<<<< HEAD
#include "power_intrumentation.h"
=======

>>>>>>> be2d4afa
#include <memory>
#include <string>
#include <type_traits>
#include <utility>
#include <vector>

<<<<<<< HEAD
=======
enum PrintType
{
    Verbose,
    Perf,
    ExtendedTesting,

    PrintType_count // must be last
};

>>>>>>> be2d4afa
/// Information about executable.
class executable_info
{
    std::string _path;
    std::string _file_name_wo_ext;
    std::string _dir;


public:
    /// Gets absolute path to executable.
    const std::string& path() const
    {
        return _path;
    }

    /// Gets executable file name without extension (stem name).
    const std::string& file_name_wo_ext() const
    {
        return _file_name_wo_ext;
    }

    /// Gets aboulte path to executable directory.
    const std::string& dir() const
    {
        return _dir;
    }

    /// Creates new instance of information about current executable.
    ///
    /// @tparam StrTy1_ Type of first string argument (std::string constructible; use for forwarding).
    /// @tparam StrTy2_ Type of second string argument (std::string constructible; use for forwarding).
    /// @tparam StrTy3_ Type of third string argument (std::string constructible; use for forwarding).
    ///
    /// @param path             Absolute path to executable.
    /// @param file_name_wo_ext Executable file name without extension (stem name).
    /// @param dir              Absolute path to executable directory.
    template <typename StrTy1_, typename StrTy2_, typename StrTy3_,
              typename = std::enable_if_t<std::is_constructible<std::string, StrTy1_>::value &&
                                          std::is_constructible<std::string, StrTy2_>::value &&
                                          std::is_constructible<std::string, StrTy3_>::value, void>>
    executable_info(StrTy1_&& path, StrTy2_&& file_name_wo_ext, StrTy3_&& dir)
        : _path(std::forward<StrTy1_>(path)),
          _file_name_wo_ext(std::forward<StrTy2_>(file_name_wo_ext)),
          _dir(std::forward<StrTy3_>(dir))
    {}
};


/// Sets information about executable based on "main"'s command-line arguments.
///
/// It works only once (if successful). Next calls to this function will not modify
/// global executable's information object.
///
/// @param argc Main function arguments count.
/// @param argv Main function argument values.
///
/// @exception std::runtime_error Main function arguments do not contain executable name.
/// @exception boost::filesystem::filesystem_error Cannot compute absolute path to executable.
void set_executable_info(int argc, const char* const argv[]);

/// Gets information about executable.
///
/// Information is fetched only if information was set using set_executable_info() and not yet
/// destroyed (during global destruction). Otherwise, exception is thrown.
///
/// @return Shared pointer pointing to valid executable information.
///
/// @exception std::runtime_error Executable information was not set or it is no longer valid.
std::shared_ptr<const executable_info> get_executable_info();


/// Joins path using native path/directory separator.
///
/// @param parent Parent path.
/// @param child  Child part of path.
///
/// @return Joined path.
std::string join_path(const std::string& parent, const std::string& child);

/// Information about executed topology
struct execution_params {
    std::string input_dir;
    std::string weights_dir;
    std::string topology_name;

    uint32_t batch;
    bool profiling;
    bool optimize_weights;
    bool use_half;

    // for dumping
    bool        dump_hidden_layers; // dump all
    std::string dump_layer_name;    // dump only this specific layer
    bool        dump_single_batch;
    uint32_t    dump_batch_id;
    bool        dump_single_feature;
    uint32_t    dump_feature_id;

<<<<<<< HEAD
    bool perf_per_watt; // power instrumentation
=======
    PrintType print_type = PrintType::Verbose; // printing modes - to support Verbose, vs Perf ony, vs ImageNet testing prints
    size_t loop = 1; // running the same input in a loop for smoothing perf results
>>>>>>> be2d4afa
};

std::vector<std::string> get_directory_images(const std::string& images_path);
std::vector<std::string> get_directory_weights(const std::string& images_path);

template <typename MemElemTy = float>
void load_images_from_file_list(const std::vector<std::string>& images_list, neural::primitive& memory); 

/// function moved from alexnet.cpp, they will be probably used by each topology
void print_profiling_table(std::ostream& os, const std::vector<neural::instrumentation::profiling_info>& profiling_info);
<<<<<<< HEAD
neural::worker create_worker();
=======
neural::worker create_worker(PrintType printType = PrintType::Verbose);
>>>>>>> be2d4afa
uint32_t get_next_nearest_power_of_two(int number);
uint32_t get_gpu_batch_size(int number);

std::chrono::nanoseconds execute_topology(const neural::worker& worker,
                                          const std::vector<std::pair<neural::primitive, std::string>>& primitives,
                                          const neural::primitive& output,
<<<<<<< HEAD
                                          const execution_params &ep,
                                          CIntelPowerGadgetLib& energyLib);
=======
                                          const execution_params &ep);
>>>>>>> be2d4afa

void run_topology(const execution_params &ep);

void weight_optimization(weights_optimizer &wo, const neural::worker& worker);
<|MERGE_RESOLUTION|>--- conflicted
+++ resolved
@@ -1,179 +1,162 @@
-/*
-// Copyright (c) 2016 Intel Corporation
-//
-// Licensed under the Apache License, Version 2.0 (the "License");
-// you may not use this file except in compliance with the License.
-// You may obtain a copy of the License at
-//
-//      http://www.apache.org/licenses/LICENSE-2.0
-//
-// Unless required by applicable law or agreed to in writing, software
-// distributed under the License is distributed on an "AS IS" BASIS,
-// WITHOUT WARRANTIES OR CONDITIONS OF ANY KIND, either express or implied.
-// See the License for the specific language governing permissions and
-// limitations under the License.
-*/
-
-
-#pragma once
-
-#include "api/neural.h"
-#include "weights_optimizer.h"
-<<<<<<< HEAD
-#include "power_intrumentation.h"
-=======
-
->>>>>>> be2d4afa
-#include <memory>
-#include <string>
-#include <type_traits>
-#include <utility>
-#include <vector>
-
-<<<<<<< HEAD
-=======
-enum PrintType
-{
-    Verbose,
-    Perf,
-    ExtendedTesting,
-
-    PrintType_count // must be last
-};
-
->>>>>>> be2d4afa
-/// Information about executable.
-class executable_info
-{
-    std::string _path;
-    std::string _file_name_wo_ext;
-    std::string _dir;
-
-
-public:
-    /// Gets absolute path to executable.
-    const std::string& path() const
-    {
-        return _path;
-    }
-
-    /// Gets executable file name without extension (stem name).
-    const std::string& file_name_wo_ext() const
-    {
-        return _file_name_wo_ext;
-    }
-
-    /// Gets aboulte path to executable directory.
-    const std::string& dir() const
-    {
-        return _dir;
-    }
-
-    /// Creates new instance of information about current executable.
-    ///
-    /// @tparam StrTy1_ Type of first string argument (std::string constructible; use for forwarding).
-    /// @tparam StrTy2_ Type of second string argument (std::string constructible; use for forwarding).
-    /// @tparam StrTy3_ Type of third string argument (std::string constructible; use for forwarding).
-    ///
-    /// @param path             Absolute path to executable.
-    /// @param file_name_wo_ext Executable file name without extension (stem name).
-    /// @param dir              Absolute path to executable directory.
-    template <typename StrTy1_, typename StrTy2_, typename StrTy3_,
-              typename = std::enable_if_t<std::is_constructible<std::string, StrTy1_>::value &&
-                                          std::is_constructible<std::string, StrTy2_>::value &&
-                                          std::is_constructible<std::string, StrTy3_>::value, void>>
-    executable_info(StrTy1_&& path, StrTy2_&& file_name_wo_ext, StrTy3_&& dir)
-        : _path(std::forward<StrTy1_>(path)),
-          _file_name_wo_ext(std::forward<StrTy2_>(file_name_wo_ext)),
-          _dir(std::forward<StrTy3_>(dir))
-    {}
-};
-
-
-/// Sets information about executable based on "main"'s command-line arguments.
-///
-/// It works only once (if successful). Next calls to this function will not modify
-/// global executable's information object.
-///
-/// @param argc Main function arguments count.
-/// @param argv Main function argument values.
-///
-/// @exception std::runtime_error Main function arguments do not contain executable name.
-/// @exception boost::filesystem::filesystem_error Cannot compute absolute path to executable.
-void set_executable_info(int argc, const char* const argv[]);
-
-/// Gets information about executable.
-///
-/// Information is fetched only if information was set using set_executable_info() and not yet
-/// destroyed (during global destruction). Otherwise, exception is thrown.
-///
-/// @return Shared pointer pointing to valid executable information.
-///
-/// @exception std::runtime_error Executable information was not set or it is no longer valid.
-std::shared_ptr<const executable_info> get_executable_info();
-
-
-/// Joins path using native path/directory separator.
-///
-/// @param parent Parent path.
-/// @param child  Child part of path.
-///
-/// @return Joined path.
-std::string join_path(const std::string& parent, const std::string& child);
-
-/// Information about executed topology
-struct execution_params {
-    std::string input_dir;
-    std::string weights_dir;
-    std::string topology_name;
-
-    uint32_t batch;
-    bool profiling;
-    bool optimize_weights;
-    bool use_half;
-
-    // for dumping
-    bool        dump_hidden_layers; // dump all
-    std::string dump_layer_name;    // dump only this specific layer
-    bool        dump_single_batch;
-    uint32_t    dump_batch_id;
-    bool        dump_single_feature;
-    uint32_t    dump_feature_id;
-
-<<<<<<< HEAD
-    bool perf_per_watt; // power instrumentation
-=======
-    PrintType print_type = PrintType::Verbose; // printing modes - to support Verbose, vs Perf ony, vs ImageNet testing prints
-    size_t loop = 1; // running the same input in a loop for smoothing perf results
->>>>>>> be2d4afa
-};
-
-std::vector<std::string> get_directory_images(const std::string& images_path);
-std::vector<std::string> get_directory_weights(const std::string& images_path);
-
-template <typename MemElemTy = float>
-void load_images_from_file_list(const std::vector<std::string>& images_list, neural::primitive& memory); 
-
-/// function moved from alexnet.cpp, they will be probably used by each topology
-void print_profiling_table(std::ostream& os, const std::vector<neural::instrumentation::profiling_info>& profiling_info);
-<<<<<<< HEAD
-neural::worker create_worker();
-=======
-neural::worker create_worker(PrintType printType = PrintType::Verbose);
->>>>>>> be2d4afa
-uint32_t get_next_nearest_power_of_two(int number);
-uint32_t get_gpu_batch_size(int number);
-
-std::chrono::nanoseconds execute_topology(const neural::worker& worker,
-                                          const std::vector<std::pair<neural::primitive, std::string>>& primitives,
-                                          const neural::primitive& output,
-<<<<<<< HEAD
-                                          const execution_params &ep,
-                                          CIntelPowerGadgetLib& energyLib);
-=======
-                                          const execution_params &ep);
->>>>>>> be2d4afa
-
-void run_topology(const execution_params &ep);
-
-void weight_optimization(weights_optimizer &wo, const neural::worker& worker);
+/*
+// Copyright (c) 2016 Intel Corporation
+//
+// Licensed under the Apache License, Version 2.0 (the "License");
+// you may not use this file except in compliance with the License.
+// You may obtain a copy of the License at
+//
+//      http://www.apache.org/licenses/LICENSE-2.0
+//
+// Unless required by applicable law or agreed to in writing, software
+// distributed under the License is distributed on an "AS IS" BASIS,
+// WITHOUT WARRANTIES OR CONDITIONS OF ANY KIND, either express or implied.
+// See the License for the specific language governing permissions and
+// limitations under the License.
+*/
+
+
+#pragma once
+
+#include "api/neural.h"
+#include "weights_optimizer.h"
+#include "power_intrumentation.h"
+#include <memory>
+#include <string>
+#include <type_traits>
+#include <utility>
+#include <vector>
+
+enum PrintType
+{
+    Verbose,
+    Perf,
+    ExtendedTesting,
+
+    PrintType_count // must be last
+};
+
+/// Information about executable.
+class executable_info
+{
+    std::string _path;
+    std::string _file_name_wo_ext;
+    std::string _dir;
+
+
+public:
+    /// Gets absolute path to executable.
+    const std::string& path() const
+    {
+        return _path;
+    }
+
+    /// Gets executable file name without extension (stem name).
+    const std::string& file_name_wo_ext() const
+    {
+        return _file_name_wo_ext;
+    }
+
+    /// Gets aboulte path to executable directory.
+    const std::string& dir() const
+    {
+        return _dir;
+    }
+
+    /// Creates new instance of information about current executable.
+    ///
+    /// @tparam StrTy1_ Type of first string argument (std::string constructible; use for forwarding).
+    /// @tparam StrTy2_ Type of second string argument (std::string constructible; use for forwarding).
+    /// @tparam StrTy3_ Type of third string argument (std::string constructible; use for forwarding).
+    ///
+    /// @param path             Absolute path to executable.
+    /// @param file_name_wo_ext Executable file name without extension (stem name).
+    /// @param dir              Absolute path to executable directory.
+    template <typename StrTy1_, typename StrTy2_, typename StrTy3_,
+              typename = std::enable_if_t<std::is_constructible<std::string, StrTy1_>::value &&
+                                          std::is_constructible<std::string, StrTy2_>::value &&
+                                          std::is_constructible<std::string, StrTy3_>::value, void>>
+    executable_info(StrTy1_&& path, StrTy2_&& file_name_wo_ext, StrTy3_&& dir)
+        : _path(std::forward<StrTy1_>(path)),
+          _file_name_wo_ext(std::forward<StrTy2_>(file_name_wo_ext)),
+          _dir(std::forward<StrTy3_>(dir))
+    {}
+};
+
+
+/// Sets information about executable based on "main"'s command-line arguments.
+///
+/// It works only once (if successful). Next calls to this function will not modify
+/// global executable's information object.
+///
+/// @param argc Main function arguments count.
+/// @param argv Main function argument values.
+///
+/// @exception std::runtime_error Main function arguments do not contain executable name.
+/// @exception boost::filesystem::filesystem_error Cannot compute absolute path to executable.
+void set_executable_info(int argc, const char* const argv[]);
+
+/// Gets information about executable.
+///
+/// Information is fetched only if information was set using set_executable_info() and not yet
+/// destroyed (during global destruction). Otherwise, exception is thrown.
+///
+/// @return Shared pointer pointing to valid executable information.
+///
+/// @exception std::runtime_error Executable information was not set or it is no longer valid.
+std::shared_ptr<const executable_info> get_executable_info();
+
+
+/// Joins path using native path/directory separator.
+///
+/// @param parent Parent path.
+/// @param child  Child part of path.
+///
+/// @return Joined path.
+std::string join_path(const std::string& parent, const std::string& child);
+
+/// Information about executed topology
+struct execution_params {
+    std::string input_dir;
+    std::string weights_dir;
+    std::string topology_name;
+
+    uint32_t batch;
+    bool profiling;
+    bool optimize_weights;
+    bool use_half;
+
+    // for dumping
+    bool        dump_hidden_layers; // dump all
+    std::string dump_layer_name;    // dump only this specific layer
+    bool        dump_single_batch;
+    uint32_t    dump_batch_id;
+    bool        dump_single_feature;
+    uint32_t    dump_feature_id;
+
+    PrintType print_type = PrintType::Verbose; // printing modes - to support Verbose, vs Perf ony, vs ImageNet testing prints
+    size_t loop = 1; // running the same input in a loop for smoothing perf results
+
+    bool perf_per_watt; // power instrumentation
+};
+
+std::vector<std::string> get_directory_images(const std::string& images_path);
+std::vector<std::string> get_directory_weights(const std::string& images_path);
+
+template <typename MemElemTy = float>
+void load_images_from_file_list(const std::vector<std::string>& images_list, neural::primitive& memory); 
+
+/// function moved from alexnet.cpp, they will be probably used by each topology
+void print_profiling_table(std::ostream& os, const std::vector<neural::instrumentation::profiling_info>& profiling_info);
+neural::worker create_worker(PrintType printType = PrintType::Verbose);
+uint32_t get_next_nearest_power_of_two(int number);
+uint32_t get_gpu_batch_size(int number);
+
+std::chrono::nanoseconds execute_topology(const neural::worker& worker,
+                                          const std::vector<std::pair<neural::primitive, std::string>>& primitives,
+                                          const neural::primitive& output,
+                                          const execution_params &ep,
+                                          CIntelPowerGadgetLib& energyLib);
+
+void run_topology(const execution_params &ep);
+
+void weight_optimization(weights_optimizer &wo, const neural::worker& worker);