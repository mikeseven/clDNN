/*
// Copyright (c) 2016 Intel Corporation
//
// Licensed under the Apache License, Version 2.0 (the "License");
// you may not use this file except in compliance with the License.
// You may obtain a copy of the License at
//
//      http://www.apache.org/licenses/LICENSE-2.0
//
// Unless required by applicable law or agreed to in writing, software
// distributed under the License is distributed on an "AS IS" BASIS,
// WITHOUT WARRANTIES OR CONDITIONS OF ANY KIND, either express or implied.
// See the License for the specific language governing permissions and
// limitations under the License.
*/

#include "common/common_tools.h"
#include "file.h"
#include <string>
#include <api/primitives/input_layout.hpp>
#include <api/primitives/reorder.hpp>
#include <api/primitives/convolution.hpp>
#include <api/primitives/pooling.hpp>
#include <api/primitives/depth_concatenate.hpp>
#include <api/primitives/softmax.hpp>

using namespace cldnn;

<<<<<<< HEAD
topology build_squeezenet(const std::string& weights_dir, const cldnn::engine& engine, cldnn::layout& input_layout, int32_t batch_size)
=======
topology build_squeezenet(const std::string& weights_dir, weights_optimizer& wo, cldnn::layout& input_layout, int32_t batch_size, bool use_bfyx)
>>>>>>> cb1f15ba
{
    // [227x227x3xB] convolution->relu->pooling->lrn [1000xB]
    input_layout.size = { format::byxf,{ batch_size, 227, 227, 3 } };
    auto input = cldnn::input_layout("input", input_layout);

    auto mem_format = use_bfyx ? format::bfyx : format::yxfb;

    // create conversion to yxfb format and subtract mean values
    tensor reorder_size = input_layout.size.transform(mem_format, 1);
    //auto reorder_mean = { (float)104.0069879317889, (float)116.66876761696767, (float)122.6789143406786 };
    auto reordered_input = reorder(
        "reorder",
        input,
        { input_layout.data_type, reorder_size },
        std::vector<float>{ (float)104.0069879317889, (float)116.66876761696767, (float)122.6789143406786 });

    auto conv1_weights = file::create({ engine, join_path(weights_dir, "conv1_weights.nnd"), file::convolution });
    auto conv1_biases = file::create({ engine, join_path(weights_dir, "conv1_bias.nnd"), file::bias });
    auto conv1 = convolution(
        "conv1",
        reordered_input,
        { conv1_weights },
        { conv1_biases },
        { format::yx,{ 0,0 } },
        { format::yx,{ 2,2 } },
        true);

    auto pool1 = pooling(
        "pool1",
        conv1,
        pooling_mode::max,
        { format::yx,{ 2,2 } }, // strd
        { format::yx,{ 3,3 } }); // kernel


    auto fire2_squeeze1x1_weights = file::create({ engine, join_path(weights_dir, "fire2_squeeze1x1_weights.nnd"), file::convolution });
    auto fire2_squeeze1x1_biases = file::create({ engine, join_path(weights_dir, "fire2_squeeze1x1_bias.nnd"), file::bias });
    auto fire2_squeeze1x1 = convolution(
        "fire2_squeeze1x1",
        pool1,
        { fire2_squeeze1x1_weights },
        { fire2_squeeze1x1_biases },
        { format::yx,{ 0,0 } },
        { format::yx,{ 1,1 } },
        true);

    auto fire2_expand1x1_weights = file::create({ engine, join_path(weights_dir, "fire2_expand1x1_weights.nnd"), file::convolution });
    auto fire2_expand1x1_biases = file::create({ engine, join_path(weights_dir, "fire2_expand1x1_bias.nnd"), file::bias });
    auto fire2_expand1x1 = convolution(
        "fire2_expand1x1",
        fire2_squeeze1x1,
        { fire2_expand1x1_weights },
        { fire2_expand1x1_biases },
        { format::yx,{ 0,0 } },
        { format::yx,{ 1,1 } },
        true);

    auto fire2_expand3x3_weights = file::create({ engine, join_path(weights_dir, "fire2_expand3x3_weights.nnd"), file::convolution });
    auto fire2_expand3x3_biases = file::create({ engine, join_path(weights_dir, "fire2_expand3x3_bias.nnd"), file::bias });
    auto fire2_expand3x3 = convolution(
        "fire2_expand3x3",
        fire2_squeeze1x1,
        { fire2_expand3x3_weights },
        { fire2_expand3x3_biases },
        { format::yx,{ -1,-1 } },
        { format::yx,{ 1,1 } },
        true);


    auto fire2_concat = depth_concatenate(   
        "fire2_concat",
        {
            fire2_expand1x1,
            fire2_expand3x3
        }
    );


    auto fire3_squeeze1x1_weights = file::create({ engine, join_path(weights_dir, "fire3_squeeze1x1_weights.nnd"), file::convolution });
    auto fire3_squeeze1x1_biases = file::create({ engine, join_path(weights_dir, "fire3_squeeze1x1_bias.nnd"), file::bias });
    auto fire3_squeeze1x1 = convolution(
        "fire3_squeeze1x1",
        fire2_concat,
        { fire3_squeeze1x1_weights },
        { fire3_squeeze1x1_biases },
        { format::yx,{ 0,0 } },
        { format::yx,{ 1,1 } },
        true);

    auto fire3_expand1x1_weights = file::create({ engine, join_path(weights_dir, "fire3_expand1x1_weights.nnd"), file::convolution });
    auto fire3_expand1x1_biases = file::create({ engine, join_path(weights_dir, "fire3_expand1x1_bias.nnd"), file::bias });
    auto fire3_expand1x1 = convolution(
        "fire3_expand1x1",
        fire3_squeeze1x1,
        { fire3_expand1x1_weights },
        { fire3_expand1x1_biases },
        { format::yx,{ 0,0 } },
        { format::yx,{ 1,1 } },
        true);

    auto fire3_expand3x3_weights = file::create({ engine, join_path(weights_dir, "fire3_expand3x3_weights.nnd"), file::convolution });
    auto fire3_expand3x3_biases = file::create({ engine, join_path(weights_dir, "fire3_expand3x3_bias.nnd"), file::bias });
    auto fire3_expand3x3 = convolution(
        "fire3_expand3x3",
        fire3_squeeze1x1,
        { fire3_expand3x3_weights },
        { fire3_expand3x3_biases },
        { format::yx,{ -1,-1 } },
        { format::yx,{ 1,1 } },
        true);

    auto fire3_concat = depth_concatenate(
        "fire3_concat",
        {
            fire3_expand1x1,
            fire3_expand3x3
        }
    );

    auto pool3 = pooling(
        "pool3",
        fire3_concat,
        pooling_mode::max,
        { format::yx,{ 2,2 } }, // strd
        { format::yx,{ 3,3 } }); // kernel

    auto fire4_squeeze1x1_weights = file::create({ engine, join_path(weights_dir, "fire4_squeeze1x1_weights.nnd"), file::convolution });
    auto fire4_squeeze1x1_biases = file::create({ engine, join_path(weights_dir, "fire4_squeeze1x1_bias.nnd"), file::bias });
    auto fire4_squeeze1x1 = convolution(
        "fire4_squeeze1x1",
        pool3,
        { fire4_squeeze1x1_weights },
        { fire4_squeeze1x1_biases },
        { format::yx,{ 0,0 } },
        { format::yx,{ 1,1 } },
        true);

    auto fire4_expand1x1_weights = file::create({ engine, join_path(weights_dir, "fire4_expand1x1_weights.nnd"), file::convolution });
    auto fire4_expand1x1_biases = file::create({ engine, join_path(weights_dir, "fire4_expand1x1_bias.nnd"), file::bias });
    auto fire4_expand1x1 = convolution(
        "fire4_expand1x1",
        fire4_squeeze1x1,
        { fire4_expand1x1_weights },
        { fire4_expand1x1_biases },
        { format::yx,{ 0,0 } },
        { format::yx,{ 1,1 } },
        true);

    auto fire4_expand3x3_weights = file::create({ engine, join_path(weights_dir, "fire4_expand3x3_weights.nnd"), file::convolution });
    auto fire4_expand3x3_biases = file::create({ engine, join_path(weights_dir, "fire4_expand3x3_bias.nnd"), file::bias });
    auto fire4_expand3x3 = convolution(
        "fire4_expand3x3",
        fire4_squeeze1x1,
        { fire4_expand3x3_weights },
        { fire4_expand3x3_biases },
        { format::yx,{ -1,-1 } },
        { format::yx,{ 1,1 } },
        true);

    auto fire4_concat = depth_concatenate(
        "fire4_concat",
        {
            fire4_expand1x1,
            fire4_expand3x3
        }
    );

    auto fire5_squeeze1x1_weights = file::create({ engine, join_path(weights_dir, "fire5_squeeze1x1_weights.nnd"), file::convolution });
    auto fire5_squeeze1x1_biases = file::create({ engine, join_path(weights_dir, "fire5_squeeze1x1_bias.nnd"), file::bias });
    auto fire5_squeeze1x1 = convolution(
        "fire5_squeeze1x1",
        fire4_concat,
        { fire5_squeeze1x1_weights },
        { fire5_squeeze1x1_biases },
        { format::yx,{ 0,0 } },
        { format::yx,{ 1,1 } },
        true);

    auto fire5_expand1x1_weights = file::create({ engine, join_path(weights_dir, "fire5_expand1x1_weights.nnd"), file::convolution });
    auto fire5_expand1x1_biases = file::create({ engine, join_path(weights_dir, "fire5_expand1x1_bias.nnd"), file::bias });
    auto fire5_expand1x1 = convolution(
        "fire5_expand1x1",
        fire5_squeeze1x1,
        { fire5_expand1x1_weights },
        { fire5_expand1x1_biases },
        { format::yx,{ 0,0 } },
        { format::yx,{ 1,1 } },
        true);

    auto fire5_expand3x3_weights = file::create({ engine, join_path(weights_dir, "fire5_expand3x3_weights.nnd"), file::convolution });
    auto fire5_expand3x3_biases = file::create({ engine, join_path(weights_dir, "fire5_expand3x3_bias.nnd"), file::bias });
    auto fire5_expand3x3 = convolution(
        "fire5_expand3x3",
        fire5_squeeze1x1,
        { fire5_expand3x3_weights },
        { fire5_expand3x3_biases },
        { format::yx,{ -1,-1 } },
        { format::yx,{ 1,1 } },
        true);

    auto fire5_concat = depth_concatenate(
        "fire5_concat",
        {
            fire5_expand1x1,
            fire5_expand3x3
        }
    );

    auto pool5 = pooling(
        "pool5",
        fire5_concat,
        pooling_mode::max,
        { format::yx,{ 2,2 } }, // strd
        { format::yx,{ 3,3 } }); // kernel

    auto fire6_squeeze1x1_weights = file::create({ engine, join_path(weights_dir, "fire6_squeeze1x1_weights.nnd"), file::convolution });
    auto fire6_squeeze1x1_biases = file::create({ engine, join_path(weights_dir, "fire6_squeeze1x1_bias.nnd"), file::bias });
    auto fire6_squeeze1x1 = convolution(
        "fire6_squeeze1x1",
        pool5,
        { fire6_squeeze1x1_weights },
        { fire6_squeeze1x1_biases },
        { format::yx,{ 0,0 } },
        { format::yx,{ 1,1 } },
        true);

    auto fire6_expand1x1_weights = file::create({ engine, join_path(weights_dir, "fire6_expand1x1_weights.nnd"), file::convolution });
    auto fire6_expand1x1_biases = file::create({ engine, join_path(weights_dir, "fire6_expand1x1_bias.nnd"), file::bias });
    auto fire6_expand1x1 = convolution(
        "fire6_expand1x1",
        fire6_squeeze1x1,
        { fire6_expand1x1_weights },
        { fire6_expand1x1_biases },
        { format::yx,{ 0,0 } },
        { format::yx,{ 1,1 } },
        true);

    auto fire6_expand3x3_weights = file::create({ engine, join_path(weights_dir, "fire6_expand3x3_weights.nnd"), file::convolution });
    auto fire6_expand3x3_biases = file::create({ engine, join_path(weights_dir, "fire6_expand3x3_bias.nnd"), file::bias });
    auto fire6_expand3x3 = convolution(
        "fire6_expand3x3",
        fire6_squeeze1x1,
        { fire6_expand3x3_weights },
        { fire6_expand3x3_biases },
        { format::yx,{ -1,-1 } },
        { format::yx,{ 1,1 } },
        true);

    auto fire6_concat = depth_concatenate( 
        "fire6_concat",
        {
            fire6_expand1x1,
            fire6_expand3x3
        }
    );

    auto fire7_squeeze1x1_weights = file::create({ engine, join_path(weights_dir, "fire7_squeeze1x1_weights.nnd"), file::convolution });
    auto fire7_squeeze1x1_biases = file::create({ engine, join_path(weights_dir, "fire7_squeeze1x1_bias.nnd"), file::bias });
    auto fire7_squeeze1x1 = convolution(
        "fire7_squeeze1x1",
        fire6_concat,
        { fire7_squeeze1x1_weights },
        { fire7_squeeze1x1_biases },
        { format::yx,{ 0,0 } },
        { format::yx,{ 1,1 } },
        true);

    auto fire7_expand1x1_weights = file::create({ engine, join_path(weights_dir, "fire7_expand1x1_weights.nnd"), file::convolution });
    auto fire7_expand1x1_biases = file::create({ engine, join_path(weights_dir, "fire7_expand1x1_bias.nnd"), file::bias });
    auto fire7_expand1x1 = convolution(
        "fire7_expand1x1",
        fire7_squeeze1x1,
        { fire7_expand1x1_weights },
        { fire7_expand1x1_biases },
        { format::yx,{ 0,0 } },
        { format::yx,{ 1,1 } },
        true);

    auto fire7_expand3x3_weights = file::create({ engine, join_path(weights_dir, "fire7_expand3x3_weights.nnd"), file::convolution });
    auto fire7_expand3x3_biases = file::create({ engine, join_path(weights_dir, "fire7_expand3x3_bias.nnd"), file::bias });
    auto fire7_expand3x3 = convolution(
        "fire7_expand3x3",
        fire7_squeeze1x1,
        { fire7_expand3x3_weights },
        { fire7_expand3x3_biases },
        { format::yx,{ -1,-1 } },
        { format::yx,{ 1,1 } },
        true);

    auto fire7_concat = depth_concatenate(
        "fire7_concat",
        {
            fire7_expand1x1,
            fire7_expand3x3
        }
    );

    auto fire8_squeeze1x1_weights = file::create({ engine, join_path(weights_dir, "fire8_squeeze1x1_weights.nnd"), file::convolution });
    auto fire8_squeeze1x1_biases = file::create({ engine, join_path(weights_dir, "fire8_squeeze1x1_bias.nnd"), file::bias });
    auto fire8_squeeze1x1 = convolution(
        "fire8_squeeze1x1",
        fire7_concat,
        { fire8_squeeze1x1_weights },
        { fire8_squeeze1x1_biases },
        { format::yx,{ 0,0 } },
        { format::yx,{ 1,1 } },
        true);

    auto fire8_expand1x1_weights = file::create({ engine, join_path(weights_dir, "fire8_expand1x1_weights.nnd"), file::convolution });
    auto fire8_expand1x1_biases = file::create({ engine, join_path(weights_dir, "fire8_expand1x1_bias.nnd"), file::bias });
    auto fire8_expand1x1 = convolution(
        "fire8_expand1x1",
        fire8_squeeze1x1,
        { fire8_expand1x1_weights },
        { fire8_expand1x1_biases },
        { format::yx,{ 0,0 } },
        { format::yx,{ 1,1 } },
        true);

    auto fire8_expand3x3_weights = file::create({ engine, join_path(weights_dir, "fire8_expand3x3_weights.nnd"), file::convolution });
    auto fire8_expand3x3_biases = file::create({ engine, join_path(weights_dir, "fire8_expand3x3_bias.nnd"), file::bias });
    auto fire8_expand3x3 = convolution(
        "fire8_expand3x3",
        fire8_squeeze1x1,
        { fire8_expand3x3_weights },
        { fire8_expand3x3_biases },
        { format::yx,{ -1,-1 } },
        { format::yx,{ 1,1 } },
        true);

    auto fire8_concat = depth_concatenate(
    
        "fire8_concat",
        {
            fire8_expand1x1,
            fire8_expand3x3
        }
    );

    auto fire9_squeeze1x1_weights = file::create({ engine, join_path(weights_dir, "fire9_squeeze1x1_weights.nnd"), file::convolution });
    auto fire9_squeeze1x1_biases = file::create({ engine, join_path(weights_dir, "fire9_squeeze1x1_bias.nnd"), file::bias });
    auto fire9_squeeze1x1 = convolution(
        "fire9_squeeze1x1",
        fire8_concat,
        { fire9_squeeze1x1_weights },
        { fire9_squeeze1x1_biases },
        { format::yx,{ 0,0 } },
        { format::yx,{ 1,1 } },
        true);

    auto fire9_expand1x1_weights = file::create({ engine, join_path(weights_dir, "fire9_expand1x1_weights.nnd"), file::convolution });
    auto fire9_expand1x1_biases = file::create({ engine, join_path(weights_dir, "fire9_expand1x1_bias.nnd"), file::bias });
    auto fire9_expand1x1 = convolution(
        "fire9_expand1x1",
        fire9_squeeze1x1,
        { fire9_expand1x1_weights },
        { fire9_expand1x1_biases },
        { format::yx,{ 0,0 } },
        { format::yx,{ 1,1 } },
        true);

    auto fire9_expand3x3_weights = file::create({ engine, join_path(weights_dir, "fire9_expand3x3_weights.nnd"), file::convolution });
    auto fire9_expand3x3_biases = file::create({ engine, join_path(weights_dir, "fire9_expand3x3_bias.nnd"), file::bias });
    auto fire9_expand3x3 = convolution(
        "fire9_expand3x3",
        fire9_squeeze1x1,
        { fire9_expand3x3_weights },
        { fire9_expand3x3_biases },
        { format::yx,{ -1,-1 } },
        { format::yx,{ 1,1 } },
        true);

    auto fire9_concat = depth_concatenate(
    
        "fire9_concat",
        {
            fire9_expand1x1,
            fire9_expand3x3
        }
    );

    auto conv10_weights = file::create({ engine, join_path(weights_dir, "conv10_weights.nnd"), file::convolution });
    auto conv10_biases = file::create({ engine, join_path(weights_dir, "conv10_bias.nnd"), file::bias });
    auto conv10 = convolution(
        "conv10",
        fire9_concat,
        { conv10_weights },
        { conv10_biases },
        { format::yx,{ 0,0 } },
        { format::yx,{ 1,1 } },
        true);

    auto pool10 = pooling(
        "pool10",
        conv10,
        pooling_mode::average,
        { format::yx,{ 1,1 } }, // strd
        { format::yx,{ 14,14 } }); // kernel

    auto softmax = cldnn::softmax(
        "output",
        pool10);

    cldnn::topology topology(
        input,
        reordered_input,
        conv1,
        pool1,
        fire2_squeeze1x1
    );
    
    topology.add(fire2_expand1x1);
    topology.add(fire2_expand3x3);
        
    topology.add(
        fire2_concat);
    topology.add(
        fire3_squeeze1x1,
        fire3_expand1x1,
        fire3_expand3x3,
        fire3_concat,
        pool3);
     topology.add(
        fire4_squeeze1x1,
        fire4_expand1x1,
        fire4_expand3x3,
        fire4_concat,
        fire5_squeeze1x1,
        fire5_expand1x1,
        fire5_expand3x3,
        fire5_concat,
        pool5);
    topology.add(
        fire6_squeeze1x1,
        fire6_expand1x1,
        fire6_expand3x3,
        fire6_concat,
        fire7_squeeze1x1,
        fire7_expand1x1,
        fire7_expand3x3,
        fire7_concat,
        fire8_squeeze1x1,
        fire8_expand1x1,
        fire8_expand3x3,
        fire8_concat,
        fire9_squeeze1x1,
        fire9_expand1x1,
        fire9_expand3x3,
        fire9_concat,
        conv10,
        pool10,
        softmax
    );
    return topology;
}
<|MERGE_RESOLUTION|>--- conflicted
+++ resolved
@@ -1,488 +1,484 @@
-/*
-// Copyright (c) 2016 Intel Corporation
-//
-// Licensed under the Apache License, Version 2.0 (the "License");
-// you may not use this file except in compliance with the License.
-// You may obtain a copy of the License at
-//
-//      http://www.apache.org/licenses/LICENSE-2.0
-//
-// Unless required by applicable law or agreed to in writing, software
-// distributed under the License is distributed on an "AS IS" BASIS,
-// WITHOUT WARRANTIES OR CONDITIONS OF ANY KIND, either express or implied.
-// See the License for the specific language governing permissions and
-// limitations under the License.
-*/
-
-#include "common/common_tools.h"
-#include "file.h"
-#include <string>
-#include <api/primitives/input_layout.hpp>
-#include <api/primitives/reorder.hpp>
-#include <api/primitives/convolution.hpp>
-#include <api/primitives/pooling.hpp>
-#include <api/primitives/depth_concatenate.hpp>
-#include <api/primitives/softmax.hpp>
-
-using namespace cldnn;
-
-<<<<<<< HEAD
-topology build_squeezenet(const std::string& weights_dir, const cldnn::engine& engine, cldnn::layout& input_layout, int32_t batch_size)
-=======
-topology build_squeezenet(const std::string& weights_dir, weights_optimizer& wo, cldnn::layout& input_layout, int32_t batch_size, bool use_bfyx)
->>>>>>> cb1f15ba
-{
-    // [227x227x3xB] convolution->relu->pooling->lrn [1000xB]
-    input_layout.size = { format::byxf,{ batch_size, 227, 227, 3 } };
-    auto input = cldnn::input_layout("input", input_layout);
-
-    auto mem_format = use_bfyx ? format::bfyx : format::yxfb;
-
-    // create conversion to yxfb format and subtract mean values
-    tensor reorder_size = input_layout.size.transform(mem_format, 1);
-    //auto reorder_mean = { (float)104.0069879317889, (float)116.66876761696767, (float)122.6789143406786 };
-    auto reordered_input = reorder(
-        "reorder",
-        input,
-        { input_layout.data_type, reorder_size },
-        std::vector<float>{ (float)104.0069879317889, (float)116.66876761696767, (float)122.6789143406786 });
-
-    auto conv1_weights = file::create({ engine, join_path(weights_dir, "conv1_weights.nnd"), file::convolution });
-    auto conv1_biases = file::create({ engine, join_path(weights_dir, "conv1_bias.nnd"), file::bias });
-    auto conv1 = convolution(
-        "conv1",
-        reordered_input,
-        { conv1_weights },
-        { conv1_biases },
-        { format::yx,{ 0,0 } },
-        { format::yx,{ 2,2 } },
-        true);
-
-    auto pool1 = pooling(
-        "pool1",
-        conv1,
-        pooling_mode::max,
-        { format::yx,{ 2,2 } }, // strd
-        { format::yx,{ 3,3 } }); // kernel
-
-
-    auto fire2_squeeze1x1_weights = file::create({ engine, join_path(weights_dir, "fire2_squeeze1x1_weights.nnd"), file::convolution });
-    auto fire2_squeeze1x1_biases = file::create({ engine, join_path(weights_dir, "fire2_squeeze1x1_bias.nnd"), file::bias });
-    auto fire2_squeeze1x1 = convolution(
-        "fire2_squeeze1x1",
-        pool1,
-        { fire2_squeeze1x1_weights },
-        { fire2_squeeze1x1_biases },
-        { format::yx,{ 0,0 } },
-        { format::yx,{ 1,1 } },
-        true);
-
-    auto fire2_expand1x1_weights = file::create({ engine, join_path(weights_dir, "fire2_expand1x1_weights.nnd"), file::convolution });
-    auto fire2_expand1x1_biases = file::create({ engine, join_path(weights_dir, "fire2_expand1x1_bias.nnd"), file::bias });
-    auto fire2_expand1x1 = convolution(
-        "fire2_expand1x1",
-        fire2_squeeze1x1,
-        { fire2_expand1x1_weights },
-        { fire2_expand1x1_biases },
-        { format::yx,{ 0,0 } },
-        { format::yx,{ 1,1 } },
-        true);
-
-    auto fire2_expand3x3_weights = file::create({ engine, join_path(weights_dir, "fire2_expand3x3_weights.nnd"), file::convolution });
-    auto fire2_expand3x3_biases = file::create({ engine, join_path(weights_dir, "fire2_expand3x3_bias.nnd"), file::bias });
-    auto fire2_expand3x3 = convolution(
-        "fire2_expand3x3",
-        fire2_squeeze1x1,
-        { fire2_expand3x3_weights },
-        { fire2_expand3x3_biases },
-        { format::yx,{ -1,-1 } },
-        { format::yx,{ 1,1 } },
-        true);
-
-
-    auto fire2_concat = depth_concatenate(   
-        "fire2_concat",
-        {
-            fire2_expand1x1,
-            fire2_expand3x3
-        }
-    );
-
-
-    auto fire3_squeeze1x1_weights = file::create({ engine, join_path(weights_dir, "fire3_squeeze1x1_weights.nnd"), file::convolution });
-    auto fire3_squeeze1x1_biases = file::create({ engine, join_path(weights_dir, "fire3_squeeze1x1_bias.nnd"), file::bias });
-    auto fire3_squeeze1x1 = convolution(
-        "fire3_squeeze1x1",
-        fire2_concat,
-        { fire3_squeeze1x1_weights },
-        { fire3_squeeze1x1_biases },
-        { format::yx,{ 0,0 } },
-        { format::yx,{ 1,1 } },
-        true);
-
-    auto fire3_expand1x1_weights = file::create({ engine, join_path(weights_dir, "fire3_expand1x1_weights.nnd"), file::convolution });
-    auto fire3_expand1x1_biases = file::create({ engine, join_path(weights_dir, "fire3_expand1x1_bias.nnd"), file::bias });
-    auto fire3_expand1x1 = convolution(
-        "fire3_expand1x1",
-        fire3_squeeze1x1,
-        { fire3_expand1x1_weights },
-        { fire3_expand1x1_biases },
-        { format::yx,{ 0,0 } },
-        { format::yx,{ 1,1 } },
-        true);
-
-    auto fire3_expand3x3_weights = file::create({ engine, join_path(weights_dir, "fire3_expand3x3_weights.nnd"), file::convolution });
-    auto fire3_expand3x3_biases = file::create({ engine, join_path(weights_dir, "fire3_expand3x3_bias.nnd"), file::bias });
-    auto fire3_expand3x3 = convolution(
-        "fire3_expand3x3",
-        fire3_squeeze1x1,
-        { fire3_expand3x3_weights },
-        { fire3_expand3x3_biases },
-        { format::yx,{ -1,-1 } },
-        { format::yx,{ 1,1 } },
-        true);
-
-    auto fire3_concat = depth_concatenate(
-        "fire3_concat",
-        {
-            fire3_expand1x1,
-            fire3_expand3x3
-        }
-    );
-
-    auto pool3 = pooling(
-        "pool3",
-        fire3_concat,
-        pooling_mode::max,
-        { format::yx,{ 2,2 } }, // strd
-        { format::yx,{ 3,3 } }); // kernel
-
-    auto fire4_squeeze1x1_weights = file::create({ engine, join_path(weights_dir, "fire4_squeeze1x1_weights.nnd"), file::convolution });
-    auto fire4_squeeze1x1_biases = file::create({ engine, join_path(weights_dir, "fire4_squeeze1x1_bias.nnd"), file::bias });
-    auto fire4_squeeze1x1 = convolution(
-        "fire4_squeeze1x1",
-        pool3,
-        { fire4_squeeze1x1_weights },
-        { fire4_squeeze1x1_biases },
-        { format::yx,{ 0,0 } },
-        { format::yx,{ 1,1 } },
-        true);
-
-    auto fire4_expand1x1_weights = file::create({ engine, join_path(weights_dir, "fire4_expand1x1_weights.nnd"), file::convolution });
-    auto fire4_expand1x1_biases = file::create({ engine, join_path(weights_dir, "fire4_expand1x1_bias.nnd"), file::bias });
-    auto fire4_expand1x1 = convolution(
-        "fire4_expand1x1",
-        fire4_squeeze1x1,
-        { fire4_expand1x1_weights },
-        { fire4_expand1x1_biases },
-        { format::yx,{ 0,0 } },
-        { format::yx,{ 1,1 } },
-        true);
-
-    auto fire4_expand3x3_weights = file::create({ engine, join_path(weights_dir, "fire4_expand3x3_weights.nnd"), file::convolution });
-    auto fire4_expand3x3_biases = file::create({ engine, join_path(weights_dir, "fire4_expand3x3_bias.nnd"), file::bias });
-    auto fire4_expand3x3 = convolution(
-        "fire4_expand3x3",
-        fire4_squeeze1x1,
-        { fire4_expand3x3_weights },
-        { fire4_expand3x3_biases },
-        { format::yx,{ -1,-1 } },
-        { format::yx,{ 1,1 } },
-        true);
-
-    auto fire4_concat = depth_concatenate(
-        "fire4_concat",
-        {
-            fire4_expand1x1,
-            fire4_expand3x3
-        }
-    );
-
-    auto fire5_squeeze1x1_weights = file::create({ engine, join_path(weights_dir, "fire5_squeeze1x1_weights.nnd"), file::convolution });
-    auto fire5_squeeze1x1_biases = file::create({ engine, join_path(weights_dir, "fire5_squeeze1x1_bias.nnd"), file::bias });
-    auto fire5_squeeze1x1 = convolution(
-        "fire5_squeeze1x1",
-        fire4_concat,
-        { fire5_squeeze1x1_weights },
-        { fire5_squeeze1x1_biases },
-        { format::yx,{ 0,0 } },
-        { format::yx,{ 1,1 } },
-        true);
-
-    auto fire5_expand1x1_weights = file::create({ engine, join_path(weights_dir, "fire5_expand1x1_weights.nnd"), file::convolution });
-    auto fire5_expand1x1_biases = file::create({ engine, join_path(weights_dir, "fire5_expand1x1_bias.nnd"), file::bias });
-    auto fire5_expand1x1 = convolution(
-        "fire5_expand1x1",
-        fire5_squeeze1x1,
-        { fire5_expand1x1_weights },
-        { fire5_expand1x1_biases },
-        { format::yx,{ 0,0 } },
-        { format::yx,{ 1,1 } },
-        true);
-
-    auto fire5_expand3x3_weights = file::create({ engine, join_path(weights_dir, "fire5_expand3x3_weights.nnd"), file::convolution });
-    auto fire5_expand3x3_biases = file::create({ engine, join_path(weights_dir, "fire5_expand3x3_bias.nnd"), file::bias });
-    auto fire5_expand3x3 = convolution(
-        "fire5_expand3x3",
-        fire5_squeeze1x1,
-        { fire5_expand3x3_weights },
-        { fire5_expand3x3_biases },
-        { format::yx,{ -1,-1 } },
-        { format::yx,{ 1,1 } },
-        true);
-
-    auto fire5_concat = depth_concatenate(
-        "fire5_concat",
-        {
-            fire5_expand1x1,
-            fire5_expand3x3
-        }
-    );
-
-    auto pool5 = pooling(
-        "pool5",
-        fire5_concat,
-        pooling_mode::max,
-        { format::yx,{ 2,2 } }, // strd
-        { format::yx,{ 3,3 } }); // kernel
-
-    auto fire6_squeeze1x1_weights = file::create({ engine, join_path(weights_dir, "fire6_squeeze1x1_weights.nnd"), file::convolution });
-    auto fire6_squeeze1x1_biases = file::create({ engine, join_path(weights_dir, "fire6_squeeze1x1_bias.nnd"), file::bias });
-    auto fire6_squeeze1x1 = convolution(
-        "fire6_squeeze1x1",
-        pool5,
-        { fire6_squeeze1x1_weights },
-        { fire6_squeeze1x1_biases },
-        { format::yx,{ 0,0 } },
-        { format::yx,{ 1,1 } },
-        true);
-
-    auto fire6_expand1x1_weights = file::create({ engine, join_path(weights_dir, "fire6_expand1x1_weights.nnd"), file::convolution });
-    auto fire6_expand1x1_biases = file::create({ engine, join_path(weights_dir, "fire6_expand1x1_bias.nnd"), file::bias });
-    auto fire6_expand1x1 = convolution(
-        "fire6_expand1x1",
-        fire6_squeeze1x1,
-        { fire6_expand1x1_weights },
-        { fire6_expand1x1_biases },
-        { format::yx,{ 0,0 } },
-        { format::yx,{ 1,1 } },
-        true);
-
-    auto fire6_expand3x3_weights = file::create({ engine, join_path(weights_dir, "fire6_expand3x3_weights.nnd"), file::convolution });
-    auto fire6_expand3x3_biases = file::create({ engine, join_path(weights_dir, "fire6_expand3x3_bias.nnd"), file::bias });
-    auto fire6_expand3x3 = convolution(
-        "fire6_expand3x3",
-        fire6_squeeze1x1,
-        { fire6_expand3x3_weights },
-        { fire6_expand3x3_biases },
-        { format::yx,{ -1,-1 } },
-        { format::yx,{ 1,1 } },
-        true);
-
-    auto fire6_concat = depth_concatenate( 
-        "fire6_concat",
-        {
-            fire6_expand1x1,
-            fire6_expand3x3
-        }
-    );
-
-    auto fire7_squeeze1x1_weights = file::create({ engine, join_path(weights_dir, "fire7_squeeze1x1_weights.nnd"), file::convolution });
-    auto fire7_squeeze1x1_biases = file::create({ engine, join_path(weights_dir, "fire7_squeeze1x1_bias.nnd"), file::bias });
-    auto fire7_squeeze1x1 = convolution(
-        "fire7_squeeze1x1",
-        fire6_concat,
-        { fire7_squeeze1x1_weights },
-        { fire7_squeeze1x1_biases },
-        { format::yx,{ 0,0 } },
-        { format::yx,{ 1,1 } },
-        true);
-
-    auto fire7_expand1x1_weights = file::create({ engine, join_path(weights_dir, "fire7_expand1x1_weights.nnd"), file::convolution });
-    auto fire7_expand1x1_biases = file::create({ engine, join_path(weights_dir, "fire7_expand1x1_bias.nnd"), file::bias });
-    auto fire7_expand1x1 = convolution(
-        "fire7_expand1x1",
-        fire7_squeeze1x1,
-        { fire7_expand1x1_weights },
-        { fire7_expand1x1_biases },
-        { format::yx,{ 0,0 } },
-        { format::yx,{ 1,1 } },
-        true);
-
-    auto fire7_expand3x3_weights = file::create({ engine, join_path(weights_dir, "fire7_expand3x3_weights.nnd"), file::convolution });
-    auto fire7_expand3x3_biases = file::create({ engine, join_path(weights_dir, "fire7_expand3x3_bias.nnd"), file::bias });
-    auto fire7_expand3x3 = convolution(
-        "fire7_expand3x3",
-        fire7_squeeze1x1,
-        { fire7_expand3x3_weights },
-        { fire7_expand3x3_biases },
-        { format::yx,{ -1,-1 } },
-        { format::yx,{ 1,1 } },
-        true);
-
-    auto fire7_concat = depth_concatenate(
-        "fire7_concat",
-        {
-            fire7_expand1x1,
-            fire7_expand3x3
-        }
-    );
-
-    auto fire8_squeeze1x1_weights = file::create({ engine, join_path(weights_dir, "fire8_squeeze1x1_weights.nnd"), file::convolution });
-    auto fire8_squeeze1x1_biases = file::create({ engine, join_path(weights_dir, "fire8_squeeze1x1_bias.nnd"), file::bias });
-    auto fire8_squeeze1x1 = convolution(
-        "fire8_squeeze1x1",
-        fire7_concat,
-        { fire8_squeeze1x1_weights },
-        { fire8_squeeze1x1_biases },
-        { format::yx,{ 0,0 } },
-        { format::yx,{ 1,1 } },
-        true);
-
-    auto fire8_expand1x1_weights = file::create({ engine, join_path(weights_dir, "fire8_expand1x1_weights.nnd"), file::convolution });
-    auto fire8_expand1x1_biases = file::create({ engine, join_path(weights_dir, "fire8_expand1x1_bias.nnd"), file::bias });
-    auto fire8_expand1x1 = convolution(
-        "fire8_expand1x1",
-        fire8_squeeze1x1,
-        { fire8_expand1x1_weights },
-        { fire8_expand1x1_biases },
-        { format::yx,{ 0,0 } },
-        { format::yx,{ 1,1 } },
-        true);
-
-    auto fire8_expand3x3_weights = file::create({ engine, join_path(weights_dir, "fire8_expand3x3_weights.nnd"), file::convolution });
-    auto fire8_expand3x3_biases = file::create({ engine, join_path(weights_dir, "fire8_expand3x3_bias.nnd"), file::bias });
-    auto fire8_expand3x3 = convolution(
-        "fire8_expand3x3",
-        fire8_squeeze1x1,
-        { fire8_expand3x3_weights },
-        { fire8_expand3x3_biases },
-        { format::yx,{ -1,-1 } },
-        { format::yx,{ 1,1 } },
-        true);
-
-    auto fire8_concat = depth_concatenate(
-    
-        "fire8_concat",
-        {
-            fire8_expand1x1,
-            fire8_expand3x3
-        }
-    );
-
-    auto fire9_squeeze1x1_weights = file::create({ engine, join_path(weights_dir, "fire9_squeeze1x1_weights.nnd"), file::convolution });
-    auto fire9_squeeze1x1_biases = file::create({ engine, join_path(weights_dir, "fire9_squeeze1x1_bias.nnd"), file::bias });
-    auto fire9_squeeze1x1 = convolution(
-        "fire9_squeeze1x1",
-        fire8_concat,
-        { fire9_squeeze1x1_weights },
-        { fire9_squeeze1x1_biases },
-        { format::yx,{ 0,0 } },
-        { format::yx,{ 1,1 } },
-        true);
-
-    auto fire9_expand1x1_weights = file::create({ engine, join_path(weights_dir, "fire9_expand1x1_weights.nnd"), file::convolution });
-    auto fire9_expand1x1_biases = file::create({ engine, join_path(weights_dir, "fire9_expand1x1_bias.nnd"), file::bias });
-    auto fire9_expand1x1 = convolution(
-        "fire9_expand1x1",
-        fire9_squeeze1x1,
-        { fire9_expand1x1_weights },
-        { fire9_expand1x1_biases },
-        { format::yx,{ 0,0 } },
-        { format::yx,{ 1,1 } },
-        true);
-
-    auto fire9_expand3x3_weights = file::create({ engine, join_path(weights_dir, "fire9_expand3x3_weights.nnd"), file::convolution });
-    auto fire9_expand3x3_biases = file::create({ engine, join_path(weights_dir, "fire9_expand3x3_bias.nnd"), file::bias });
-    auto fire9_expand3x3 = convolution(
-        "fire9_expand3x3",
-        fire9_squeeze1x1,
-        { fire9_expand3x3_weights },
-        { fire9_expand3x3_biases },
-        { format::yx,{ -1,-1 } },
-        { format::yx,{ 1,1 } },
-        true);
-
-    auto fire9_concat = depth_concatenate(
-    
-        "fire9_concat",
-        {
-            fire9_expand1x1,
-            fire9_expand3x3
-        }
-    );
-
-    auto conv10_weights = file::create({ engine, join_path(weights_dir, "conv10_weights.nnd"), file::convolution });
-    auto conv10_biases = file::create({ engine, join_path(weights_dir, "conv10_bias.nnd"), file::bias });
-    auto conv10 = convolution(
-        "conv10",
-        fire9_concat,
-        { conv10_weights },
-        { conv10_biases },
-        { format::yx,{ 0,0 } },
-        { format::yx,{ 1,1 } },
-        true);
-
-    auto pool10 = pooling(
-        "pool10",
-        conv10,
-        pooling_mode::average,
-        { format::yx,{ 1,1 } }, // strd
-        { format::yx,{ 14,14 } }); // kernel
-
-    auto softmax = cldnn::softmax(
-        "output",
-        pool10);
-
-    cldnn::topology topology(
-        input,
-        reordered_input,
-        conv1,
-        pool1,
-        fire2_squeeze1x1
-    );
-    
-    topology.add(fire2_expand1x1);
-    topology.add(fire2_expand3x3);
-        
-    topology.add(
-        fire2_concat);
-    topology.add(
-        fire3_squeeze1x1,
-        fire3_expand1x1,
-        fire3_expand3x3,
-        fire3_concat,
-        pool3);
-     topology.add(
-        fire4_squeeze1x1,
-        fire4_expand1x1,
-        fire4_expand3x3,
-        fire4_concat,
-        fire5_squeeze1x1,
-        fire5_expand1x1,
-        fire5_expand3x3,
-        fire5_concat,
-        pool5);
-    topology.add(
-        fire6_squeeze1x1,
-        fire6_expand1x1,
-        fire6_expand3x3,
-        fire6_concat,
-        fire7_squeeze1x1,
-        fire7_expand1x1,
-        fire7_expand3x3,
-        fire7_concat,
-        fire8_squeeze1x1,
-        fire8_expand1x1,
-        fire8_expand3x3,
-        fire8_concat,
-        fire9_squeeze1x1,
-        fire9_expand1x1,
-        fire9_expand3x3,
-        fire9_concat,
-        conv10,
-        pool10,
-        softmax
-    );
-    return topology;
-}
+/*
+// Copyright (c) 2016 Intel Corporation
+//
+// Licensed under the Apache License, Version 2.0 (the "License");
+// you may not use this file except in compliance with the License.
+// You may obtain a copy of the License at
+//
+//      http://www.apache.org/licenses/LICENSE-2.0
+//
+// Unless required by applicable law or agreed to in writing, software
+// distributed under the License is distributed on an "AS IS" BASIS,
+// WITHOUT WARRANTIES OR CONDITIONS OF ANY KIND, either express or implied.
+// See the License for the specific language governing permissions and
+// limitations under the License.
+*/
+
+#include "common/common_tools.h"
+#include "file.h"
+#include <string>
+#include <api/primitives/input_layout.hpp>
+#include <api/primitives/reorder.hpp>
+#include <api/primitives/convolution.hpp>
+#include <api/primitives/pooling.hpp>
+#include <api/primitives/depth_concatenate.hpp>
+#include <api/primitives/softmax.hpp>
+
+using namespace cldnn;
+
+topology build_squeezenet(const std::string& weights_dir, const cldnn::engine& engine, cldnn::layout& input_layout, int32_t batch_size, bool use_bfyx)
+{
+    // [227x227x3xB] convolution->relu->pooling->lrn [1000xB]
+    input_layout.size = { format::byxf,{ batch_size, 227, 227, 3 } };
+    auto input = cldnn::input_layout("input", input_layout);
+
+    auto mem_format = use_bfyx ? format::bfyx : format::yxfb;
+
+    // create conversion to yxfb format and subtract mean values
+    tensor reorder_size = input_layout.size.transform(mem_format, 1);
+    //auto reorder_mean = { (float)104.0069879317889, (float)116.66876761696767, (float)122.6789143406786 };
+    auto reordered_input = reorder(
+        "reorder",
+        input,
+        { input_layout.data_type, reorder_size },
+        std::vector<float>{ (float)104.0069879317889, (float)116.66876761696767, (float)122.6789143406786 });
+
+    auto conv1_weights = file::create({ engine, join_path(weights_dir, "conv1_weights.nnd"), file::convolution });
+    auto conv1_biases = file::create({ engine, join_path(weights_dir, "conv1_bias.nnd"), file::bias });
+    auto conv1 = convolution(
+        "conv1",
+        reordered_input,
+        { conv1_weights },
+        { conv1_biases },
+        { format::yx,{ 0,0 } },
+        { format::yx,{ 2,2 } },
+        true);
+
+    auto pool1 = pooling(
+        "pool1",
+        conv1,
+        pooling_mode::max,
+        { format::yx,{ 2,2 } }, // strd
+        { format::yx,{ 3,3 } }); // kernel
+
+
+    auto fire2_squeeze1x1_weights = file::create({ engine, join_path(weights_dir, "fire2_squeeze1x1_weights.nnd"), file::convolution });
+    auto fire2_squeeze1x1_biases = file::create({ engine, join_path(weights_dir, "fire2_squeeze1x1_bias.nnd"), file::bias });
+    auto fire2_squeeze1x1 = convolution(
+        "fire2_squeeze1x1",
+        pool1,
+        { fire2_squeeze1x1_weights },
+        { fire2_squeeze1x1_biases },
+        { format::yx,{ 0,0 } },
+        { format::yx,{ 1,1 } },
+        true);
+
+    auto fire2_expand1x1_weights = file::create({ engine, join_path(weights_dir, "fire2_expand1x1_weights.nnd"), file::convolution });
+    auto fire2_expand1x1_biases = file::create({ engine, join_path(weights_dir, "fire2_expand1x1_bias.nnd"), file::bias });
+    auto fire2_expand1x1 = convolution(
+        "fire2_expand1x1",
+        fire2_squeeze1x1,
+        { fire2_expand1x1_weights },
+        { fire2_expand1x1_biases },
+        { format::yx,{ 0,0 } },
+        { format::yx,{ 1,1 } },
+        true);
+
+    auto fire2_expand3x3_weights = file::create({ engine, join_path(weights_dir, "fire2_expand3x3_weights.nnd"), file::convolution });
+    auto fire2_expand3x3_biases = file::create({ engine, join_path(weights_dir, "fire2_expand3x3_bias.nnd"), file::bias });
+    auto fire2_expand3x3 = convolution(
+        "fire2_expand3x3",
+        fire2_squeeze1x1,
+        { fire2_expand3x3_weights },
+        { fire2_expand3x3_biases },
+        { format::yx,{ -1,-1 } },
+        { format::yx,{ 1,1 } },
+        true);
+
+
+    auto fire2_concat = depth_concatenate(   
+        "fire2_concat",
+        {
+            fire2_expand1x1,
+            fire2_expand3x3
+        }
+    );
+
+
+    auto fire3_squeeze1x1_weights = file::create({ engine, join_path(weights_dir, "fire3_squeeze1x1_weights.nnd"), file::convolution });
+    auto fire3_squeeze1x1_biases = file::create({ engine, join_path(weights_dir, "fire3_squeeze1x1_bias.nnd"), file::bias });
+    auto fire3_squeeze1x1 = convolution(
+        "fire3_squeeze1x1",
+        fire2_concat,
+        { fire3_squeeze1x1_weights },
+        { fire3_squeeze1x1_biases },
+        { format::yx,{ 0,0 } },
+        { format::yx,{ 1,1 } },
+        true);
+
+    auto fire3_expand1x1_weights = file::create({ engine, join_path(weights_dir, "fire3_expand1x1_weights.nnd"), file::convolution });
+    auto fire3_expand1x1_biases = file::create({ engine, join_path(weights_dir, "fire3_expand1x1_bias.nnd"), file::bias });
+    auto fire3_expand1x1 = convolution(
+        "fire3_expand1x1",
+        fire3_squeeze1x1,
+        { fire3_expand1x1_weights },
+        { fire3_expand1x1_biases },
+        { format::yx,{ 0,0 } },
+        { format::yx,{ 1,1 } },
+        true);
+
+    auto fire3_expand3x3_weights = file::create({ engine, join_path(weights_dir, "fire3_expand3x3_weights.nnd"), file::convolution });
+    auto fire3_expand3x3_biases = file::create({ engine, join_path(weights_dir, "fire3_expand3x3_bias.nnd"), file::bias });
+    auto fire3_expand3x3 = convolution(
+        "fire3_expand3x3",
+        fire3_squeeze1x1,
+        { fire3_expand3x3_weights },
+        { fire3_expand3x3_biases },
+        { format::yx,{ -1,-1 } },
+        { format::yx,{ 1,1 } },
+        true);
+
+    auto fire3_concat = depth_concatenate(
+        "fire3_concat",
+        {
+            fire3_expand1x1,
+            fire3_expand3x3
+        }
+    );
+
+    auto pool3 = pooling(
+        "pool3",
+        fire3_concat,
+        pooling_mode::max,
+        { format::yx,{ 2,2 } }, // strd
+        { format::yx,{ 3,3 } }); // kernel
+
+    auto fire4_squeeze1x1_weights = file::create({ engine, join_path(weights_dir, "fire4_squeeze1x1_weights.nnd"), file::convolution });
+    auto fire4_squeeze1x1_biases = file::create({ engine, join_path(weights_dir, "fire4_squeeze1x1_bias.nnd"), file::bias });
+    auto fire4_squeeze1x1 = convolution(
+        "fire4_squeeze1x1",
+        pool3,
+        { fire4_squeeze1x1_weights },
+        { fire4_squeeze1x1_biases },
+        { format::yx,{ 0,0 } },
+        { format::yx,{ 1,1 } },
+        true);
+
+    auto fire4_expand1x1_weights = file::create({ engine, join_path(weights_dir, "fire4_expand1x1_weights.nnd"), file::convolution });
+    auto fire4_expand1x1_biases = file::create({ engine, join_path(weights_dir, "fire4_expand1x1_bias.nnd"), file::bias });
+    auto fire4_expand1x1 = convolution(
+        "fire4_expand1x1",
+        fire4_squeeze1x1,
+        { fire4_expand1x1_weights },
+        { fire4_expand1x1_biases },
+        { format::yx,{ 0,0 } },
+        { format::yx,{ 1,1 } },
+        true);
+
+    auto fire4_expand3x3_weights = file::create({ engine, join_path(weights_dir, "fire4_expand3x3_weights.nnd"), file::convolution });
+    auto fire4_expand3x3_biases = file::create({ engine, join_path(weights_dir, "fire4_expand3x3_bias.nnd"), file::bias });
+    auto fire4_expand3x3 = convolution(
+        "fire4_expand3x3",
+        fire4_squeeze1x1,
+        { fire4_expand3x3_weights },
+        { fire4_expand3x3_biases },
+        { format::yx,{ -1,-1 } },
+        { format::yx,{ 1,1 } },
+        true);
+
+    auto fire4_concat = depth_concatenate(
+        "fire4_concat",
+        {
+            fire4_expand1x1,
+            fire4_expand3x3
+        }
+    );
+
+    auto fire5_squeeze1x1_weights = file::create({ engine, join_path(weights_dir, "fire5_squeeze1x1_weights.nnd"), file::convolution });
+    auto fire5_squeeze1x1_biases = file::create({ engine, join_path(weights_dir, "fire5_squeeze1x1_bias.nnd"), file::bias });
+    auto fire5_squeeze1x1 = convolution(
+        "fire5_squeeze1x1",
+        fire4_concat,
+        { fire5_squeeze1x1_weights },
+        { fire5_squeeze1x1_biases },
+        { format::yx,{ 0,0 } },
+        { format::yx,{ 1,1 } },
+        true);
+
+    auto fire5_expand1x1_weights = file::create({ engine, join_path(weights_dir, "fire5_expand1x1_weights.nnd"), file::convolution });
+    auto fire5_expand1x1_biases = file::create({ engine, join_path(weights_dir, "fire5_expand1x1_bias.nnd"), file::bias });
+    auto fire5_expand1x1 = convolution(
+        "fire5_expand1x1",
+        fire5_squeeze1x1,
+        { fire5_expand1x1_weights },
+        { fire5_expand1x1_biases },
+        { format::yx,{ 0,0 } },
+        { format::yx,{ 1,1 } },
+        true);
+
+    auto fire5_expand3x3_weights = file::create({ engine, join_path(weights_dir, "fire5_expand3x3_weights.nnd"), file::convolution });
+    auto fire5_expand3x3_biases = file::create({ engine, join_path(weights_dir, "fire5_expand3x3_bias.nnd"), file::bias });
+    auto fire5_expand3x3 = convolution(
+        "fire5_expand3x3",
+        fire5_squeeze1x1,
+        { fire5_expand3x3_weights },
+        { fire5_expand3x3_biases },
+        { format::yx,{ -1,-1 } },
+        { format::yx,{ 1,1 } },
+        true);
+
+    auto fire5_concat = depth_concatenate(
+        "fire5_concat",
+        {
+            fire5_expand1x1,
+            fire5_expand3x3
+        }
+    );
+
+    auto pool5 = pooling(
+        "pool5",
+        fire5_concat,
+        pooling_mode::max,
+        { format::yx,{ 2,2 } }, // strd
+        { format::yx,{ 3,3 } }); // kernel
+
+    auto fire6_squeeze1x1_weights = file::create({ engine, join_path(weights_dir, "fire6_squeeze1x1_weights.nnd"), file::convolution });
+    auto fire6_squeeze1x1_biases = file::create({ engine, join_path(weights_dir, "fire6_squeeze1x1_bias.nnd"), file::bias });
+    auto fire6_squeeze1x1 = convolution(
+        "fire6_squeeze1x1",
+        pool5,
+        { fire6_squeeze1x1_weights },
+        { fire6_squeeze1x1_biases },
+        { format::yx,{ 0,0 } },
+        { format::yx,{ 1,1 } },
+        true);
+
+    auto fire6_expand1x1_weights = file::create({ engine, join_path(weights_dir, "fire6_expand1x1_weights.nnd"), file::convolution });
+    auto fire6_expand1x1_biases = file::create({ engine, join_path(weights_dir, "fire6_expand1x1_bias.nnd"), file::bias });
+    auto fire6_expand1x1 = convolution(
+        "fire6_expand1x1",
+        fire6_squeeze1x1,
+        { fire6_expand1x1_weights },
+        { fire6_expand1x1_biases },
+        { format::yx,{ 0,0 } },
+        { format::yx,{ 1,1 } },
+        true);
+
+    auto fire6_expand3x3_weights = file::create({ engine, join_path(weights_dir, "fire6_expand3x3_weights.nnd"), file::convolution });
+    auto fire6_expand3x3_biases = file::create({ engine, join_path(weights_dir, "fire6_expand3x3_bias.nnd"), file::bias });
+    auto fire6_expand3x3 = convolution(
+        "fire6_expand3x3",
+        fire6_squeeze1x1,
+        { fire6_expand3x3_weights },
+        { fire6_expand3x3_biases },
+        { format::yx,{ -1,-1 } },
+        { format::yx,{ 1,1 } },
+        true);
+
+    auto fire6_concat = depth_concatenate( 
+        "fire6_concat",
+        {
+            fire6_expand1x1,
+            fire6_expand3x3
+        }
+    );
+
+    auto fire7_squeeze1x1_weights = file::create({ engine, join_path(weights_dir, "fire7_squeeze1x1_weights.nnd"), file::convolution });
+    auto fire7_squeeze1x1_biases = file::create({ engine, join_path(weights_dir, "fire7_squeeze1x1_bias.nnd"), file::bias });
+    auto fire7_squeeze1x1 = convolution(
+        "fire7_squeeze1x1",
+        fire6_concat,
+        { fire7_squeeze1x1_weights },
+        { fire7_squeeze1x1_biases },
+        { format::yx,{ 0,0 } },
+        { format::yx,{ 1,1 } },
+        true);
+
+    auto fire7_expand1x1_weights = file::create({ engine, join_path(weights_dir, "fire7_expand1x1_weights.nnd"), file::convolution });
+    auto fire7_expand1x1_biases = file::create({ engine, join_path(weights_dir, "fire7_expand1x1_bias.nnd"), file::bias });
+    auto fire7_expand1x1 = convolution(
+        "fire7_expand1x1",
+        fire7_squeeze1x1,
+        { fire7_expand1x1_weights },
+        { fire7_expand1x1_biases },
+        { format::yx,{ 0,0 } },
+        { format::yx,{ 1,1 } },
+        true);
+
+    auto fire7_expand3x3_weights = file::create({ engine, join_path(weights_dir, "fire7_expand3x3_weights.nnd"), file::convolution });
+    auto fire7_expand3x3_biases = file::create({ engine, join_path(weights_dir, "fire7_expand3x3_bias.nnd"), file::bias });
+    auto fire7_expand3x3 = convolution(
+        "fire7_expand3x3",
+        fire7_squeeze1x1,
+        { fire7_expand3x3_weights },
+        { fire7_expand3x3_biases },
+        { format::yx,{ -1,-1 } },
+        { format::yx,{ 1,1 } },
+        true);
+
+    auto fire7_concat = depth_concatenate(
+        "fire7_concat",
+        {
+            fire7_expand1x1,
+            fire7_expand3x3
+        }
+    );
+
+    auto fire8_squeeze1x1_weights = file::create({ engine, join_path(weights_dir, "fire8_squeeze1x1_weights.nnd"), file::convolution });
+    auto fire8_squeeze1x1_biases = file::create({ engine, join_path(weights_dir, "fire8_squeeze1x1_bias.nnd"), file::bias });
+    auto fire8_squeeze1x1 = convolution(
+        "fire8_squeeze1x1",
+        fire7_concat,
+        { fire8_squeeze1x1_weights },
+        { fire8_squeeze1x1_biases },
+        { format::yx,{ 0,0 } },
+        { format::yx,{ 1,1 } },
+        true);
+
+    auto fire8_expand1x1_weights = file::create({ engine, join_path(weights_dir, "fire8_expand1x1_weights.nnd"), file::convolution });
+    auto fire8_expand1x1_biases = file::create({ engine, join_path(weights_dir, "fire8_expand1x1_bias.nnd"), file::bias });
+    auto fire8_expand1x1 = convolution(
+        "fire8_expand1x1",
+        fire8_squeeze1x1,
+        { fire8_expand1x1_weights },
+        { fire8_expand1x1_biases },
+        { format::yx,{ 0,0 } },
+        { format::yx,{ 1,1 } },
+        true);
+
+    auto fire8_expand3x3_weights = file::create({ engine, join_path(weights_dir, "fire8_expand3x3_weights.nnd"), file::convolution });
+    auto fire8_expand3x3_biases = file::create({ engine, join_path(weights_dir, "fire8_expand3x3_bias.nnd"), file::bias });
+    auto fire8_expand3x3 = convolution(
+        "fire8_expand3x3",
+        fire8_squeeze1x1,
+        { fire8_expand3x3_weights },
+        { fire8_expand3x3_biases },
+        { format::yx,{ -1,-1 } },
+        { format::yx,{ 1,1 } },
+        true);
+
+    auto fire8_concat = depth_concatenate(
+    
+        "fire8_concat",
+        {
+            fire8_expand1x1,
+            fire8_expand3x3
+        }
+    );
+
+    auto fire9_squeeze1x1_weights = file::create({ engine, join_path(weights_dir, "fire9_squeeze1x1_weights.nnd"), file::convolution });
+    auto fire9_squeeze1x1_biases = file::create({ engine, join_path(weights_dir, "fire9_squeeze1x1_bias.nnd"), file::bias });
+    auto fire9_squeeze1x1 = convolution(
+        "fire9_squeeze1x1",
+        fire8_concat,
+        { fire9_squeeze1x1_weights },
+        { fire9_squeeze1x1_biases },
+        { format::yx,{ 0,0 } },
+        { format::yx,{ 1,1 } },
+        true);
+
+    auto fire9_expand1x1_weights = file::create({ engine, join_path(weights_dir, "fire9_expand1x1_weights.nnd"), file::convolution });
+    auto fire9_expand1x1_biases = file::create({ engine, join_path(weights_dir, "fire9_expand1x1_bias.nnd"), file::bias });
+    auto fire9_expand1x1 = convolution(
+        "fire9_expand1x1",
+        fire9_squeeze1x1,
+        { fire9_expand1x1_weights },
+        { fire9_expand1x1_biases },
+        { format::yx,{ 0,0 } },
+        { format::yx,{ 1,1 } },
+        true);
+
+    auto fire9_expand3x3_weights = file::create({ engine, join_path(weights_dir, "fire9_expand3x3_weights.nnd"), file::convolution });
+    auto fire9_expand3x3_biases = file::create({ engine, join_path(weights_dir, "fire9_expand3x3_bias.nnd"), file::bias });
+    auto fire9_expand3x3 = convolution(
+        "fire9_expand3x3",
+        fire9_squeeze1x1,
+        { fire9_expand3x3_weights },
+        { fire9_expand3x3_biases },
+        { format::yx,{ -1,-1 } },
+        { format::yx,{ 1,1 } },
+        true);
+
+    auto fire9_concat = depth_concatenate(
+    
+        "fire9_concat",
+        {
+            fire9_expand1x1,
+            fire9_expand3x3
+        }
+    );
+
+    auto conv10_weights = file::create({ engine, join_path(weights_dir, "conv10_weights.nnd"), file::convolution });
+    auto conv10_biases = file::create({ engine, join_path(weights_dir, "conv10_bias.nnd"), file::bias });
+    auto conv10 = convolution(
+        "conv10",
+        fire9_concat,
+        { conv10_weights },
+        { conv10_biases },
+        { format::yx,{ 0,0 } },
+        { format::yx,{ 1,1 } },
+        true);
+
+    auto pool10 = pooling(
+        "pool10",
+        conv10,
+        pooling_mode::average,
+        { format::yx,{ 1,1 } }, // strd
+        { format::yx,{ 14,14 } }); // kernel
+
+    auto softmax = cldnn::softmax(
+        "output",
+        pool10);
+
+    cldnn::topology topology(
+        input,
+        reordered_input,
+        conv1,
+        pool1,
+        fire2_squeeze1x1
+    );
+    
+    topology.add(fire2_expand1x1);
+    topology.add(fire2_expand3x3);
+        
+    topology.add(
+        fire2_concat);
+    topology.add(
+        fire3_squeeze1x1,
+        fire3_expand1x1,
+        fire3_expand3x3,
+        fire3_concat,
+        pool3);
+     topology.add(
+        fire4_squeeze1x1,
+        fire4_expand1x1,
+        fire4_expand3x3,
+        fire4_concat,
+        fire5_squeeze1x1,
+        fire5_expand1x1,
+        fire5_expand3x3,
+        fire5_concat,
+        pool5);
+    topology.add(
+        fire6_squeeze1x1,
+        fire6_expand1x1,
+        fire6_expand3x3,
+        fire6_concat,
+        fire7_squeeze1x1,
+        fire7_expand1x1,
+        fire7_expand3x3,
+        fire7_concat,
+        fire8_squeeze1x1,
+        fire8_expand1x1,
+        fire8_expand3x3,
+        fire8_concat,
+        fire9_squeeze1x1,
+        fire9_expand1x1,
+        fire9_expand3x3,
+        fire9_concat,
+        conv10,
+        pool10,
+        softmax
+    );
+    return topology;
+}