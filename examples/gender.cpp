/*
// Copyright (c) 2016 Intel Corporation
//
// Licensed under the Apache License, Version 2.0 (the "License");
// you may not use this file except in compliance with the License.
// You may obtain a copy of the License at
//
//      http://www.apache.org/licenses/LICENSE-2.0
//
// Unless required by applicable law or agreed to in writing, software
// distributed under the License is distributed on an "AS IS" BASIS,
// WITHOUT WARRANTIES OR CONDITIONS OF ANY KIND, either express or implied.
// See the License for the specific language governing permissions and
// limitations under the License.
*/

#include "common/common_tools.h"
#include "file.h"

#include <string>
#include <api/primitives/input_layout.hpp>
#include <api/primitives/reorder.hpp>
#include <api/primitives/convolution.hpp>
#include <api/primitives/pooling.hpp>
#include <api/primitives/fully_connected.hpp>
#include <api/primitives/softmax.hpp>

using namespace cldnn;

// Building age_gender network with loading weights & biases from file
// !!! commented layers will be used in the future !!!
cldnn::topology build_gender(const std::string& weights_dir, const cldnn::engine& engine, cldnn::layout& input_layout, int32_t batch_size, bool use_bfyx)
{
    input_layout.size = { format::byxf,{ batch_size, 86, 86, 3 } };
    auto input = cldnn::input_layout("input", input_layout);

    auto mem_format = use_bfyx ? format::bfyx : format::yxfb;

    // create conversion to yxfb format and subtract mean values
    tensor reorder_size = input_layout.size.transform(mem_format, 1);
    auto reordered_input = reorder(
        "reorder",
        input,
        layout(input_layout.data_type, reorder_size),
        std::vector<float>{ (float)104.0069879317889, (float)116.66876761696767, (float)122.6789143406786 });

<<<<<<< HEAD
    auto conv1_weights = file::create({ engine, join_path(weights_dir, "conv1_weights.nnd"), file::convolution });
    auto conv1_bias = file::create({ engine, join_path(weights_dir, "conv1_bias.nnd"), file::bias });
=======
    auto conv1_weights = wo.create_weights_from_file(join_path(weights_dir, "conv1_weights.nnd"));
    auto conv1_bias = wo.create_weights_from_file(join_path(weights_dir, "conv1_bias.nnd"));
>>>>>>> 6b7a6003
    auto conv1 = convolution(
        "conv1",
        reordered_input,
        { conv1_weights },
        { conv1_bias },
        { format::yx,{ 0,0 } },
        { format::yx,{ 1,1 } },
        true);

    auto pool1 = pooling(
        "pool1",
        conv1,
        pooling_mode::max,
        { format::yx,{ 1,1 } },  // strd
        { format::yx,{ 3,3 } }); // kernel

<<<<<<< HEAD
    auto conv2_weights = file::create({ engine, join_path(weights_dir, "conv2_weights.nnd"), file::convolution });
    auto conv2_bias = file::create({ engine, join_path(weights_dir, "conv2_bias.nnd"), file::bias });
=======
    auto conv2_weights = wo.create_weights_from_file(join_path(weights_dir, "conv2_weights.nnd"));
    auto conv2_bias = wo.create_weights_from_file(join_path(weights_dir, "conv2_bias.nnd"));
>>>>>>> 6b7a6003
    auto conv2 = convolution(
        "conv2",
        pool1,
        { conv2_weights },
        { conv2_bias },
        { format::yx,{ 0,0 } },
        { format::yx,{ 1,1 } },
        true);

    auto pool2 = pooling(
        "pool2",
        conv2,
        pooling_mode::max,
        { format::yx,{ 2,2 } },  // strd
        { format::yx,{ 3,3 } }); // kernel

<<<<<<< HEAD
    auto conv3_weights = file::create({ engine, join_path(weights_dir, "conv3_weights.nnd"), file::convolution });
    auto conv3_bias = file::create({ engine, join_path(weights_dir, "conv3_bias.nnd"), file::bias });
=======
    auto conv3_weights = wo.create_weights_from_file(join_path(weights_dir, "conv3_weights.nnd"));
    auto conv3_bias = wo.create_weights_from_file(join_path(weights_dir, "conv3_bias.nnd"));
>>>>>>> 6b7a6003
    auto conv3 = convolution(
        "conv3",
        pool2,
        { conv3_weights },
        { conv3_bias },
        { format::yx,{ 0,0 } },
        { format::yx,{ 1,1 } },
        true);

    auto pool3 = pooling(
        "pool3",
        conv3,
        pooling_mode::max,
        { format::yx,{ 2,2 } },  // strd
        { format::yx,{ 3,3 } }); // kernel

<<<<<<< HEAD
    auto fc1_g_weights = file::create({ engine, join_path(weights_dir, "fc1_g_weights.nnd"), file::fully_connected });
    auto fc1_g_bias = file::create({ engine, join_path(weights_dir, "fc1_g_bias.nnd"), file::bias });
=======
    auto fc1_g_weights = wo.create_weights_from_file(join_path(weights_dir, "fc1_g_weights.nnd"));
    auto fc1_g_bias = wo.create_weights_from_file(join_path(weights_dir, "fc1_g_bias.nnd"));
>>>>>>> 6b7a6003
    auto fc1_g = fully_connected(
        "fc1_g",
        pool3,
        fc1_g_weights,
        fc1_g_bias,
        true,
        0);

<<<<<<< HEAD
    auto fc3_g_weights = file::create({ engine, join_path(weights_dir, "fc3_g_weights.nnd"), file::fully_connected });
    auto fc3_g_bias = file::create({ engine, join_path(weights_dir, "fc3_g_bias.nnd"), file::bias });
=======
    auto fc3_g_weights = wo.create_weights_from_file(join_path(weights_dir, "fc3_g_weights.nnd"));
    auto fc3_g_bias = wo.create_weights_from_file(join_path(weights_dir, "fc3_g_bias.nnd"));
>>>>>>> 6b7a6003
    auto fc3_g = fully_connected(
        "fc3_g",
        fc1_g,
        fc3_g_weights,
        fc3_g_bias,
        false,
        0);

    auto softmax = cldnn::softmax(
        "output",
        fc3_g);

    return topology{
        input,
        reordered_input,
        conv1,
        pool1,
        conv2,
        pool2,
        conv3,
        pool3,
        fc1_g,
        fc3_g,
        softmax
    };
}
<|MERGE_RESOLUTION|>--- conflicted
+++ resolved
@@ -1,163 +1,138 @@
-/*
-// Copyright (c) 2016 Intel Corporation
-//
-// Licensed under the Apache License, Version 2.0 (the "License");
-// you may not use this file except in compliance with the License.
-// You may obtain a copy of the License at
-//
-//      http://www.apache.org/licenses/LICENSE-2.0
-//
-// Unless required by applicable law or agreed to in writing, software
-// distributed under the License is distributed on an "AS IS" BASIS,
-// WITHOUT WARRANTIES OR CONDITIONS OF ANY KIND, either express or implied.
-// See the License for the specific language governing permissions and
-// limitations under the License.
-*/
-
-#include "common/common_tools.h"
-#include "file.h"
-
-#include <string>
-#include <api/primitives/input_layout.hpp>
-#include <api/primitives/reorder.hpp>
-#include <api/primitives/convolution.hpp>
-#include <api/primitives/pooling.hpp>
-#include <api/primitives/fully_connected.hpp>
-#include <api/primitives/softmax.hpp>
-
-using namespace cldnn;
-
-// Building age_gender network with loading weights & biases from file
-// !!! commented layers will be used in the future !!!
-cldnn::topology build_gender(const std::string& weights_dir, const cldnn::engine& engine, cldnn::layout& input_layout, int32_t batch_size, bool use_bfyx)
-{
-    input_layout.size = { format::byxf,{ batch_size, 86, 86, 3 } };
-    auto input = cldnn::input_layout("input", input_layout);
-
-    auto mem_format = use_bfyx ? format::bfyx : format::yxfb;
-
-    // create conversion to yxfb format and subtract mean values
-    tensor reorder_size = input_layout.size.transform(mem_format, 1);
-    auto reordered_input = reorder(
-        "reorder",
-        input,
-        layout(input_layout.data_type, reorder_size),
-        std::vector<float>{ (float)104.0069879317889, (float)116.66876761696767, (float)122.6789143406786 });
-
-<<<<<<< HEAD
-    auto conv1_weights = file::create({ engine, join_path(weights_dir, "conv1_weights.nnd"), file::convolution });
-    auto conv1_bias = file::create({ engine, join_path(weights_dir, "conv1_bias.nnd"), file::bias });
-=======
-    auto conv1_weights = wo.create_weights_from_file(join_path(weights_dir, "conv1_weights.nnd"));
-    auto conv1_bias = wo.create_weights_from_file(join_path(weights_dir, "conv1_bias.nnd"));
->>>>>>> 6b7a6003
-    auto conv1 = convolution(
-        "conv1",
-        reordered_input,
-        { conv1_weights },
-        { conv1_bias },
-        { format::yx,{ 0,0 } },
-        { format::yx,{ 1,1 } },
-        true);
-
-    auto pool1 = pooling(
-        "pool1",
-        conv1,
-        pooling_mode::max,
-        { format::yx,{ 1,1 } },  // strd
-        { format::yx,{ 3,3 } }); // kernel
-
-<<<<<<< HEAD
-    auto conv2_weights = file::create({ engine, join_path(weights_dir, "conv2_weights.nnd"), file::convolution });
-    auto conv2_bias = file::create({ engine, join_path(weights_dir, "conv2_bias.nnd"), file::bias });
-=======
-    auto conv2_weights = wo.create_weights_from_file(join_path(weights_dir, "conv2_weights.nnd"));
-    auto conv2_bias = wo.create_weights_from_file(join_path(weights_dir, "conv2_bias.nnd"));
->>>>>>> 6b7a6003
-    auto conv2 = convolution(
-        "conv2",
-        pool1,
-        { conv2_weights },
-        { conv2_bias },
-        { format::yx,{ 0,0 } },
-        { format::yx,{ 1,1 } },
-        true);
-
-    auto pool2 = pooling(
-        "pool2",
-        conv2,
-        pooling_mode::max,
-        { format::yx,{ 2,2 } },  // strd
-        { format::yx,{ 3,3 } }); // kernel
-
-<<<<<<< HEAD
-    auto conv3_weights = file::create({ engine, join_path(weights_dir, "conv3_weights.nnd"), file::convolution });
-    auto conv3_bias = file::create({ engine, join_path(weights_dir, "conv3_bias.nnd"), file::bias });
-=======
-    auto conv3_weights = wo.create_weights_from_file(join_path(weights_dir, "conv3_weights.nnd"));
-    auto conv3_bias = wo.create_weights_from_file(join_path(weights_dir, "conv3_bias.nnd"));
->>>>>>> 6b7a6003
-    auto conv3 = convolution(
-        "conv3",
-        pool2,
-        { conv3_weights },
-        { conv3_bias },
-        { format::yx,{ 0,0 } },
-        { format::yx,{ 1,1 } },
-        true);
-
-    auto pool3 = pooling(
-        "pool3",
-        conv3,
-        pooling_mode::max,
-        { format::yx,{ 2,2 } },  // strd
-        { format::yx,{ 3,3 } }); // kernel
-
-<<<<<<< HEAD
-    auto fc1_g_weights = file::create({ engine, join_path(weights_dir, "fc1_g_weights.nnd"), file::fully_connected });
-    auto fc1_g_bias = file::create({ engine, join_path(weights_dir, "fc1_g_bias.nnd"), file::bias });
-=======
-    auto fc1_g_weights = wo.create_weights_from_file(join_path(weights_dir, "fc1_g_weights.nnd"));
-    auto fc1_g_bias = wo.create_weights_from_file(join_path(weights_dir, "fc1_g_bias.nnd"));
->>>>>>> 6b7a6003
-    auto fc1_g = fully_connected(
-        "fc1_g",
-        pool3,
-        fc1_g_weights,
-        fc1_g_bias,
-        true,
-        0);
-
-<<<<<<< HEAD
-    auto fc3_g_weights = file::create({ engine, join_path(weights_dir, "fc3_g_weights.nnd"), file::fully_connected });
-    auto fc3_g_bias = file::create({ engine, join_path(weights_dir, "fc3_g_bias.nnd"), file::bias });
-=======
-    auto fc3_g_weights = wo.create_weights_from_file(join_path(weights_dir, "fc3_g_weights.nnd"));
-    auto fc3_g_bias = wo.create_weights_from_file(join_path(weights_dir, "fc3_g_bias.nnd"));
->>>>>>> 6b7a6003
-    auto fc3_g = fully_connected(
-        "fc3_g",
-        fc1_g,
-        fc3_g_weights,
-        fc3_g_bias,
-        false,
-        0);
-
-    auto softmax = cldnn::softmax(
-        "output",
-        fc3_g);
-
-    return topology{
-        input,
-        reordered_input,
-        conv1,
-        pool1,
-        conv2,
-        pool2,
-        conv3,
-        pool3,
-        fc1_g,
-        fc3_g,
-        softmax
-    };
-}
+/*
+// Copyright (c) 2016 Intel Corporation
+//
+// Licensed under the Apache License, Version 2.0 (the "License");
+// you may not use this file except in compliance with the License.
+// You may obtain a copy of the License at
+//
+//      http://www.apache.org/licenses/LICENSE-2.0
+//
+// Unless required by applicable law or agreed to in writing, software
+// distributed under the License is distributed on an "AS IS" BASIS,
+// WITHOUT WARRANTIES OR CONDITIONS OF ANY KIND, either express or implied.
+// See the License for the specific language governing permissions and
+// limitations under the License.
+*/
+
+#include "common/common_tools.h"
+#include "file.h"
+
+#include <string>
+#include <api/primitives/input_layout.hpp>
+#include <api/primitives/reorder.hpp>
+#include <api/primitives/convolution.hpp>
+#include <api/primitives/pooling.hpp>
+#include <api/primitives/fully_connected.hpp>
+#include <api/primitives/softmax.hpp>
+
+using namespace cldnn;
+
+// Building age_gender network with loading weights & biases from file
+// !!! commented layers will be used in the future !!!
+cldnn::topology build_gender(const std::string& weights_dir, const cldnn::engine& engine, cldnn::layout& input_layout, int32_t batch_size, bool use_bfyx)
+{
+    input_layout.size = { format::byxf,{ batch_size, 86, 86, 3 } };
+    auto input = cldnn::input_layout("input", input_layout);
+
+    auto mem_format = use_bfyx ? format::bfyx : format::yxfb;
+
+    // create conversion to yxfb format and subtract mean values
+    tensor reorder_size = input_layout.size.transform(mem_format, 1);
+    auto reordered_input = reorder(
+        "reorder",
+        input,
+        layout( input_layout.data_type, reorder_size ),
+        std::vector<float>{ (float)104.0069879317889, (float)116.66876761696767, (float)122.6789143406786 });
+
+    auto conv1_weights = file::create({ engine, join_path(weights_dir, "conv1_weights.nnd")});
+    auto conv1_bias = file::create({ engine, join_path(weights_dir, "conv1_bias.nnd")});
+    auto conv1 = convolution(
+        "conv1",
+        reordered_input,
+        { conv1_weights },
+        { conv1_bias },
+        { format::yx, {0,0} },
+        { format::yx, {1,1} },
+        true);
+
+    auto pool1 = pooling(
+        "pool1",
+        conv1,
+        pooling_mode::max,
+        { format::yx, {1,1} },  // strd
+        { format::yx, {3,3} }); // kernel
+
+    auto conv2_weights = file::create({ engine, join_path(weights_dir, "conv2_weights.nnd")});
+    auto conv2_bias = file::create({ engine, join_path(weights_dir, "conv2_bias.nnd")});
+    auto conv2 = convolution(
+        "conv2",
+        pool1,
+        { conv2_weights },
+        { conv2_bias },
+        { format::yx, {0,0} },
+        { format::yx, {1,1} },
+        true);
+
+    auto pool2 = pooling(
+        "pool2",
+        conv2,
+        pooling_mode::max,
+        { format::yx, {2,2} },  // strd
+        { format::yx, {3,3} }); // kernel
+
+    auto conv3_weights = file::create({ engine, join_path(weights_dir, "conv3_weights.nnd")});
+    auto conv3_bias = file::create({ engine, join_path(weights_dir, "conv3_bias.nnd")});
+    auto conv3 = convolution(
+        "conv3",
+        pool2,
+        { conv3_weights },
+        { conv3_bias },
+        { format::yx, {0,0} },
+        { format::yx, {1,1} },
+        true);
+
+    auto pool3 = pooling(
+        "pool3",
+        conv3,
+        pooling_mode::max,
+        { format::yx, {2,2} },  // strd
+        { format::yx, {3,3} }); // kernel
+
+    auto fc1_g_weights = file::create({ engine, join_path(weights_dir, "fc1_g_weights.nnd")});
+    auto fc1_g_bias = file::create({ engine, join_path(weights_dir, "fc1_g_bias.nnd")});
+    auto fc1_g = fully_connected(
+        "fc1_g",
+        pool3,
+        fc1_g_weights,
+        fc1_g_bias,
+        true,
+        0);
+
+    auto fc3_g_weights = file::create({ engine, join_path(weights_dir, "fc3_g_weights.nnd")});
+    auto fc3_g_bias = file::create({ engine, join_path(weights_dir, "fc3_g_bias.nnd")});
+    auto fc3_g = fully_connected(
+        "fc3_g",
+        fc1_g,
+        fc3_g_weights,
+        fc3_g_bias,
+        false,
+        0);
+
+    auto softmax = cldnn::softmax(
+        "output",
+        fc3_g);
+
+    return topology{
+        input,
+        reordered_input,
+        conv1,
+        pool1,
+        conv2,
+        pool2,
+        conv3,
+        pool3,
+        fc1_g,
+        fc3_g,
+        softmax
+   };
+}