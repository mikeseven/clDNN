/*
// Copyright (c) 2016 Intel Corporation
//
// Licensed under the Apache License, Version 2.0 (the "License");
// you may not use this file except in compliance with the License.
// You may obtain a copy of the License at
//
//      http://www.apache.org/licenses/LICENSE-2.0
//
// Unless required by applicable law or agreed to in writing, software
// distributed under the License is distributed on an "AS IS" BASIS,
// WITHOUT WARRANTIES OR CONDITIONS OF ANY KIND, either express or implied.
// See the License for the specific language governing permissions and
// limitations under the License.
*/

#include "api/neural.h"
<<<<<<< HEAD
#include "tests/test_utils/test_utils.h"
void example_lrn_forward() {
=======
#include "memory_utils.h"
>>>>>>> dfe78804

void example_lrn_forward() {

    using namespace neural;
    auto input = memory::create({ engine::reference, memory::format::yxfb_f32,{ 8, {10, 10}, 3 }, true });
    auto output = memory::create({ engine::reference, memory::format::yxfb_f32,{ 8, {10, 10}, 3 }, true});
    fill<float>(input.as<const memory&>());
    float pk = 1.f;
    uint32_t psize = 5;
    float palpha = 0.00002f;
    float pbeta = 0.75f;
    auto lrn = normalization::response::create({ engine::reference, output, input, psize, padding::zero, pk, palpha, pbeta});

    execute({ lrn });
}<|MERGE_RESOLUTION|>--- conflicted
+++ resolved
@@ -15,12 +15,7 @@
 */
 
 #include "api/neural.h"
-<<<<<<< HEAD
-#include "tests/test_utils/test_utils.h"
-void example_lrn_forward() {
-=======
 #include "memory_utils.h"
->>>>>>> dfe78804
 
 void example_lrn_forward() {
 
