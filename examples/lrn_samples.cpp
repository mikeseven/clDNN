--- conflicted
+++ resolved
@@ -17,17 +17,12 @@
 #include "api/neural.h"
 #include "memory_utils.h"
 
-
 void example_lrn_forward() {
 
     using namespace neural;
     auto input = memory::create({ engine::reference, memory::format::yxfb_f32,{ 8, {10, 10}, 3 }, true });
     auto output = memory::create({ engine::reference, memory::format::yxfb_f32,{ 8, {10, 10}, 3 }, true});
-<<<<<<< HEAD
-//    fill<float>(input.as<const memory&>());
-=======
     fill<float>(input.as<const memory&>());
->>>>>>> 884363e9
     float pk = 1.f;
     uint32_t psize = 5;
     float palpha = 0.00002f;
