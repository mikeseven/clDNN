--- conflicted
+++ resolved
@@ -1,1406 +1,996 @@
-/*
-// Copyright (c) 2016 Intel Corporation
-//
-// Licensed under the Apache License, Version 2.0 (the "License");
-// you may not use this file except in compliance with the License.
-// You may obtain a copy of the License at
-//
-//      http://www.apache.org/licenses/LICENSE-2.0
-//
-// Unless required by applicable law or agreed to in writing, software
-// distributed under the License is distributed on an "AS IS" BASIS,
-// WITHOUT WARRANTIES OR CONDITIONS OF ANY KIND, either express or implied.
-// See the License for the specific language governing permissions and
-// limitations under the License.
-*/
-
-#include "common/common_tools.h"
-#include "file.h"
-
-#include <string>
-#include <api/primitives/input_layout.hpp>
-#include <api/primitives/reorder.hpp>
-#include <api/primitives/convolution.hpp>
-#include <api/primitives/pooling.hpp>
-#include <api/primitives/normalization.hpp>
-#include <api/primitives/fully_connected.hpp>
-#include <api/primitives/depth_concatenate.hpp>
-#include <api/primitives/softmax.hpp>
-
-using namespace cldnn;
-
-// Building GoogLeNet v1 network with loading weights & biases from file
-cldnn::topology build_googlenetv1(const std::string& weights_dir, const cldnn::engine& engine, cldnn::layout& input_layout, int32_t batch_size, bool use_bfyx)
-{
-    // [224x224x3xB] convolution->relu->pooling->lrn [1000xB]
-    input_layout.size = { format::byxf,{ batch_size, 224, 224, 3 } };
-    auto input = cldnn::input_layout("input", input_layout);
-
-    auto mem_format = use_bfyx ? format::bfyx : format::yxfb;
-
-    // create conversion to yxfb format and subtract mean values
-    tensor reorder_size = input_layout.size.transform(mem_format, 1);
-    auto reordered_input = reorder(
-        "reorder",
-        input,
-        { input_layout.data_type, reorder_size },
-        std::vector<float>{ 104.0f, 117.0f, 123.0f });
-
-    auto conv1_7x7_s2_w = file::create({ engine, join_path(weights_dir, "conv1_7x7_s2_weights.nnd"), file::convolution });
-    auto conv1_7x7_s2_b = file::create({ engine, join_path(weights_dir, "conv1_7x7_s2_bias.nnd"), file::bias });
-    auto conv1_7x7_s2 = convolution("conv1_7x7_s2",
-        reordered_input,
-<<<<<<< HEAD
-        { conv1_7x7_s2_w },
-        { conv1_7x7_s2_b },
-        { format::yx, { -3, -3 } },
-        { format::yx, { 2, 2 } },
-=======
-        { wo.create_weights_from_file(join_path(weights_dir, "conv1_7x7_s2_weights.nnd")) },
-        { wo.create_weights_from_file(join_path(weights_dir, "conv1_7x7_s2_bias.nnd")) },
-        { format::yx,{ -3, -3 } },
-        { format::yx,{ 2, 2 } },
->>>>>>> 6b7a6003
-        true);
-
-    auto pool1_3x3_s2 = pooling("pool1_3x3_s2",
-        conv1_7x7_s2,
-        pooling_mode::max,
-        { format::yx,{ 2,2 } },  // strd
-        { format::yx,{ 3,3 } }); // kernel
-
-    auto pool1_norm1 = normalization("pool1_norm1",
-        pool1_3x3_s2,
-        5,
-        1.0f,
-        0.00002f,
-        0.75f);
-
-    auto conv2_3x3_reduce_w = file::create({ engine, join_path(weights_dir, "conv2_3x3_reduce_weights.nnd"), file::convolution });
-    auto conv2_3x3_reduce_b = file::create({ engine, join_path(weights_dir, "conv2_3x3_reduce_bias.nnd"), file::bias });
-    auto conv2_3x3_reduce = convolution("conv2_3x3_reduce",
-        pool1_norm1,
-<<<<<<< HEAD
-        { conv2_3x3_reduce_w },
-        { conv2_3x3_reduce_b },
-        { format::yx, { 0, 0 } },
-        { format::yx, { 1, 1 } },
-        true);
-
-    auto conv2_3x3_w = file::create({ engine, join_path(weights_dir, "conv2_3x3_weights.nnd"), file::convolution });
-    auto conv2_3x3_b = file::create({ engine, join_path(weights_dir, "conv2_3x3_bias.nnd"),  file::bias });
-    auto conv2_3x3 = convolution("conv2_3x3",
-        conv2_3x3_reduce,
-        { conv2_3x3_w },
-        { conv2_3x3_b },
-        { format::yx, { -1, -1 } },
-        { format::yx, { 1, 1 } },
-=======
-        { wo.create_weights_from_file(join_path(weights_dir, "conv2_3x3_reduce_weights.nnd")) },
-        { wo.create_weights_from_file(join_path(weights_dir, "conv2_3x3_reduce_bias.nnd")) },
-        { format::yx,{ 0, 0 } },
-        { format::yx,{ 1, 1 } },
-        true);
-
-    auto conv2_3x3 = convolution("conv2_3x3",
-        conv2_3x3_reduce,
-        { wo.create_weights_from_file(join_path(weights_dir, "conv2_3x3_weights.nnd")) },
-        { wo.create_weights_from_file(join_path(weights_dir, "conv2_3x3_bias.nnd")) },
-        { format::yx,{ -1, -1 } },
-        { format::yx,{ 1, 1 } },
->>>>>>> 6b7a6003
-        true);
-
-    auto conv2_norm2 = normalization("conv2_norm2",
-        conv2_3x3,
-        5,
-        1.0f,
-        0.00002f,
-        0.75f);
-
-    auto pool2_3x3_s2 = pooling("pool2_3x3_s2",
-        conv2_norm2,
-        pooling_mode::max,
-        { format::yx,{ 2,2 } }, // strd
-        { format::yx,{ 3,3 } }); // kernel
-
-<<<<<<< HEAD
-    // ----------- END OF PIPE -------------
-    // Inception 1
-    // 1st branch
-    auto inception_3a_1x1_w = file::create({ engine, join_path(weights_dir, "inception_3a_1x1_weights.nnd"), file::convolution });
-    auto inception_3a_1x1_b = file::create({ engine, join_path(weights_dir, "inception_3a_1x1_bias.nnd"), file::bias });
-    auto inception_3a_1x1 = convolution("inception_3a_1x1",
-        pool2_3x3_s2,
-        { inception_3a_1x1_w },
-        { inception_3a_1x1_b },
-        { format::yx, { 0, 0 } },
-        { format::yx, { 1, 1 } },
-=======
-                                 // ----------- END OF PIPE -------------
-                                 // Inception 1
-                                 // 1st branch
-    auto inception_3a_1x1 = convolution("inception_3a_1x1",
-        pool2_3x3_s2,
-        { wo.create_weights_from_file(join_path(weights_dir, "inception_3a_1x1_weights.nnd")) },
-        { wo.create_weights_from_file(join_path(weights_dir, "inception_3a_1x1_bias.nnd")) },
-        { format::yx,{ 0, 0 } },
-        { format::yx,{ 1, 1 } },
->>>>>>> 6b7a6003
-        true);
-
-    // 2nd branch
-
-    auto inception_3a_3x3_reduce_w = file::create({ engine, join_path(weights_dir, "inception_3a_3x3_reduce_weights.nnd"), file::convolution });
-    auto inception_3a_3x3_reduce_b = file::create({ engine, join_path(weights_dir, "inception_3a_3x3_reduce_bias.nnd"),  file::bias });
-    auto inception_3a_3x3_reduce = convolution("inception_3a_3x3_reduce",
-        pool2_3x3_s2,
-<<<<<<< HEAD
-        { inception_3a_3x3_reduce_w },
-        { inception_3a_3x3_reduce_b },
-        { format::yx, { 0, 0 } },
-        { format::yx, { 1, 1 } },
-=======
-        { wo.create_weights_from_file(join_path(weights_dir, "inception_3a_3x3_reduce_weights.nnd")) },
-        { wo.create_weights_from_file(join_path(weights_dir, "inception_3a_3x3_reduce_bias.nnd")) },
-        { format::yx,{ 0, 0 } },
-        { format::yx,{ 1, 1 } },
->>>>>>> 6b7a6003
-        true);
-
-
-    auto inception_3a_3x3_w = file::create({ engine, join_path(weights_dir, "inception_3a_3x3_weights.nnd"), file::convolution });
-    auto inception_3a_3x3_b = file::create({ engine, join_path(weights_dir, "inception_3a_3x3_bias.nnd"),  file::bias });
-    auto inception_3a_3x3 = convolution("inception_3a_3x3",
-        inception_3a_3x3_reduce,
-<<<<<<< HEAD
-        { inception_3a_3x3_w },
-        { inception_3a_3x3_b },
-        { format::yx, { -1, -1 } },
-        { format::yx, { 1, 1 } },
-=======
-        { wo.create_weights_from_file(join_path(weights_dir, "inception_3a_3x3_weights.nnd")) },
-        { wo.create_weights_from_file(join_path(weights_dir, "inception_3a_3x3_bias.nnd")) },
-        { format::yx,{ -1, -1 } },
-        { format::yx,{ 1, 1 } },
->>>>>>> 6b7a6003
-        true);
-
-    // 3rd branch
-
-    auto inception_3a_5x5_reduce_w = file::create({ engine, join_path(weights_dir, "inception_3a_5x5_reduce_weights.nnd"), file::convolution });
-    auto inception_3a_5x5_reduce_b = file::create({ engine, join_path(weights_dir, "inception_3a_5x5_reduce_bias.nnd"),  file::bias });
-    auto inception_3a_5x5_reduce = convolution("inception_3a_5x5_reduce",
-        pool2_3x3_s2,
-<<<<<<< HEAD
-        { inception_3a_5x5_reduce_w },
-        { inception_3a_5x5_reduce_b },
-        { format::yx, { 0, 0 } },
-        { format::yx, { 1, 1 } },
-=======
-        { wo.create_weights_from_file(join_path(weights_dir, "inception_3a_5x5_reduce_weights.nnd")) },
-        { wo.create_weights_from_file(join_path(weights_dir, "inception_3a_5x5_reduce_bias.nnd")) },
-        { format::yx,{ 0, 0 } },
-        { format::yx,{ 1, 1 } },
->>>>>>> 6b7a6003
-        true);
-
-
-    auto inception_3a_5x5_w = file::create({ engine, join_path(weights_dir, "inception_3a_5x5_weights.nnd"), file::convolution });
-    auto inception_3a_5x5_b = file::create({ engine, join_path(weights_dir, "inception_3a_5x5_bias.nnd"),  file::bias });
-    auto inception_3a_5x5 = convolution("inception_3a_5x5",
-        inception_3a_5x5_reduce,
-<<<<<<< HEAD
-        { inception_3a_5x5_w },
-        { inception_3a_5x5_b },
-        { format::yx, { -2, -2 } },
-        { format::yx, { 1, 1 } },
-=======
-        { wo.create_weights_from_file(join_path(weights_dir, "inception_3a_5x5_weights.nnd")) },
-        { wo.create_weights_from_file(join_path(weights_dir, "inception_3a_5x5_bias.nnd")) },
-        { format::yx,{ -2, -2 } },
-        { format::yx,{ 1, 1 } },
->>>>>>> 6b7a6003
-        true);
-
-    // 4th branch
-
-    auto inception_3a_pool = pooling("inception_3a_pool",
-        pool2_3x3_s2,
-        pooling_mode::max,
-        { format::yx,{ 1, 1 } }, // strd
-        { format::yx,{ 3, 3 } }, // kernel
-        { format::yx,{ -1, -1 } } //padding 
-    );
-
-    auto inception_3a_pool_proj_w = file::create({ engine, join_path(weights_dir, "inception_3a_pool_proj_weights.nnd"), file::convolution });
-    auto inception_3a_pool_proj_b = file::create({ engine, join_path(weights_dir, "inception_3a_pool_proj_bias.nnd"),  file::bias });
-    auto inception_3a_pool_proj = convolution("inception_3a_pool_proj",
-        inception_3a_pool,
-<<<<<<< HEAD
-        { inception_3a_pool_proj_w },
-        { inception_3a_pool_proj_b },
-        { format::yx, { 0, 0 } },
-        { format::yx, { 1, 1 } },
-=======
-        { wo.create_weights_from_file(join_path(weights_dir, "inception_3a_pool_proj_weights.nnd")) },
-        { wo.create_weights_from_file(join_path(weights_dir, "inception_3a_pool_proj_bias.nnd")) },
-        { format::yx,{ 0, 0 } },
-        { format::yx,{ 1, 1 } },
->>>>>>> 6b7a6003
-        true);
-
-    auto inception_3a_output = depth_concatenate("inception_3a_output",
-    {
-        inception_3a_1x1,
-        inception_3a_3x3,
-        inception_3a_5x5,
-        inception_3a_pool_proj
-    });
-    // End of 1st nception
-
-    // --------------------- 2nd inception ---------------------------------
-
-    // 1st branch
-    auto inception_3b_1x1_w = file::create({ engine, join_path(weights_dir, "inception_3b_1x1_weights.nnd"), file::convolution });
-    auto inception_3b_1x1_b = file::create({ engine, join_path(weights_dir, "inception_3b_1x1_bias.nnd"),  file::bias });
-    auto inception_3b_1x1 = convolution("inception_3b_1x1",
-        inception_3a_output,
-<<<<<<< HEAD
-        { inception_3b_1x1_w },
-        { inception_3b_1x1_b },
-        { format::yx, { 0, 0 } },
-        { format::yx, { 1, 1 } },
-=======
-        { wo.create_weights_from_file(join_path(weights_dir, "inception_3b_1x1_weights.nnd")) },
-        { wo.create_weights_from_file(join_path(weights_dir, "inception_3b_1x1_bias.nnd")) },
-        { format::yx,{ 0, 0 } },
-        { format::yx,{ 1, 1 } },
->>>>>>> 6b7a6003
-        true);
-
-    // 2nd branch
-
-    auto inception_3b_3x3_reduce_w = file::create({ engine, join_path(weights_dir, "inception_3b_3x3_reduce_weights.nnd"), file::convolution });
-    auto inception_3b_3x3_reduce_b = file::create({ engine, join_path(weights_dir, "inception_3b_3x3_reduce_bias.nnd"),  file::bias });
-    auto inception_3b_3x3_reduce = convolution("inception_3b_3x3_reduce",
-        inception_3a_output,
-<<<<<<< HEAD
-        { inception_3b_3x3_reduce_w },
-        { inception_3b_3x3_reduce_b },
-        { format::yx, { 0, 0 } },
-        { format::yx, { 1, 1 } },
-=======
-        { wo.create_weights_from_file(join_path(weights_dir, "inception_3b_3x3_reduce_weights.nnd")) },
-        { wo.create_weights_from_file(join_path(weights_dir, "inception_3b_3x3_reduce_bias.nnd")) },
-        { format::yx,{ 0, 0 } },
-        { format::yx,{ 1, 1 } },
->>>>>>> 6b7a6003
-        true);
-
-    auto inception_3b_3x3_w = file::create({ engine, join_path(weights_dir, "inception_3b_3x3_weights.nnd"), file::convolution });
-    auto inception_3b_3x3_b = file::create({ engine, join_path(weights_dir, "inception_3b_3x3_bias.nnd"),  file::bias });
-    auto inception_3b_3x3 = convolution("inception_3b_3x3",
-        inception_3b_3x3_reduce,
-<<<<<<< HEAD
-        { inception_3b_3x3_w },
-        { inception_3b_3x3_b },
-        { format::yx, { -1, -1 } },
-        { format::yx, { 1, 1 } },
-=======
-        { wo.create_weights_from_file(join_path(weights_dir, "inception_3b_3x3_weights.nnd")) },
-        { wo.create_weights_from_file(join_path(weights_dir, "inception_3b_3x3_bias.nnd")) },
-        { format::yx,{ -1, -1 } },
-        { format::yx,{ 1, 1 } },
->>>>>>> 6b7a6003
-        true);
-
-    // 3rd branch
-
-    auto inception_3b_5x5_reduce_w = file::create({ engine, join_path(weights_dir, "inception_3b_5x5_reduce_weights.nnd"), file::convolution });
-    auto inception_3b_5x5_reduce_b = file::create({ engine, join_path(weights_dir, "inception_3b_5x5_reduce_bias.nnd"),  file::bias });
-    auto inception_3b_5x5_reduce = convolution("inception_3b_5x5_reduce",
-        inception_3a_output,
-<<<<<<< HEAD
-        { inception_3b_5x5_reduce_w },
-        { inception_3b_5x5_reduce_b },
-        { format::yx, { 0, 0 } },
-        { format::yx, { 1, 1 } },
-=======
-        { wo.create_weights_from_file(join_path(weights_dir, "inception_3b_5x5_reduce_weights.nnd")) },
-        { wo.create_weights_from_file(join_path(weights_dir, "inception_3b_5x5_reduce_bias.nnd")) },
-        { format::yx,{ 0, 0 } },
-        { format::yx,{ 1, 1 } },
->>>>>>> 6b7a6003
-        true);
-
-    auto inception_3b_5x5_w = file::create({ engine, join_path(weights_dir, "inception_3b_5x5_weights.nnd"), file::convolution });
-    auto inception_3b_5x5_b = file::create({ engine, join_path(weights_dir, "inception_3b_5x5_bias.nnd"),  file::bias });
-    auto inception_3b_5x5 = convolution("inception_3b_5x5",
-        inception_3b_5x5_reduce,
-<<<<<<< HEAD
-        { inception_3b_5x5_w },
-        { inception_3b_5x5_b },
-        { format::yx, { -2, -2 } },
-        { format::yx, { 1, 1 } },
-=======
-        { wo.create_weights_from_file(join_path(weights_dir, "inception_3b_5x5_weights.nnd")) },
-        { wo.create_weights_from_file(join_path(weights_dir, "inception_3b_5x5_bias.nnd")) },
-        { format::yx,{ -2, -2 } },
-        { format::yx,{ 1, 1 } },
->>>>>>> 6b7a6003
-        true);
-
-    // 4th branch
-
-    auto inception_3b_pool = pooling("inception_3b_pool",
-        inception_3a_output,
-        pooling_mode::max,
-        { format::yx,{ 1, 1 } }, // strd
-        { format::yx,{ 3, 3 } }, // kernel
-        { format::yx,{ -1, -1 } } //padding 
-    );
-
-    auto inception_3b_pool_proj_w = file::create({ engine, join_path(weights_dir, "inception_3b_pool_proj_weights.nnd"), file::convolution });
-    auto inception_3b_pool_proj_b = file::create({ engine, join_path(weights_dir, "inception_3b_pool_proj_bias.nnd"),  file::bias });
-    auto inception_3b_pool_proj = convolution("inception_3b_pool_proj",
-        inception_3b_pool,
-<<<<<<< HEAD
-        { inception_3b_pool_proj_w },
-        { inception_3b_pool_proj_b },
-        { format::yx, { 0, 0 } },
-        { format::yx, { 1, 1 } },
-=======
-        { wo.create_weights_from_file(join_path(weights_dir, "inception_3b_pool_proj_weights.nnd")) },
-        { wo.create_weights_from_file(join_path(weights_dir, "inception_3b_pool_proj_bias.nnd")) },
-        { format::yx,{ 0, 0 } },
-        { format::yx,{ 1, 1 } },
->>>>>>> 6b7a6003
-        true);
-
-    auto inception_3b_output = depth_concatenate("inception_3b_output",
-    {
-        inception_3b_1x1,
-        inception_3b_3x3,
-        inception_3b_5x5,
-        inception_3b_pool_proj
-    });
-
-    // End of 2nd inception
-
-    auto pool3_3x3_s2 = pooling("pool3_3x3_s2",
-        inception_3b_output,
-        pooling_mode::max,
-        { format::yx,{ 2, 2 } }, // strd
-        { format::yx,{ 3, 3 } }  // kernel
-    );
-
-    // --------------------- 3rd inception ---------------------------------
-    // 1st branch
-    auto inception_4a_1x1_w = file::create({ engine, join_path(weights_dir, "inception_4a_1x1_weights.nnd"), file::convolution });
-    auto inception_4a_1x1_b = file::create({ engine, join_path(weights_dir, "inception_4a_1x1_bias.nnd"),  file::bias });
-    auto inception_4a_1x1 = convolution("inception_4a_1x1",
-        pool3_3x3_s2,
-<<<<<<< HEAD
-        { inception_4a_1x1_w },
-        { inception_4a_1x1_b },
-        { format::yx, { 0, 0 } },
-        { format::yx, { 1, 1 } },
-=======
-        { wo.create_weights_from_file(join_path(weights_dir, "inception_4a_1x1_weights.nnd")) },
-        { wo.create_weights_from_file(join_path(weights_dir, "inception_4a_1x1_bias.nnd")) },
-        { format::yx,{ 0, 0 } },
-        { format::yx,{ 1, 1 } },
->>>>>>> 6b7a6003
-        true);
-
-    // 2nd branch
-
-    auto inception_4a_3x3_reduce_w = file::create({ engine, join_path(weights_dir, "inception_4a_3x3_reduce_weights.nnd"), file::convolution });
-    auto inception_4a_3x3_reduce_b = file::create({ engine, join_path(weights_dir, "inception_4a_3x3_reduce_bias.nnd"),  file::bias });
-    auto inception_4a_3x3_reduce = convolution("inception_4a_3x3_reduce",
-        pool3_3x3_s2,
-<<<<<<< HEAD
-        { inception_4a_3x3_reduce_w },
-        { inception_4a_3x3_reduce_b },
-        { format::yx, { 0, 0 } },
-        { format::yx, { 1, 1 } },
-=======
-        { wo.create_weights_from_file(join_path(weights_dir, "inception_4a_3x3_reduce_weights.nnd")) },
-        { wo.create_weights_from_file(join_path(weights_dir, "inception_4a_3x3_reduce_bias.nnd")) },
-        { format::yx,{ 0, 0 } },
-        { format::yx,{ 1, 1 } },
->>>>>>> 6b7a6003
-        true);
-
-    auto inception_4a_3x3_w = file::create({ engine, join_path(weights_dir, "inception_4a_3x3_weights.nnd"), file::convolution });
-    auto inception_4a_3x3_b = file::create({ engine, join_path(weights_dir, "inception_4a_3x3_bias.nnd"),  file::bias });
-    auto inception_4a_3x3 = convolution("inception_4a_3x3",
-        inception_4a_3x3_reduce,
-<<<<<<< HEAD
-        { inception_4a_3x3_w },
-        { inception_4a_3x3_b },
-        { format::yx, { -1, -1 } },
-        { format::yx, { 1, 1 } },
-=======
-        { wo.create_weights_from_file(join_path(weights_dir, "inception_4a_3x3_weights.nnd")) },
-        { wo.create_weights_from_file(join_path(weights_dir, "inception_4a_3x3_bias.nnd")) },
-        { format::yx,{ -1, -1 } },
-        { format::yx,{ 1, 1 } },
->>>>>>> 6b7a6003
-        true);
-
-    // 3rd branch
-
-    auto inception_4a_5x5_reduce_w = file::create({ engine, join_path(weights_dir, "inception_4a_5x5_reduce_weights.nnd"), file::convolution });
-    auto inception_4a_5x5_reduce_b = file::create({ engine, join_path(weights_dir, "inception_4a_5x5_reduce_bias.nnd"),  file::bias });
-    auto inception_4a_5x5_reduce = convolution("inception_4a_5x5_reduce",
-        pool3_3x3_s2,
-<<<<<<< HEAD
-        { inception_4a_5x5_reduce_w },
-        { inception_4a_5x5_reduce_b },
-        { format::yx, { 0, 0 } },
-        { format::yx, { 1, 1 } },
-=======
-        { wo.create_weights_from_file(join_path(weights_dir, "inception_4a_5x5_reduce_weights.nnd")) },
-        { wo.create_weights_from_file(join_path(weights_dir, "inception_4a_5x5_reduce_bias.nnd")) },
-        { format::yx,{ 0, 0 } },
-        { format::yx,{ 1, 1 } },
->>>>>>> 6b7a6003
-        true);
-
-    auto inception_4a_5x5_w = file::create({ engine, join_path(weights_dir, "inception_4a_5x5_weights.nnd"), file::convolution });
-    auto inception_4a_5x5_b = file::create({ engine, join_path(weights_dir, "inception_4a_5x5_bias.nnd"),  file::bias });
-    auto inception_4a_5x5 = convolution("inception_4a_5x5",
-        inception_4a_5x5_reduce,
-<<<<<<< HEAD
-        { inception_4a_5x5_w },
-        { inception_4a_5x5_b },
-        { format::yx, { -2, -2 } },
-        { format::yx, { 1, 1 } },
-=======
-        { wo.create_weights_from_file(join_path(weights_dir, "inception_4a_5x5_weights.nnd")) },
-        { wo.create_weights_from_file(join_path(weights_dir, "inception_4a_5x5_bias.nnd")) },
-        { format::yx,{ -2, -2 } },
-        { format::yx,{ 1, 1 } },
->>>>>>> 6b7a6003
-        true);
-
-    // 4th branch
-
-    auto inception_4a_pool = pooling("inception_4a_pool",
-        pool3_3x3_s2,
-        pooling_mode::max,
-        { format::yx,{ 1, 1 } }, // strd
-        { format::yx,{ 3, 3 } }, // kernel
-        { format::yx,{ -1, -1 } } //padding 
-    );
-
-    auto inception_4a_pool_proj_w = file::create({ engine, join_path(weights_dir, "inception_4a_pool_proj_weights.nnd"), file::convolution });
-    auto inception_4a_pool_proj_b = file::create({ engine, join_path(weights_dir, "inception_4a_pool_proj_bias.nnd"),  file::bias });
-    auto inception_4a_pool_proj = convolution("inception_4a_pool_proj",
-        inception_4a_pool,
-<<<<<<< HEAD
-        { inception_4a_pool_proj_w },
-        { inception_4a_pool_proj_b },
-        { format::yx, { 0, 0 } },
-        { format::yx, { 1, 1 } },
-=======
-        { wo.create_weights_from_file(join_path(weights_dir, "inception_4a_pool_proj_weights.nnd")) },
-        { wo.create_weights_from_file(join_path(weights_dir, "inception_4a_pool_proj_bias.nnd")) },
-        { format::yx,{ 0, 0 } },
-        { format::yx,{ 1, 1 } },
->>>>>>> 6b7a6003
-        true);
-
-    auto inception_4a_output = depth_concatenate("inception_4a_output",
-    {
-        inception_4a_1x1,
-        inception_4a_3x3,
-        inception_4a_5x5,
-        inception_4a_pool_proj
-    });
-    // End of 3rd inception
-
-    // --------------------- 4th inception ---------------------------------
-    // 1st branch
-    auto inception_4b_1x1_w = file::create({ engine, join_path(weights_dir, "inception_4b_1x1_weights.nnd"), file::convolution });
-    auto inception_4b_1x1_b = file::create({ engine, join_path(weights_dir, "inception_4b_1x1_bias.nnd"),  file::bias });
-    auto inception_4b_1x1 = convolution("inception_4b_1x1",
-        inception_4a_output,
-<<<<<<< HEAD
-        { inception_4b_1x1_w },
-        { inception_4b_1x1_b },
-        { format::yx, { 0, 0 } },
-        { format::yx, { 1, 1 } },
-=======
-        { wo.create_weights_from_file(join_path(weights_dir, "inception_4b_1x1_weights.nnd")) },
-        { wo.create_weights_from_file(join_path(weights_dir, "inception_4b_1x1_bias.nnd")) },
-        { format::yx,{ 0, 0 } },
-        { format::yx,{ 1, 1 } },
->>>>>>> 6b7a6003
-        true);
-
-    // 2nd branch
-
-    auto inception_4b_3x3_reduce_w = file::create({ engine, join_path(weights_dir, "inception_4b_3x3_reduce_weights.nnd"), file::convolution });
-    auto inception_4b_3x3_reduce_b = file::create({ engine, join_path(weights_dir, "inception_4b_3x3_reduce_bias.nnd"),  file::bias });
-    auto inception_4b_3x3_reduce = convolution("inception_4b_3x3_reduce",
-        inception_4a_output,
-<<<<<<< HEAD
-        { inception_4b_3x3_reduce_w },
-        { inception_4b_3x3_reduce_b },
-        { format::yx, { 0, 0 } },
-        { format::yx, { 1, 1 } },
-=======
-        { wo.create_weights_from_file(join_path(weights_dir, "inception_4b_3x3_reduce_weights.nnd")) },
-        { wo.create_weights_from_file(join_path(weights_dir, "inception_4b_3x3_reduce_bias.nnd")) },
-        { format::yx,{ 0, 0 } },
-        { format::yx,{ 1, 1 } },
->>>>>>> 6b7a6003
-        true);
-
-    auto inception_4b_3x3_w = file::create({ engine, join_path(weights_dir, "inception_4b_3x3_weights.nnd"), file::convolution });
-    auto inception_4b_3x3_b = file::create({ engine, join_path(weights_dir, "inception_4b_3x3_bias.nnd"),  file::bias });
-    auto inception_4b_3x3 = convolution("inception_4b_3x3",
-        inception_4b_3x3_reduce,
-<<<<<<< HEAD
-        { inception_4b_3x3_w },
-        { inception_4b_3x3_b },
-        { format::yx, { -1, -1 } },
-        { format::yx, { 1, 1 } },
-=======
-        { wo.create_weights_from_file(join_path(weights_dir, "inception_4b_3x3_weights.nnd")) },
-        { wo.create_weights_from_file(join_path(weights_dir, "inception_4b_3x3_bias.nnd")) },
-        { format::yx,{ -1, -1 } },
-        { format::yx,{ 1, 1 } },
->>>>>>> 6b7a6003
-        true);
-
-    // 3rd branch
-
-    auto inception_4b_5x5_reduce_w = file::create({ engine, join_path(weights_dir, "inception_4b_5x5_reduce_weights.nnd"), file::convolution });
-    auto inception_4b_5x5_reduce_b = file::create({ engine, join_path(weights_dir, "inception_4b_5x5_reduce_bias.nnd"),  file::bias });
-    auto inception_4b_5x5_reduce = convolution("inception_4b_5x5_reduce",
-        inception_4a_output,
-<<<<<<< HEAD
-        { inception_4b_5x5_reduce_w },
-        { inception_4b_5x5_reduce_b },
-        { format::yx, { 0, 0 } },
-        { format::yx, { 1, 1 } },
-=======
-        { wo.create_weights_from_file(join_path(weights_dir, "inception_4b_5x5_reduce_weights.nnd")) },
-        { wo.create_weights_from_file(join_path(weights_dir, "inception_4b_5x5_reduce_bias.nnd")) },
-        { format::yx,{ 0, 0 } },
-        { format::yx,{ 1, 1 } },
->>>>>>> 6b7a6003
-        true);
-
-    auto inception_4b_5x5_w = file::create({ engine, join_path(weights_dir, "inception_4b_5x5_weights.nnd"), file::convolution });
-    auto inception_4b_5x5_b = file::create({ engine, join_path(weights_dir, "inception_4b_5x5_bias.nnd"),  file::bias });
-    auto inception_4b_5x5 = convolution("inception_4b_5x5",
-        inception_4b_5x5_reduce,
-<<<<<<< HEAD
-        { inception_4b_5x5_w },
-        { inception_4b_5x5_b },
-        { format::yx, { -2, -2 } },
-        { format::yx, { 1, 1 } },
-=======
-        { wo.create_weights_from_file(join_path(weights_dir, "inception_4b_5x5_weights.nnd")) },
-        { wo.create_weights_from_file(join_path(weights_dir, "inception_4b_5x5_bias.nnd")) },
-        { format::yx,{ -2, -2 } },
-        { format::yx,{ 1, 1 } },
->>>>>>> 6b7a6003
-        true);
-
-    // 4th branch
-
-    auto inception_4b_pool = pooling("inception_4b_pool",
-        inception_4a_output,
-        pooling_mode::max,
-        { format::yx,{ 1, 1 } }, // strd
-        { format::yx,{ 3, 3 } }, // kernel
-        { format::yx,{ -1, -1 } } //padding 
-    );
-
-    auto inception_4b_pool_proj_w = file::create({ engine, join_path(weights_dir, "inception_4b_pool_proj_weights.nnd"), file::convolution });
-    auto inception_4b_pool_proj_b = file::create({ engine, join_path(weights_dir, "inception_4b_pool_proj_bias.nnd"),  file::bias });
-    auto inception_4b_pool_proj = convolution("inception_4b_pool_proj",
-        inception_4b_pool,
-<<<<<<< HEAD
-        { inception_4b_pool_proj_w },
-        { inception_4b_pool_proj_b },
-        { format::yx, { 0, 0 } },
-        { format::yx, { 1, 1 } },
-=======
-        { wo.create_weights_from_file(join_path(weights_dir, "inception_4b_pool_proj_weights.nnd")) },
-        { wo.create_weights_from_file(join_path(weights_dir, "inception_4b_pool_proj_bias.nnd")) },
-        { format::yx,{ 0, 0 } },
-        { format::yx,{ 1, 1 } },
->>>>>>> 6b7a6003
-        true);
-
-    auto inception_4b_output = depth_concatenate("inception_4b_output",
-    {
-        inception_4b_1x1,
-        inception_4b_3x3,
-        inception_4b_5x5,
-        inception_4b_pool_proj
-    });
-
-    // End of 4th inception
-
-    // --------------------- 5th inception ---------------------------------
-    // 1st branch
-    auto inception_4c_1x1_w = file::create({ engine, join_path(weights_dir, "inception_4c_1x1_weights.nnd"), file::convolution });
-    auto inception_4c_1x1_b = file::create({ engine, join_path(weights_dir, "inception_4c_1x1_bias.nnd"),  file::bias });
-    auto inception_4c_1x1 = convolution("inception_4c_1x1",
-        inception_4b_output,
-<<<<<<< HEAD
-        { inception_4c_1x1_w },
-        { inception_4c_1x1_b },
-        { format::yx, { 0, 0 } },
-        { format::yx, { 1, 1 } },
-=======
-        { wo.create_weights_from_file(join_path(weights_dir, "inception_4c_1x1_weights.nnd")) },
-        { wo.create_weights_from_file(join_path(weights_dir, "inception_4c_1x1_bias.nnd")) },
-        { format::yx,{ 0, 0 } },
-        { format::yx,{ 1, 1 } },
->>>>>>> 6b7a6003
-        true);
-
-    // 2nd branch
-
-    auto inception_4c_3x3_reduce_w = file::create({ engine, join_path(weights_dir, "inception_4c_3x3_reduce_weights.nnd"), file::convolution });
-    auto inception_4c_3x3_reduce_b = file::create({ engine, join_path(weights_dir, "inception_4c_3x3_reduce_bias.nnd"),  file::bias });
-    auto inception_4c_3x3_reduce = convolution("inception_4c_3x3_reduce",
-        inception_4b_output,
-<<<<<<< HEAD
-        { inception_4c_3x3_reduce_w },
-        { inception_4c_3x3_reduce_b },
-        { format::yx, { 0, 0 } },
-        { format::yx, { 1, 1 } },
-=======
-        { wo.create_weights_from_file(join_path(weights_dir, "inception_4c_3x3_reduce_weights.nnd")) },
-        { wo.create_weights_from_file(join_path(weights_dir, "inception_4c_3x3_reduce_bias.nnd")) },
-        { format::yx,{ 0, 0 } },
-        { format::yx,{ 1, 1 } },
->>>>>>> 6b7a6003
-        true);
-
-    auto inception_4c_3x3_w = file::create({ engine, join_path(weights_dir, "inception_4c_3x3_weights.nnd"), file::convolution });
-    auto inception_4c_3x3_b = file::create({ engine, join_path(weights_dir, "inception_4c_3x3_bias.nnd"),  file::bias });
-    auto inception_4c_3x3 = convolution("inception_4c_3x3",
-        inception_4c_3x3_reduce,
-<<<<<<< HEAD
-        { inception_4c_3x3_w },
-        { inception_4c_3x3_b },
-        { format::yx, { -1, -1 } },
-        { format::yx, { 1, 1 } },
-=======
-        { wo.create_weights_from_file(join_path(weights_dir, "inception_4c_3x3_weights.nnd")) },
-        { wo.create_weights_from_file(join_path(weights_dir, "inception_4c_3x3_bias.nnd")) },
-        { format::yx,{ -1, -1 } },
-        { format::yx,{ 1, 1 } },
->>>>>>> 6b7a6003
-        true);
-
-    // 3rd branch
-    auto inception_4c_5x5_reduce_w = file::create({ engine, join_path(weights_dir, "inception_4c_5x5_reduce_weights.nnd"), file::convolution });
-    auto inception_4c_5x5_reduce_b = file::create({ engine, join_path(weights_dir, "inception_4c_5x5_reduce_bias.nnd"),  file::bias });
-    auto inception_4c_5x5_reduce = convolution("inception_4c_5x5_reduce",
-        inception_4b_output,
-<<<<<<< HEAD
-        { inception_4c_5x5_reduce_w },
-        { inception_4c_5x5_reduce_b },
-        { format::yx, { 0, 0 } },
-        { format::yx, { 1, 1 } },
-=======
-        { wo.create_weights_from_file(join_path(weights_dir, "inception_4c_5x5_reduce_weights.nnd")) },
-        { wo.create_weights_from_file(join_path(weights_dir, "inception_4c_5x5_reduce_bias.nnd")) },
-        { format::yx,{ 0, 0 } },
-        { format::yx,{ 1, 1 } },
->>>>>>> 6b7a6003
-        true);
-
-    auto inception_4c_5x5_w = file::create({ engine, join_path(weights_dir, "inception_4c_5x5_weights.nnd"), file::convolution });
-    auto inception_4c_5x5_b = file::create({ engine, join_path(weights_dir, "inception_4c_5x5_bias.nnd"),  file::bias });
-    auto inception_4c_5x5 = convolution("inception_4c_5x5",
-        inception_4c_5x5_reduce,
-<<<<<<< HEAD
-        { inception_4c_5x5_w },
-        { inception_4c_5x5_b },
-        { format::yx, { -2, -2 } },
-        { format::yx, { 1, 1 } },
-=======
-        { wo.create_weights_from_file(join_path(weights_dir, "inception_4c_5x5_weights.nnd")) },
-        { wo.create_weights_from_file(join_path(weights_dir, "inception_4c_5x5_bias.nnd")) },
-        { format::yx,{ -2, -2 } },
-        { format::yx,{ 1, 1 } },
->>>>>>> 6b7a6003
-        true);
-
-    // 4th branch
-
-    auto inception_4c_pool = pooling("inception_4c_pool",
-        inception_4b_output,
-        pooling_mode::max,
-        { format::yx,{ 1, 1 } }, // strd
-        { format::yx,{ 3, 3 } }, // kernel
-        { format::yx,{ -1, -1 } } //padding 
-    );
-
-    auto inception_4c_pool_proj_w = file::create({ engine, join_path(weights_dir, "inception_4c_pool_proj_weights.nnd"), file::convolution });
-    auto inception_4c_pool_proj_b = file::create({ engine, join_path(weights_dir, "inception_4c_pool_proj_bias.nnd"),  file::bias });
-    auto inception_4c_pool_proj = convolution("inception_4c_pool_proj",
-        inception_4c_pool,
-<<<<<<< HEAD
-        { inception_4c_pool_proj_w },
-        { inception_4c_pool_proj_b },
-        { format::yx, { 0, 0 } },
-        { format::yx, { 1, 1 } },
-=======
-        { wo.create_weights_from_file(join_path(weights_dir, "inception_4c_pool_proj_weights.nnd")) },
-        { wo.create_weights_from_file(join_path(weights_dir, "inception_4c_pool_proj_bias.nnd")) },
-        { format::yx,{ 0, 0 } },
-        { format::yx,{ 1, 1 } },
->>>>>>> 6b7a6003
-        true);
-
-    auto inception_4c_output = depth_concatenate("inception_4c_output",
-    {
-        inception_4c_1x1,
-        inception_4c_3x3,
-        inception_4c_5x5,
-        inception_4c_pool_proj
-    });
-
-    // --------------------- 6th inception ---------------------------------
-    // 1st branch
-    auto inception_4d_1x1_w = file::create({ engine, join_path(weights_dir, "inception_4d_1x1_weights.nnd"), file::convolution });
-    auto inception_4d_1x1_b = file::create({ engine, join_path(weights_dir, "inception_4d_1x1_bias.nnd"),  file::bias });
-    auto inception_4d_1x1 = convolution("inception_4d_1x1",
-        inception_4c_output,
-<<<<<<< HEAD
-        { inception_4d_1x1_w },
-        { inception_4d_1x1_b },
-        { format::yx, { 0, 0 } },
-        { format::yx, { 1, 1 } },
-=======
-        { wo.create_weights_from_file(join_path(weights_dir, "inception_4d_1x1_weights.nnd")) },
-        { wo.create_weights_from_file(join_path(weights_dir, "inception_4d_1x1_bias.nnd")) },
-        { format::yx,{ 0, 0 } },
-        { format::yx,{ 1, 1 } },
->>>>>>> 6b7a6003
-        true);
-
-    // 2nd branch
-
-    auto inception_4d_3x3_reduce_w = file::create({ engine, join_path(weights_dir, "inception_4d_3x3_reduce_weights.nnd"), file::convolution });
-    auto inception_4d_3x3_reduce_b = file::create({ engine, join_path(weights_dir, "inception_4d_3x3_reduce_bias.nnd"),  file::bias });
-    auto inception_4d_3x3_reduce = convolution("inception_4d_3x3_reduce",
-        inception_4c_output,
-<<<<<<< HEAD
-        { inception_4d_3x3_reduce_w },
-        { inception_4d_3x3_reduce_b },
-        { format::yx, { 0, 0 } },
-        { format::yx, { 1, 1 } },
-=======
-        { wo.create_weights_from_file(join_path(weights_dir, "inception_4d_3x3_reduce_weights.nnd")) },
-        { wo.create_weights_from_file(join_path(weights_dir, "inception_4d_3x3_reduce_bias.nnd")) },
-        { format::yx,{ 0, 0 } },
-        { format::yx,{ 1, 1 } },
->>>>>>> 6b7a6003
-        true);
-
-    auto inception_4d_3x3_w = file::create({ engine, join_path(weights_dir, "inception_4d_3x3_weights.nnd"), file::convolution });
-    auto inception_4d_3x3_b = file::create({ engine, join_path(weights_dir, "inception_4d_3x3_bias.nnd"),  file::bias });
-    auto inception_4d_3x3 = convolution("inception_4d_3x3",
-        inception_4d_3x3_reduce,
-<<<<<<< HEAD
-        { inception_4d_3x3_w },
-        { inception_4d_3x3_b },
-        { format::yx, { -1, -1 } },
-        { format::yx, { 1, 1 } },
-=======
-        { wo.create_weights_from_file(join_path(weights_dir, "inception_4d_3x3_weights.nnd")) },
-        { wo.create_weights_from_file(join_path(weights_dir, "inception_4d_3x3_bias.nnd")) },
-        { format::yx,{ -1, -1 } },
-        { format::yx,{ 1, 1 } },
->>>>>>> 6b7a6003
-        true);
-
-    // 3rd branch
-    auto inception_4d_5x5_reduce_w = file::create({ engine, join_path(weights_dir, "inception_4d_5x5_reduce_weights.nnd"), file::convolution });
-    auto inception_4d_5x5_reduce_b = file::create({ engine, join_path(weights_dir, "inception_4d_5x5_reduce_bias.nnd"),  file::bias });
-    auto inception_4d_5x5_reduce = convolution("inception_4d_5x5_reduce",
-        inception_4c_output,
-<<<<<<< HEAD
-        { inception_4d_5x5_reduce_w },
-        { inception_4d_5x5_reduce_b },
-        { format::yx, { 0, 0 } },
-        { format::yx, { 1, 1 } },
-=======
-        { wo.create_weights_from_file(join_path(weights_dir, "inception_4d_5x5_reduce_weights.nnd")) },
-        { wo.create_weights_from_file(join_path(weights_dir, "inception_4d_5x5_reduce_bias.nnd")) },
-        { format::yx,{ 0, 0 } },
-        { format::yx,{ 1, 1 } },
->>>>>>> 6b7a6003
-        true);
-
-    auto inception_4d_5x5_w = file::create({ engine, join_path(weights_dir, "inception_4d_5x5_weights.nnd"), file::convolution });
-    auto inception_4d_5x5_b = file::create({ engine, join_path(weights_dir, "inception_4d_5x5_bias.nnd"),  file::bias });
-    auto inception_4d_5x5 = convolution("inception_4d_5x5",
-        inception_4d_5x5_reduce,
-<<<<<<< HEAD
-        { inception_4d_5x5_w },
-        { inception_4d_5x5_b },
-        { format::yx, { -2, -2 } },
-        { format::yx, { 1, 1 } },
-=======
-        { wo.create_weights_from_file(join_path(weights_dir, "inception_4d_5x5_weights.nnd")) },
-        { wo.create_weights_from_file(join_path(weights_dir, "inception_4d_5x5_bias.nnd")) },
-        { format::yx,{ -2, -2 } },
-        { format::yx,{ 1, 1 } },
->>>>>>> 6b7a6003
-        true);
-
-    // 4th branch
-
-    auto inception_4d_pool = pooling("inception_4d_pool",
-        inception_4c_output,
-        pooling_mode::max,
-        { format::yx,{ 1, 1 } }, // strd
-        { format::yx,{ 3, 3 } }, // kernel
-        { format::yx,{ -1, -1 } } //padding 
-    );
-
-    auto inception_4d_pool_proj_w = file::create({ engine, join_path(weights_dir, "inception_4d_pool_proj_weights.nnd"), file::convolution });
-    auto inception_4d_pool_proj_b = file::create({ engine, join_path(weights_dir, "inception_4d_pool_proj_bias.nnd"),  file::bias });
-    auto inception_4d_pool_proj = convolution("inception_4d_pool_proj",
-        inception_4d_pool,
-<<<<<<< HEAD
-        { inception_4d_pool_proj_w },
-        { inception_4d_pool_proj_b },
-        { format::yx, { 0, 0 } },
-        { format::yx, { 1, 1 } },
-=======
-        { wo.create_weights_from_file(join_path(weights_dir, "inception_4d_pool_proj_weights.nnd")) },
-        { wo.create_weights_from_file(join_path(weights_dir, "inception_4d_pool_proj_bias.nnd")) },
-        { format::yx,{ 0, 0 } },
-        { format::yx,{ 1, 1 } },
->>>>>>> 6b7a6003
-        true);
-
-    auto inception_4d_output = depth_concatenate("inception_4d_output",
-    {
-        inception_4d_1x1,
-        inception_4d_3x3,
-        inception_4d_5x5,
-        inception_4d_pool_proj
-    });
-
-    // --------------------- 7th inception ---------------------------------
-    // 1st branch
-    auto inception_4e_1x1_w = file::create({ engine, join_path(weights_dir, "inception_4e_1x1_weights.nnd"), file::convolution });
-    auto inception_4e_1x1_b = file::create({ engine, join_path(weights_dir, "inception_4e_1x1_bias.nnd"),  file::bias });
-    auto inception_4e_1x1 = convolution("inception_4e_1x1",
-        inception_4d_output,
-<<<<<<< HEAD
-        { inception_4e_1x1_w },
-        { inception_4e_1x1_b },
-        { format::yx, { 0, 0 } },
-        { format::yx, { 1, 1 } },
-=======
-        { wo.create_weights_from_file(join_path(weights_dir, "inception_4e_1x1_weights.nnd")) },
-        { wo.create_weights_from_file(join_path(weights_dir, "inception_4e_1x1_bias.nnd")) },
-        { format::yx,{ 0, 0 } },
-        { format::yx,{ 1, 1 } },
->>>>>>> 6b7a6003
-        true);
-
-    // 2nd branch
-
-    auto inception_4e_3x3_reduce_w = file::create({ engine, join_path(weights_dir, "inception_4e_3x3_reduce_weights.nnd"), file::convolution });
-    auto inception_4e_3x3_reduce_b = file::create({ engine, join_path(weights_dir, "inception_4e_3x3_reduce_bias.nnd"),  file::bias });
-    auto inception_4e_3x3_reduce = convolution("inception_4e_3x3_reduce",
-        inception_4d_output,
-<<<<<<< HEAD
-        { inception_4e_3x3_reduce_w },
-        { inception_4e_3x3_reduce_b },
-        { format::yx, { 0, 0 } },
-        { format::yx, { 1, 1 } },
-=======
-        { wo.create_weights_from_file(join_path(weights_dir, "inception_4e_3x3_reduce_weights.nnd")) },
-        { wo.create_weights_from_file(join_path(weights_dir, "inception_4e_3x3_reduce_bias.nnd")) },
-        { format::yx,{ 0, 0 } },
-        { format::yx,{ 1, 1 } },
->>>>>>> 6b7a6003
-        true);
-
-    auto inception_4e_3x3_w = file::create({ engine, join_path(weights_dir, "inception_4e_3x3_weights.nnd"), file::convolution });
-    auto inception_4e_3x3_b = file::create({ engine, join_path(weights_dir, "inception_4e_3x3_bias.nnd"),  file::bias });
-    auto inception_4e_3x3 = convolution("inception_4e_3x3",
-        inception_4e_3x3_reduce,
-<<<<<<< HEAD
-        { inception_4e_3x3_w },
-        { inception_4e_3x3_b },
-        { format::yx, { -1, -1 } },
-        { format::yx, { 1, 1 } },
-=======
-        { wo.create_weights_from_file(join_path(weights_dir, "inception_4e_3x3_weights.nnd")) },
-        { wo.create_weights_from_file(join_path(weights_dir, "inception_4e_3x3_bias.nnd")) },
-        { format::yx,{ -1, -1 } },
-        { format::yx,{ 1, 1 } },
->>>>>>> 6b7a6003
-        true);
-
-    // 3rd branch
-    auto inception_4e_5x5_reduce_w = file::create({ engine, join_path(weights_dir, "inception_4e_5x5_reduce_weights.nnd"), file::convolution });
-    auto inception_4e_5x5_reduce_b = file::create({ engine, join_path(weights_dir, "inception_4e_5x5_reduce_bias.nnd"),  file::bias });
-    auto inception_4e_5x5_reduce = convolution("inception_4e_5x5_reduce",
-        inception_4d_output,
-<<<<<<< HEAD
-        { inception_4e_5x5_reduce_w },
-        { inception_4e_5x5_reduce_b },
-        { format::yx, { 0, 0 } },
-        { format::yx, { 1, 1 } },
-=======
-        { wo.create_weights_from_file(join_path(weights_dir, "inception_4e_5x5_reduce_weights.nnd")) },
-        { wo.create_weights_from_file(join_path(weights_dir, "inception_4e_5x5_reduce_bias.nnd")) },
-        { format::yx,{ 0, 0 } },
-        { format::yx,{ 1, 1 } },
->>>>>>> 6b7a6003
-        true);
-
-    auto inception_4e_5x5_w = file::create({ engine, join_path(weights_dir, "inception_4e_5x5_weights.nnd"), file::convolution });
-    auto inception_4e_5x5_b = file::create({ engine, join_path(weights_dir, "inception_4e_5x5_bias.nnd"),  file::bias });
-    auto inception_4e_5x5 = convolution("inception_4e_5x5",
-        inception_4e_5x5_reduce,
-<<<<<<< HEAD
-        { inception_4e_5x5_w },
-        { inception_4e_5x5_b },
-        { format::yx, { -2, -2 } },
-        { format::yx, { 1, 1 } },
-=======
-        { wo.create_weights_from_file(join_path(weights_dir, "inception_4e_5x5_weights.nnd")) },
-        { wo.create_weights_from_file(join_path(weights_dir, "inception_4e_5x5_bias.nnd")) },
-        { format::yx,{ -2, -2 } },
-        { format::yx,{ 1, 1 } },
->>>>>>> 6b7a6003
-        true);
-
-    // 4th branch
-
-    auto inception_4e_pool = pooling("inception_4e_pool",
-        inception_4d_output,
-        pooling_mode::max,
-        { format::yx,{ 1, 1 } }, // strd
-        { format::yx,{ 3, 3 } }, // kernel
-        { format::yx,{ -1, -1 } } //padding 
-    );
-
-    auto inception_4e_pool_proj_w = file::create({ engine, join_path(weights_dir, "inception_4e_pool_proj_weights.nnd"), file::convolution });
-    auto inception_4e_pool_proj_b = file::create({ engine, join_path(weights_dir, "inception_4e_pool_proj_bias.nnd"),  file::bias });
-    auto inception_4e_pool_proj = convolution("inception_4e_pool_proj",
-        inception_4e_pool,
-<<<<<<< HEAD
-        { inception_4e_pool_proj_w },
-        { inception_4e_pool_proj_b },
-        { format::yx, { 0, 0 } },
-        { format::yx, { 1, 1 } },
-=======
-        { wo.create_weights_from_file(join_path(weights_dir, "inception_4e_pool_proj_weights.nnd")) },
-        { wo.create_weights_from_file(join_path(weights_dir, "inception_4e_pool_proj_bias.nnd")) },
-        { format::yx,{ 0, 0 } },
-        { format::yx,{ 1, 1 } },
->>>>>>> 6b7a6003
-        true);
-
-    auto inception_4e_output = depth_concatenate("inception_4e_output",
-    {
-        inception_4e_1x1,
-        inception_4e_3x3,
-        inception_4e_5x5,
-        inception_4e_pool_proj
-    });
-
-    // ----------- End of 7th inception -------------------
-
-    auto pool4_3x3_s2 = pooling("pool4_3x3_s2",
-        inception_4e_output,
-        pooling_mode::max,
-        { format::yx,{ 2, 2 } }, // strd
-        { format::yx,{ 3, 3 } } // kernel
-    );
-
-    // --------------------- 8th inception ---------------------------------
-    // 1st branch
-    auto inception_5a_1x1_w = file::create({ engine, join_path(weights_dir, "inception_5a_1x1_weights.nnd"), file::convolution });
-    auto inception_5a_1x1_b = file::create({ engine, join_path(weights_dir, "inception_5a_1x1_bias.nnd"),  file::bias });
-    auto inception_5a_1x1 = convolution("inception_5a_1x1",
-        pool4_3x3_s2,
-<<<<<<< HEAD
-        { inception_5a_1x1_w },
-        { inception_5a_1x1_b },
-        { format::yx, { 0, 0 } },
-        { format::yx, { 1, 1 } },
-=======
-        { wo.create_weights_from_file(join_path(weights_dir, "inception_5a_1x1_weights.nnd")) },
-        { wo.create_weights_from_file(join_path(weights_dir, "inception_5a_1x1_bias.nnd")) },
-        { format::yx,{ 0, 0 } },
-        { format::yx,{ 1, 1 } },
->>>>>>> 6b7a6003
-        true);
-
-    // 2nd branch
-
-    auto inception_5a_3x3_reduce_w = file::create({ engine, join_path(weights_dir, "inception_5a_3x3_reduce_weights.nnd"), file::convolution });
-    auto inception_5a_3x3_reduce_b = file::create({ engine, join_path(weights_dir, "inception_5a_3x3_reduce_bias.nnd"),  file::bias });
-    auto inception_5a_3x3_reduce = convolution("inception_5a_3x3_reduce",
-        pool4_3x3_s2,
-<<<<<<< HEAD
-        { inception_5a_3x3_reduce_w },
-        { inception_5a_3x3_reduce_b },
-        { format::yx, { 0, 0 } },
-        { format::yx, { 1, 1 } },
-=======
-        { wo.create_weights_from_file(join_path(weights_dir, "inception_5a_3x3_reduce_weights.nnd")) },
-        { wo.create_weights_from_file(join_path(weights_dir, "inception_5a_3x3_reduce_bias.nnd")) },
-        { format::yx,{ 0, 0 } },
-        { format::yx,{ 1, 1 } },
->>>>>>> 6b7a6003
-        true);
-
-    auto inception_5a_3x3_w = file::create({ engine, join_path(weights_dir, "inception_5a_3x3_weights.nnd"), file::convolution });
-    auto inception_5a_3x3_b = file::create({ engine, join_path(weights_dir, "inception_5a_3x3_bias.nnd"),  file::bias });
-    auto inception_5a_3x3 = convolution("inception_5a_3x3",
-        inception_5a_3x3_reduce,
-<<<<<<< HEAD
-        { inception_5a_3x3_w },
-        { inception_5a_3x3_b },
-        { format::yx, { -1, -1 } },
-        { format::yx, { 1, 1 } },
-=======
-        { wo.create_weights_from_file(join_path(weights_dir, "inception_5a_3x3_weights.nnd")) },
-        { wo.create_weights_from_file(join_path(weights_dir, "inception_5a_3x3_bias.nnd")) },
-        { format::yx,{ -1, -1 } },
-        { format::yx,{ 1, 1 } },
->>>>>>> 6b7a6003
-        true);
-
-    // 3rd branch
-    auto inception_5a_5x5_reduce_w = file::create({ engine, join_path(weights_dir, "inception_5a_5x5_reduce_weights.nnd"), file::convolution });
-    auto inception_5a_5x5_reduce_b = file::create({ engine, join_path(weights_dir, "inception_5a_5x5_reduce_bias.nnd"),  file::bias });
-    auto inception_5a_5x5_reduce = convolution("inception_5a_5x5_reduce",
-        pool4_3x3_s2,
-<<<<<<< HEAD
-        { inception_5a_5x5_reduce_w },
-        { inception_5a_5x5_reduce_b },
-        { format::yx, { 0, 0 } },
-        { format::yx, { 1, 1 } },
-=======
-        { wo.create_weights_from_file(join_path(weights_dir, "inception_5a_5x5_reduce_weights.nnd")) },
-        { wo.create_weights_from_file(join_path(weights_dir, "inception_5a_5x5_reduce_bias.nnd")) },
-        { format::yx,{ 0, 0 } },
-        { format::yx,{ 1, 1 } },
->>>>>>> 6b7a6003
-        true);
-
-    auto inception_5a_5x5_w = file::create({ engine, join_path(weights_dir, "inception_5a_5x5_weights.nnd"), file::convolution });
-    auto inception_5a_5x5_b = file::create({ engine, join_path(weights_dir, "inception_5a_5x5_bias.nnd"),  file::bias });
-    auto inception_5a_5x5 = convolution("inception_5a_5x5",
-        inception_5a_5x5_reduce,
-<<<<<<< HEAD
-        { inception_5a_5x5_w },
-        { inception_5a_5x5_b },
-        { format::yx, { -2, -2 } },
-        { format::yx, { 1, 1 } },
-=======
-        { wo.create_weights_from_file(join_path(weights_dir, "inception_5a_5x5_weights.nnd")) },
-        { wo.create_weights_from_file(join_path(weights_dir, "inception_5a_5x5_bias.nnd")) },
-        { format::yx,{ -2, -2 } },
-        { format::yx,{ 1, 1 } },
->>>>>>> 6b7a6003
-        true);
-
-    // 4th branch
-
-    auto inception_5a_pool = pooling("inception_5a_pool",
-        pool4_3x3_s2,
-        pooling_mode::max,
-        { format::yx,{ 1, 1 } }, // strd
-        { format::yx,{ 3, 3 } }, // kernel
-        { format::yx,{ -1, -1 } } //padding 
-    );
-
-    auto inception_5a_pool_proj_w = file::create({ engine, join_path(weights_dir, "inception_5a_pool_proj_weights.nnd"), file::convolution });
-    auto inception_5a_pool_proj_b = file::create({ engine, join_path(weights_dir, "inception_5a_pool_proj_bias.nnd"),  file::bias });
-    auto inception_5a_pool_proj = convolution("inception_5a_pool_proj",
-        inception_5a_pool,
-<<<<<<< HEAD
-        { inception_5a_pool_proj_w },
-        { inception_5a_pool_proj_b },
-        { format::yx, { 0, 0 } },
-        { format::yx, { 1, 1 } },
-=======
-        { wo.create_weights_from_file(join_path(weights_dir, "inception_5a_pool_proj_weights.nnd")) },
-        { wo.create_weights_from_file(join_path(weights_dir, "inception_5a_pool_proj_bias.nnd")) },
-        { format::yx,{ 0, 0 } },
-        { format::yx,{ 1, 1 } },
->>>>>>> 6b7a6003
-        true);
-
-    auto inception_5a_output = depth_concatenate("inception_5a_output",
-    {
-        inception_5a_1x1,
-        inception_5a_3x3,
-        inception_5a_5x5,
-        inception_5a_pool_proj
-    });
-
-    // --------------------- 8th inception ---------------------------------
-    // 1st branch
-    auto inception_5b_1x1_w = file::create({ engine, join_path(weights_dir, "inception_5b_1x1_weights.nnd"), file::convolution });
-    auto inception_5b_1x1_b = file::create({ engine, join_path(weights_dir, "inception_5b_1x1_bias.nnd"),  file::bias });
-    auto inception_5b_1x1 = convolution("inception_5b_1x1",
-        inception_5a_output,
-<<<<<<< HEAD
-        { inception_5b_1x1_w },
-        { inception_5b_1x1_b },
-        { format::yx, { 0, 0 } },
-        { format::yx, { 1, 1 } },
-=======
-        { wo.create_weights_from_file(join_path(weights_dir, "inception_5b_1x1_weights.nnd")) },
-        { wo.create_weights_from_file(join_path(weights_dir, "inception_5b_1x1_bias.nnd")) },
-        { format::yx,{ 0, 0 } },
-        { format::yx,{ 1, 1 } },
->>>>>>> 6b7a6003
-        true);
-
-    // 2nd branch
-
-    auto inception_5b_3x3_reduce_w = file::create({ engine, join_path(weights_dir, "inception_5b_3x3_reduce_weights.nnd"), file::convolution });
-    auto inception_5b_3x3_reduce_b = file::create({ engine, join_path(weights_dir, "inception_5b_3x3_reduce_bias.nnd"),  file::bias });
-    auto inception_5b_3x3_reduce = convolution("inception_5b_3x3_reduce",
-        inception_5a_output,
-<<<<<<< HEAD
-        { inception_5b_3x3_reduce_w },
-        { inception_5b_3x3_reduce_b },
-        { format::yx, { 0, 0 } },
-        { format::yx, { 1, 1 } },
-=======
-        { wo.create_weights_from_file(join_path(weights_dir, "inception_5b_3x3_reduce_weights.nnd")) },
-        { wo.create_weights_from_file(join_path(weights_dir, "inception_5b_3x3_reduce_bias.nnd")) },
-        { format::yx,{ 0, 0 } },
-        { format::yx,{ 1, 1 } },
->>>>>>> 6b7a6003
-        true);
-
-    auto inception_5b_3x3_w = file::create({ engine, join_path(weights_dir, "inception_5b_3x3_weights.nnd"), file::convolution });
-    auto inception_5b_3x3_b = file::create({ engine, join_path(weights_dir, "inception_5b_3x3_bias.nnd"),  file::bias });
-    auto inception_5b_3x3 = convolution("inception_5b_3x3",
-        inception_5b_3x3_reduce,
-<<<<<<< HEAD
-        { inception_5b_3x3_w },
-        { inception_5b_3x3_b },
-        { format::yx, { -1, -1 } },
-        { format::yx, { 1, 1 } },
-=======
-        { wo.create_weights_from_file(join_path(weights_dir, "inception_5b_3x3_weights.nnd")) },
-        { wo.create_weights_from_file(join_path(weights_dir, "inception_5b_3x3_bias.nnd")) },
-        { format::yx,{ -1, -1 } },
-        { format::yx,{ 1, 1 } },
->>>>>>> 6b7a6003
-        true);
-
-    // 3rd branch
-    auto inception_5b_5x5_reduce_w = file::create({ engine, join_path(weights_dir, "inception_5b_5x5_reduce_weights.nnd"), file::convolution });
-    auto inception_5b_5x5_reduce_b = file::create({ engine, join_path(weights_dir, "inception_5b_5x5_reduce_bias.nnd"),  file::bias });
-    auto inception_5b_5x5_reduce = convolution("inception_5b_5x5_reduce",
-        inception_5a_output,
-<<<<<<< HEAD
-        { inception_5b_5x5_reduce_w },
-        { inception_5b_5x5_reduce_b },
-        { format::yx, { 0, 0 } },
-        { format::yx, { 1, 1 } },
-=======
-        { wo.create_weights_from_file(join_path(weights_dir, "inception_5b_5x5_reduce_weights.nnd")) },
-        { wo.create_weights_from_file(join_path(weights_dir, "inception_5b_5x5_reduce_bias.nnd")) },
-        { format::yx,{ 0, 0 } },
-        { format::yx,{ 1, 1 } },
->>>>>>> 6b7a6003
-        true);
-
-    auto inception_5b_5x5_w = file::create({ engine, join_path(weights_dir, "inception_5b_5x5_weights.nnd"), file::convolution });
-    auto inception_5b_5x5_b = file::create({ engine, join_path(weights_dir, "inception_5b_5x5_bias.nnd"),  file::bias });
-    auto inception_5b_5x5 = convolution("inception_5b_5x5",
-        inception_5b_5x5_reduce,
-<<<<<<< HEAD
-        { inception_5b_5x5_w },
-        { inception_5b_5x5_b },
-        { format::yx, { -2, -2 } },
-        { format::yx, { 1, 1 } },
-=======
-        { wo.create_weights_from_file(join_path(weights_dir, "inception_5b_5x5_weights.nnd")) },
-        { wo.create_weights_from_file(join_path(weights_dir, "inception_5b_5x5_bias.nnd")) },
-        { format::yx,{ -2, -2 } },
-        { format::yx,{ 1, 1 } },
->>>>>>> 6b7a6003
-        true);
-
-    // 4th branch
-
-    auto inception_5b_pool = pooling("inception_5b_pool",
-        inception_5a_output,
-        pooling_mode::max,
-        { format::yx,{ 1, 1 } }, // strd
-        { format::yx,{ 3, 3 } }, // kernel
-        { format::yx,{ -1, -1 } } //padding 
-    );
-
-    auto inception_5b_pool_proj_w = file::create({ engine, join_path(weights_dir, "inception_5b_pool_proj_weights.nnd"), file::convolution });
-    auto inception_5b_pool_proj_b = file::create({ engine, join_path(weights_dir, "inception_5b_pool_proj_bias.nnd"),  file::bias });
-    auto inception_5b_pool_proj = convolution("inception_5b_pool_proj",
-        inception_5b_pool,
-<<<<<<< HEAD
-        { inception_5b_pool_proj_w },
-        { inception_5b_pool_proj_b },
-        { format::yx, { 0, 0 } },
-        { format::yx, { 1, 1 } },
-=======
-        { wo.create_weights_from_file(join_path(weights_dir, "inception_5b_pool_proj_weights.nnd")) },
-        { wo.create_weights_from_file(join_path(weights_dir, "inception_5b_pool_proj_bias.nnd")) },
-        { format::yx,{ 0, 0 } },
-        { format::yx,{ 1, 1 } },
->>>>>>> 6b7a6003
-        true);
-
-    auto inception_5b_output = depth_concatenate("inception_5b_output",
-    {
-        inception_5b_1x1,
-        inception_5b_3x3,
-        inception_5b_5x5,
-        inception_5b_pool_proj
-    });
-
-    // ------------------ ENDING PIPE --------------------------
-    auto pool5_7x7_s1 = pooling("pool5_7x7_s1",
-        inception_5b_output,
-        pooling_mode::average,
-        { format::yx,{ 1, 1 } }, // strd
-        { format::yx,{ 7, 7 } } // kernel
-    );
-
-
-    auto loss3_classifier_w = file::create({ engine, join_path(weights_dir, "loss3_classifier_weights.nnd"), file::fully_connected });
-    auto loss3_classifier_b = file::create({ engine, join_path(weights_dir, "loss3_classifier_bias.nnd"), file::bias });
-    auto loss3_classifier = fully_connected("loss3_classifier",
-        pool5_7x7_s1,
-<<<<<<< HEAD
-        loss3_classifier_w,
-        loss3_classifier_b,
-=======
-        wo.create_weights_from_file(join_path(weights_dir, "loss3_classifier_weights.nnd")),
-        wo.create_weights_from_file(join_path(weights_dir, "loss3_classifier_bias.nnd")),
->>>>>>> 6b7a6003
-        true,
-        0
-    );
-
-    auto softmax = cldnn::softmax(
-        "output",
-        loss3_classifier);
-
-    cldnn::topology topology{
-        input,
-        reordered_input,
-        conv1_7x7_s2,
-        pool1_3x3_s2,
-        pool1_norm1,
-        conv2_3x3_reduce,
-        conv2_3x3,
-        conv2_norm2,
-        pool2_3x3_s2 };
-    topology.add(
-        inception_3a_1x1,
-        inception_3a_3x3_reduce,
-        inception_3a_3x3,
-        inception_3a_5x5_reduce,
-        inception_3a_5x5,
-        inception_3a_pool,
-        inception_3a_pool_proj,
-        inception_3a_output,
-        inception_3b_1x1,
-        inception_3b_3x3_reduce,
-        inception_3b_3x3,
-        inception_3b_5x5_reduce,
-        inception_3b_5x5,
-        inception_3b_pool,
-        inception_3b_pool_proj,
-        inception_3b_output,
-        pool3_3x3_s2);
-    topology.add(
-        inception_4a_1x1,
-        inception_4a_3x3_reduce,
-        inception_4a_3x3,
-        inception_4a_5x5_reduce,
-        inception_4a_5x5,
-        inception_4a_pool,
-        inception_4a_pool_proj,
-        inception_4a_output,
-        inception_4b_1x1,
-        inception_4b_3x3_reduce,
-        inception_4b_3x3,
-        inception_4b_5x5_reduce,
-        inception_4b_5x5,
-        inception_4b_pool,
-        inception_4b_pool_proj,
-        inception_4b_output,
-        inception_4c_1x1,
-        inception_4c_3x3_reduce,
-        inception_4c_3x3,
-        inception_4c_5x5_reduce,
-        inception_4c_5x5,
-        inception_4c_pool,
-        inception_4c_pool_proj,
-        inception_4c_output,
-        inception_4d_1x1,
-        inception_4d_3x3_reduce,
-        inception_4d_3x3,
-        inception_4d_5x5_reduce,
-        inception_4d_5x5,
-        inception_4d_pool,
-        inception_4d_pool_proj,
-        inception_4d_output,
-        inception_4e_1x1,
-        inception_4e_3x3_reduce,
-        inception_4e_3x3,
-        inception_4e_5x5_reduce,
-        inception_4e_5x5,
-        inception_4e_pool,
-        inception_4e_pool_proj,
-        inception_4e_output,
-        pool4_3x3_s2);
-    topology.add(
-        inception_5a_1x1,
-        inception_5a_3x3_reduce,
-        inception_5a_3x3,
-        inception_5a_5x5_reduce,
-        inception_5a_5x5,
-        inception_5a_pool,
-        inception_5a_pool_proj,
-        inception_5a_output,
-        inception_5b_1x1,
-        inception_5b_3x3_reduce,
-        inception_5b_3x3,
-        inception_5b_5x5_reduce,
-        inception_5b_5x5,
-        inception_5b_pool,
-        inception_5b_pool_proj,
-        inception_5b_output,
-        pool5_7x7_s1,
-        loss3_classifier,
-        softmax);
-    return topology;
-}
+/*
+// Copyright (c) 2016 Intel Corporation
+//
+// Licensed under the Apache License, Version 2.0 (the "License");
+// you may not use this file except in compliance with the License.
+// You may obtain a copy of the License at
+//
+//      http://www.apache.org/licenses/LICENSE-2.0
+//
+// Unless required by applicable law or agreed to in writing, software
+// distributed under the License is distributed on an "AS IS" BASIS,
+// WITHOUT WARRANTIES OR CONDITIONS OF ANY KIND, either express or implied.
+// See the License for the specific language governing permissions and
+// limitations under the License.
+*/
+
+#include "common/common_tools.h"
+#include "file.h"
+
+#include <string>
+#include <api/primitives/input_layout.hpp>
+#include <api/primitives/reorder.hpp>
+#include <api/primitives/convolution.hpp>
+#include <api/primitives/pooling.hpp>
+#include <api/primitives/normalization.hpp>
+#include <api/primitives/fully_connected.hpp>
+#include <api/primitives/depth_concatenate.hpp>
+#include <api/primitives/softmax.hpp>
+
+using namespace cldnn;
+
+// Building GoogLeNet v1 network with loading weights & biases from file
+cldnn::topology build_googlenetv1(const std::string& weights_dir, const cldnn::engine& engine, cldnn::layout& input_layout, int32_t batch_size, bool use_bfyx)
+{
+    // [224x224x3xB] convolution->relu->pooling->lrn [1000xB]
+    input_layout.size = { format::byxf,{ batch_size, 224, 224, 3 } };
+    auto input = cldnn::input_layout("input", input_layout);
+
+    auto mem_format = use_bfyx ? format::bfyx : format::yxfb;
+
+    // create conversion to yxfb format and subtract mean values
+    tensor reorder_size = input_layout.size.transform(mem_format, 1);
+    auto reordered_input = reorder(
+        "reorder",
+        input,
+        { input_layout.data_type, reorder_size },
+        std::vector<float>{ 104.0f, 117.0f, 123.0f });
+
+    auto conv1_7x7_s2_w = file::create({ engine, join_path(weights_dir, "conv1_7x7_s2_weights.nnd")});
+    auto conv1_7x7_s2_b = file::create({ engine, join_path(weights_dir, "conv1_7x7_s2_bias.nnd")});
+    auto conv1_7x7_s2 = convolution("conv1_7x7_s2",
+        reordered_input,
+        { conv1_7x7_s2_w },
+        { conv1_7x7_s2_b },
+        { format::yx, { -3, -3 } },
+        { format::yx, { 2, 2 } },
+        true);
+
+    auto pool1_3x3_s2 = pooling("pool1_3x3_s2",
+        conv1_7x7_s2,
+        pooling_mode::max,
+        { format::yx, { 2,2 } },  // strd
+        { format::yx, { 3,3 } }); // kernel
+
+    auto pool1_norm1 = normalization("pool1_norm1",
+        pool1_3x3_s2,
+        5,
+        1.0f,
+        0.00002f,
+        0.75f);
+
+    auto conv2_3x3_reduce_w = file::create({ engine, join_path(weights_dir, "conv2_3x3_reduce_weights.nnd")});
+    auto conv2_3x3_reduce_b = file::create({ engine, join_path(weights_dir, "conv2_3x3_reduce_bias.nnd")});
+    auto conv2_3x3_reduce = convolution("conv2_3x3_reduce",
+        pool1_norm1,
+        { conv2_3x3_reduce_w },
+        { conv2_3x3_reduce_b },
+        { format::yx, { 0, 0 } },
+        { format::yx, { 1, 1 } },
+        true);
+
+    auto conv2_3x3_w = file::create({ engine, join_path(weights_dir, "conv2_3x3_weights.nnd")});
+    auto conv2_3x3_b = file::create({ engine, join_path(weights_dir, "conv2_3x3_bias.nnd")});
+    auto conv2_3x3 = convolution("conv2_3x3",
+        conv2_3x3_reduce,
+        { conv2_3x3_w },
+        { conv2_3x3_b },
+        { format::yx, { -1, -1 } },
+        { format::yx, { 1, 1 } },
+        true);
+
+    auto conv2_norm2 = normalization("conv2_norm2",
+        conv2_3x3,
+        5,
+        1.0f,
+        0.00002f,
+        0.75f);
+
+    auto pool2_3x3_s2 = pooling("pool2_3x3_s2",
+        conv2_norm2,
+        pooling_mode::max,
+        { format::yx, { 2,2 } }, // strd
+        { format::yx, { 3,3 } }); // kernel
+
+    // ----------- END OF PIPE -------------
+    // Inception 1
+    // 1st branch
+    auto inception_3a_1x1_w = file::create({ engine, join_path(weights_dir, "inception_3a_1x1_weights.nnd")});
+    auto inception_3a_1x1_b = file::create({ engine, join_path(weights_dir, "inception_3a_1x1_bias.nnd")});
+    auto inception_3a_1x1 = convolution("inception_3a_1x1",
+        pool2_3x3_s2,
+        { inception_3a_1x1_w },
+        { inception_3a_1x1_b },
+        { format::yx, { 0, 0 } },
+        { format::yx, { 1, 1 } },
+        true);
+
+    // 2nd branch
+
+    auto inception_3a_3x3_reduce_w = file::create({ engine, join_path(weights_dir, "inception_3a_3x3_reduce_weights.nnd")});
+    auto inception_3a_3x3_reduce_b = file::create({ engine, join_path(weights_dir, "inception_3a_3x3_reduce_bias.nnd") });
+    auto inception_3a_3x3_reduce = convolution("inception_3a_3x3_reduce",
+        pool2_3x3_s2,
+        { inception_3a_3x3_reduce_w },
+        { inception_3a_3x3_reduce_b },
+        { format::yx, { 0, 0 } },
+        { format::yx, { 1, 1 } },
+        true);
+
+
+    auto inception_3a_3x3_w = file::create({ engine, join_path(weights_dir, "inception_3a_3x3_weights.nnd")});
+    auto inception_3a_3x3_b = file::create({ engine, join_path(weights_dir, "inception_3a_3x3_bias.nnd") });
+    auto inception_3a_3x3 = convolution("inception_3a_3x3",
+        inception_3a_3x3_reduce,
+        { inception_3a_3x3_w },
+        { inception_3a_3x3_b },
+        { format::yx, { -1, -1 } },
+        { format::yx, { 1, 1 } },
+        true);
+
+    // 3rd branch
+
+    auto inception_3a_5x5_reduce_w = file::create({ engine, join_path(weights_dir, "inception_3a_5x5_reduce_weights.nnd")});
+    auto inception_3a_5x5_reduce_b = file::create({ engine, join_path(weights_dir, "inception_3a_5x5_reduce_bias.nnd") });
+    auto inception_3a_5x5_reduce = convolution("inception_3a_5x5_reduce",
+        pool2_3x3_s2,
+        { inception_3a_5x5_reduce_w },
+        { inception_3a_5x5_reduce_b },
+        { format::yx, { 0, 0 } },
+        { format::yx, { 1, 1 } },
+        true);
+
+
+    auto inception_3a_5x5_w = file::create({ engine, join_path(weights_dir, "inception_3a_5x5_weights.nnd")});
+    auto inception_3a_5x5_b = file::create({ engine, join_path(weights_dir, "inception_3a_5x5_bias.nnd") });
+    auto inception_3a_5x5 = convolution("inception_3a_5x5",
+        inception_3a_5x5_reduce,
+        { inception_3a_5x5_w },
+        { inception_3a_5x5_b },
+        { format::yx, { -2, -2 } },
+        { format::yx, { 1, 1 } },
+        true);
+
+    // 4th branch
+
+    auto inception_3a_pool = pooling("inception_3a_pool",
+        pool2_3x3_s2,
+        pooling_mode::max,
+        { format::yx, { 1, 1 } }, // strd
+        { format::yx, { 3, 3 } }, // kernel
+        { format::yx, { -1, -1 } } //padding 
+    );
+
+    auto inception_3a_pool_proj_w = file::create({ engine, join_path(weights_dir, "inception_3a_pool_proj_weights.nnd")});
+    auto inception_3a_pool_proj_b = file::create({ engine, join_path(weights_dir, "inception_3a_pool_proj_bias.nnd") });
+    auto inception_3a_pool_proj = convolution("inception_3a_pool_proj",
+        inception_3a_pool,
+        { inception_3a_pool_proj_w },
+        { inception_3a_pool_proj_b },
+        { format::yx, { 0, 0 } },
+        { format::yx, { 1, 1 } },
+        true);
+
+    auto inception_3a_output = depth_concatenate("inception_3a_output",
+        {
+            inception_3a_1x1,
+            inception_3a_3x3,
+            inception_3a_5x5,
+            inception_3a_pool_proj
+        });
+    // End of 1st nception
+    
+    // --------------------- 2nd inception ---------------------------------
+
+    // 1st branch
+    auto inception_3b_1x1_w = file::create({ engine, join_path(weights_dir, "inception_3b_1x1_weights.nnd")});
+    auto inception_3b_1x1_b = file::create({ engine, join_path(weights_dir, "inception_3b_1x1_bias.nnd") });
+    auto inception_3b_1x1 = convolution("inception_3b_1x1",
+        inception_3a_output,
+        { inception_3b_1x1_w },
+        { inception_3b_1x1_b },
+        { format::yx, { 0, 0 } },
+        { format::yx, { 1, 1 } },
+        true);
+
+    // 2nd branch
+
+    auto inception_3b_3x3_reduce_w = file::create({ engine, join_path(weights_dir, "inception_3b_3x3_reduce_weights.nnd")});
+    auto inception_3b_3x3_reduce_b = file::create({ engine, join_path(weights_dir, "inception_3b_3x3_reduce_bias.nnd") });
+    auto inception_3b_3x3_reduce = convolution("inception_3b_3x3_reduce",
+        inception_3a_output,
+        { inception_3b_3x3_reduce_w },
+        { inception_3b_3x3_reduce_b },
+        { format::yx, { 0, 0 } },
+        { format::yx, { 1, 1 } },
+        true);
+
+    auto inception_3b_3x3_w = file::create({ engine, join_path(weights_dir, "inception_3b_3x3_weights.nnd")});
+    auto inception_3b_3x3_b = file::create({ engine, join_path(weights_dir, "inception_3b_3x3_bias.nnd") });
+    auto inception_3b_3x3 = convolution("inception_3b_3x3",
+        inception_3b_3x3_reduce,
+        { inception_3b_3x3_w },
+        { inception_3b_3x3_b },
+        { format::yx, { -1, -1 } },
+        { format::yx, { 1, 1 } },
+        true);
+
+    // 3rd branch
+
+    auto inception_3b_5x5_reduce_w = file::create({ engine, join_path(weights_dir, "inception_3b_5x5_reduce_weights.nnd")});
+    auto inception_3b_5x5_reduce_b = file::create({ engine, join_path(weights_dir, "inception_3b_5x5_reduce_bias.nnd") });
+    auto inception_3b_5x5_reduce = convolution("inception_3b_5x5_reduce",
+        inception_3a_output,
+        { inception_3b_5x5_reduce_w },
+        { inception_3b_5x5_reduce_b },
+        { format::yx, { 0, 0 } },
+        { format::yx, { 1, 1 } },
+        true);
+
+    auto inception_3b_5x5_w = file::create({ engine, join_path(weights_dir, "inception_3b_5x5_weights.nnd")});
+    auto inception_3b_5x5_b = file::create({ engine, join_path(weights_dir, "inception_3b_5x5_bias.nnd") });
+    auto inception_3b_5x5 = convolution("inception_3b_5x5",
+        inception_3b_5x5_reduce,
+        { inception_3b_5x5_w },
+        { inception_3b_5x5_b },
+        { format::yx, { -2, -2 } },
+        { format::yx, { 1, 1 } },
+        true);
+
+    // 4th branch
+
+    auto inception_3b_pool = pooling("inception_3b_pool",
+        inception_3a_output,
+        pooling_mode::max,
+        { format::yx, { 1, 1 } }, // strd
+        { format::yx, { 3, 3 } }, // kernel
+        { format::yx, { -1, -1 } } //padding 
+    );
+
+    auto inception_3b_pool_proj_w = file::create({ engine, join_path(weights_dir, "inception_3b_pool_proj_weights.nnd")});
+    auto inception_3b_pool_proj_b = file::create({ engine, join_path(weights_dir, "inception_3b_pool_proj_bias.nnd") });
+    auto inception_3b_pool_proj = convolution("inception_3b_pool_proj",
+        inception_3b_pool,
+        { inception_3b_pool_proj_w },
+        { inception_3b_pool_proj_b },
+        { format::yx, { 0, 0 } },
+        { format::yx, { 1, 1 } },
+        true);
+
+    auto inception_3b_output = depth_concatenate("inception_3b_output",
+        {
+            inception_3b_1x1,
+            inception_3b_3x3,
+            inception_3b_5x5,
+            inception_3b_pool_proj
+        });
+
+    // End of 2nd inception
+
+    auto pool3_3x3_s2 = pooling("pool3_3x3_s2",
+        inception_3b_output,
+        pooling_mode::max,
+        { format::yx, { 2, 2 } }, // strd
+        { format::yx, { 3, 3 } }  // kernel
+    );
+
+    // --------------------- 3rd inception ---------------------------------
+    // 1st branch
+    auto inception_4a_1x1_w = file::create({ engine, join_path(weights_dir, "inception_4a_1x1_weights.nnd")});
+    auto inception_4a_1x1_b = file::create({ engine, join_path(weights_dir, "inception_4a_1x1_bias.nnd") });
+    auto inception_4a_1x1 = convolution("inception_4a_1x1",
+        pool3_3x3_s2,
+        { inception_4a_1x1_w },
+        { inception_4a_1x1_b },
+        { format::yx, { 0, 0 } },
+        { format::yx, { 1, 1 } },
+        true);
+
+    // 2nd branch
+
+    auto inception_4a_3x3_reduce_w = file::create({ engine, join_path(weights_dir, "inception_4a_3x3_reduce_weights.nnd")});
+    auto inception_4a_3x3_reduce_b = file::create({ engine, join_path(weights_dir, "inception_4a_3x3_reduce_bias.nnd") });
+    auto inception_4a_3x3_reduce = convolution("inception_4a_3x3_reduce",
+        pool3_3x3_s2,
+        { inception_4a_3x3_reduce_w },
+        { inception_4a_3x3_reduce_b },
+        { format::yx, { 0, 0 } },
+        { format::yx, { 1, 1 } },
+        true);
+
+    auto inception_4a_3x3_w = file::create({ engine, join_path(weights_dir, "inception_4a_3x3_weights.nnd")});
+    auto inception_4a_3x3_b = file::create({ engine, join_path(weights_dir, "inception_4a_3x3_bias.nnd") });
+    auto inception_4a_3x3 = convolution("inception_4a_3x3",
+        inception_4a_3x3_reduce,
+        { inception_4a_3x3_w },
+        { inception_4a_3x3_b },
+        { format::yx, { -1, -1 } },
+        { format::yx, { 1, 1 } },
+        true);
+
+    // 3rd branch
+
+    auto inception_4a_5x5_reduce_w = file::create({ engine, join_path(weights_dir, "inception_4a_5x5_reduce_weights.nnd")});
+    auto inception_4a_5x5_reduce_b = file::create({ engine, join_path(weights_dir, "inception_4a_5x5_reduce_bias.nnd") });
+    auto inception_4a_5x5_reduce = convolution("inception_4a_5x5_reduce",
+        pool3_3x3_s2,
+        { inception_4a_5x5_reduce_w },
+        { inception_4a_5x5_reduce_b },
+        { format::yx, { 0, 0 } },
+        { format::yx, { 1, 1 } },
+        true);
+
+    auto inception_4a_5x5_w = file::create({ engine, join_path(weights_dir, "inception_4a_5x5_weights.nnd")});
+    auto inception_4a_5x5_b = file::create({ engine, join_path(weights_dir, "inception_4a_5x5_bias.nnd") });
+    auto inception_4a_5x5 = convolution("inception_4a_5x5",
+        inception_4a_5x5_reduce,
+        { inception_4a_5x5_w },
+        { inception_4a_5x5_b },
+        { format::yx, { -2, -2 } },
+        { format::yx, { 1, 1 } },
+        true);
+
+    // 4th branch
+
+    auto inception_4a_pool = pooling("inception_4a_pool",
+        pool3_3x3_s2,
+        pooling_mode::max,
+        { format::yx, { 1, 1 } }, // strd
+        { format::yx, { 3, 3 } }, // kernel
+        { format::yx,{ -1, -1 } } //padding 
+    );
+
+    auto inception_4a_pool_proj_w = file::create({ engine, join_path(weights_dir, "inception_4a_pool_proj_weights.nnd")});
+    auto inception_4a_pool_proj_b = file::create({ engine, join_path(weights_dir, "inception_4a_pool_proj_bias.nnd") });
+    auto inception_4a_pool_proj = convolution("inception_4a_pool_proj",
+        inception_4a_pool,
+        { inception_4a_pool_proj_w },
+        { inception_4a_pool_proj_b },
+        { format::yx, { 0, 0 } },
+        { format::yx, { 1, 1 } },
+        true);
+
+    auto inception_4a_output = depth_concatenate("inception_4a_output",
+    {
+            inception_4a_1x1,
+            inception_4a_3x3,
+            inception_4a_5x5,
+            inception_4a_pool_proj
+    });
+    // End of 3rd inception
+
+    // --------------------- 4th inception ---------------------------------
+    // 1st branch
+    auto inception_4b_1x1_w = file::create({ engine, join_path(weights_dir, "inception_4b_1x1_weights.nnd")});
+    auto inception_4b_1x1_b = file::create({ engine, join_path(weights_dir, "inception_4b_1x1_bias.nnd") });
+    auto inception_4b_1x1 = convolution("inception_4b_1x1",
+        inception_4a_output,
+        { inception_4b_1x1_w },
+        { inception_4b_1x1_b },
+        { format::yx, { 0, 0 } },
+        { format::yx, { 1, 1 } },
+        true);
+
+    // 2nd branch
+
+    auto inception_4b_3x3_reduce_w = file::create({ engine, join_path(weights_dir, "inception_4b_3x3_reduce_weights.nnd")});
+    auto inception_4b_3x3_reduce_b = file::create({ engine, join_path(weights_dir, "inception_4b_3x3_reduce_bias.nnd") });
+    auto inception_4b_3x3_reduce = convolution("inception_4b_3x3_reduce",
+        inception_4a_output,
+        { inception_4b_3x3_reduce_w },
+        { inception_4b_3x3_reduce_b },
+        { format::yx, { 0, 0 } },
+        { format::yx, { 1, 1 } },
+        true);
+
+    auto inception_4b_3x3_w = file::create({ engine, join_path(weights_dir, "inception_4b_3x3_weights.nnd")});
+    auto inception_4b_3x3_b = file::create({ engine, join_path(weights_dir, "inception_4b_3x3_bias.nnd") });
+    auto inception_4b_3x3 = convolution("inception_4b_3x3",
+        inception_4b_3x3_reduce,
+        { inception_4b_3x3_w },
+        { inception_4b_3x3_b },
+        { format::yx, { -1, -1 } },
+        { format::yx, { 1, 1 } },
+        true);
+
+    // 3rd branch
+
+    auto inception_4b_5x5_reduce_w = file::create({ engine, join_path(weights_dir, "inception_4b_5x5_reduce_weights.nnd")});
+    auto inception_4b_5x5_reduce_b = file::create({ engine, join_path(weights_dir, "inception_4b_5x5_reduce_bias.nnd") });
+    auto inception_4b_5x5_reduce = convolution("inception_4b_5x5_reduce",
+        inception_4a_output,
+        { inception_4b_5x5_reduce_w },
+        { inception_4b_5x5_reduce_b },
+        { format::yx, { 0, 0 } },
+        { format::yx, { 1, 1 } },
+        true);
+
+    auto inception_4b_5x5_w = file::create({ engine, join_path(weights_dir, "inception_4b_5x5_weights.nnd")});
+    auto inception_4b_5x5_b = file::create({ engine, join_path(weights_dir, "inception_4b_5x5_bias.nnd") });
+    auto inception_4b_5x5 = convolution("inception_4b_5x5",
+        inception_4b_5x5_reduce,
+        { inception_4b_5x5_w },
+        { inception_4b_5x5_b },
+        { format::yx, { -2, -2 } },
+        { format::yx, { 1, 1 } },
+        true);
+
+    // 4th branch
+
+    auto inception_4b_pool = pooling("inception_4b_pool",
+        inception_4a_output,
+        pooling_mode::max,
+        { format::yx, { 1, 1 } }, // strd
+        { format::yx, { 3, 3 } }, // kernel
+        { format::yx,{ -1, -1 } } //padding 
+    );
+
+    auto inception_4b_pool_proj_w = file::create({ engine, join_path(weights_dir, "inception_4b_pool_proj_weights.nnd")});
+    auto inception_4b_pool_proj_b = file::create({ engine, join_path(weights_dir, "inception_4b_pool_proj_bias.nnd") });
+    auto inception_4b_pool_proj = convolution("inception_4b_pool_proj",
+        inception_4b_pool,
+        { inception_4b_pool_proj_w },
+        { inception_4b_pool_proj_b },
+        { format::yx, { 0, 0 } },
+        { format::yx, { 1, 1 } },
+        true);
+
+    auto inception_4b_output = depth_concatenate("inception_4b_output",
+    {
+            inception_4b_1x1,
+            inception_4b_3x3,
+            inception_4b_5x5,
+            inception_4b_pool_proj
+    });
+
+    // End of 4th inception
+    
+    // --------------------- 5th inception ---------------------------------
+    // 1st branch
+    auto inception_4c_1x1_w = file::create({ engine, join_path(weights_dir, "inception_4c_1x1_weights.nnd")});
+    auto inception_4c_1x1_b = file::create({ engine, join_path(weights_dir, "inception_4c_1x1_bias.nnd") });
+    auto inception_4c_1x1 = convolution("inception_4c_1x1",
+        inception_4b_output,
+        { inception_4c_1x1_w },
+        { inception_4c_1x1_b },
+        { format::yx, { 0, 0 } },
+        { format::yx, { 1, 1 } },
+        true);
+
+    // 2nd branch
+
+    auto inception_4c_3x3_reduce_w = file::create({ engine, join_path(weights_dir, "inception_4c_3x3_reduce_weights.nnd")});
+    auto inception_4c_3x3_reduce_b = file::create({ engine, join_path(weights_dir, "inception_4c_3x3_reduce_bias.nnd") });
+    auto inception_4c_3x3_reduce = convolution("inception_4c_3x3_reduce",
+        inception_4b_output,
+        { inception_4c_3x3_reduce_w },
+        { inception_4c_3x3_reduce_b },
+        { format::yx, { 0, 0 } },
+        { format::yx, { 1, 1 } },
+        true);
+
+    auto inception_4c_3x3_w = file::create({ engine, join_path(weights_dir, "inception_4c_3x3_weights.nnd")});
+    auto inception_4c_3x3_b = file::create({ engine, join_path(weights_dir, "inception_4c_3x3_bias.nnd") });
+    auto inception_4c_3x3 = convolution("inception_4c_3x3",
+        inception_4c_3x3_reduce,
+        { inception_4c_3x3_w },
+        { inception_4c_3x3_b },
+        { format::yx, { -1, -1 } },
+        { format::yx, { 1, 1 } },
+        true);
+
+    // 3rd branch
+    auto inception_4c_5x5_reduce_w = file::create({ engine, join_path(weights_dir, "inception_4c_5x5_reduce_weights.nnd")});
+    auto inception_4c_5x5_reduce_b = file::create({ engine, join_path(weights_dir, "inception_4c_5x5_reduce_bias.nnd") });
+    auto inception_4c_5x5_reduce = convolution("inception_4c_5x5_reduce",
+        inception_4b_output,
+        { inception_4c_5x5_reduce_w },
+        { inception_4c_5x5_reduce_b },
+        { format::yx, { 0, 0 } },
+        { format::yx, { 1, 1 } },
+        true);
+
+    auto inception_4c_5x5_w = file::create({ engine, join_path(weights_dir, "inception_4c_5x5_weights.nnd")});
+    auto inception_4c_5x5_b = file::create({ engine, join_path(weights_dir, "inception_4c_5x5_bias.nnd") });
+    auto inception_4c_5x5 = convolution("inception_4c_5x5",
+        inception_4c_5x5_reduce,
+        { inception_4c_5x5_w },
+        { inception_4c_5x5_b },
+        { format::yx, { -2, -2 } },
+        { format::yx, { 1, 1 } },
+        true);
+
+    // 4th branch
+
+    auto inception_4c_pool = pooling("inception_4c_pool",
+        inception_4b_output,
+        pooling_mode::max,
+        { format::yx, { 1, 1 } }, // strd
+        { format::yx, { 3, 3 } }, // kernel
+        { format::yx,{ -1, -1 } } //padding 
+    );
+
+    auto inception_4c_pool_proj_w = file::create({ engine, join_path(weights_dir, "inception_4c_pool_proj_weights.nnd")});
+    auto inception_4c_pool_proj_b = file::create({ engine, join_path(weights_dir, "inception_4c_pool_proj_bias.nnd") });
+    auto inception_4c_pool_proj = convolution("inception_4c_pool_proj",
+        inception_4c_pool,
+        { inception_4c_pool_proj_w },
+        { inception_4c_pool_proj_b },
+        { format::yx, { 0, 0 } },
+        { format::yx, { 1, 1 } },
+        true);
+
+    auto inception_4c_output = depth_concatenate("inception_4c_output",
+    {
+            inception_4c_1x1,
+            inception_4c_3x3,
+            inception_4c_5x5,
+            inception_4c_pool_proj
+    });
+
+    // --------------------- 6th inception ---------------------------------
+    // 1st branch
+    auto inception_4d_1x1_w = file::create({ engine, join_path(weights_dir, "inception_4d_1x1_weights.nnd")});
+    auto inception_4d_1x1_b = file::create({ engine, join_path(weights_dir, "inception_4d_1x1_bias.nnd") });
+    auto inception_4d_1x1 = convolution("inception_4d_1x1",
+        inception_4c_output,
+        { inception_4d_1x1_w },
+        { inception_4d_1x1_b },
+        { format::yx, { 0, 0 } },
+        { format::yx, { 1, 1 } },
+        true);
+
+    // 2nd branch
+
+    auto inception_4d_3x3_reduce_w = file::create({ engine, join_path(weights_dir, "inception_4d_3x3_reduce_weights.nnd")});
+    auto inception_4d_3x3_reduce_b = file::create({ engine, join_path(weights_dir, "inception_4d_3x3_reduce_bias.nnd") });
+    auto inception_4d_3x3_reduce = convolution("inception_4d_3x3_reduce",
+        inception_4c_output,
+        { inception_4d_3x3_reduce_w },
+        { inception_4d_3x3_reduce_b },
+        { format::yx, { 0, 0 } },
+        { format::yx, { 1, 1 } },
+        true);
+
+    auto inception_4d_3x3_w = file::create({ engine, join_path(weights_dir, "inception_4d_3x3_weights.nnd")});
+    auto inception_4d_3x3_b = file::create({ engine, join_path(weights_dir, "inception_4d_3x3_bias.nnd") });
+    auto inception_4d_3x3 = convolution("inception_4d_3x3",
+        inception_4d_3x3_reduce,
+        { inception_4d_3x3_w },
+        { inception_4d_3x3_b },
+        { format::yx, { -1, -1 } },
+        { format::yx, { 1, 1 } },
+        true);
+
+    // 3rd branch
+    auto inception_4d_5x5_reduce_w = file::create({ engine, join_path(weights_dir, "inception_4d_5x5_reduce_weights.nnd")});
+    auto inception_4d_5x5_reduce_b = file::create({ engine, join_path(weights_dir, "inception_4d_5x5_reduce_bias.nnd") });
+    auto inception_4d_5x5_reduce = convolution("inception_4d_5x5_reduce",
+        inception_4c_output,
+        { inception_4d_5x5_reduce_w },
+        { inception_4d_5x5_reduce_b },
+        { format::yx, { 0, 0 } },
+        { format::yx, { 1, 1 } },
+        true);
+
+    auto inception_4d_5x5_w = file::create({ engine, join_path(weights_dir, "inception_4d_5x5_weights.nnd")});
+    auto inception_4d_5x5_b = file::create({ engine, join_path(weights_dir, "inception_4d_5x5_bias.nnd") });
+    auto inception_4d_5x5 = convolution("inception_4d_5x5",
+        inception_4d_5x5_reduce,
+        { inception_4d_5x5_w },
+        { inception_4d_5x5_b },
+        { format::yx, { -2, -2 } },
+        { format::yx, { 1, 1 } },
+        true);
+
+    // 4th branch
+
+    auto inception_4d_pool = pooling("inception_4d_pool",
+        inception_4c_output,
+        pooling_mode::max,
+        { format::yx, { 1, 1 } }, // strd
+        { format::yx, { 3, 3 } }, // kernel
+        { format::yx,{ -1, -1 } } //padding 
+    );
+
+    auto inception_4d_pool_proj_w = file::create({ engine, join_path(weights_dir, "inception_4d_pool_proj_weights.nnd")});
+    auto inception_4d_pool_proj_b = file::create({ engine, join_path(weights_dir, "inception_4d_pool_proj_bias.nnd") });
+    auto inception_4d_pool_proj = convolution("inception_4d_pool_proj",
+        inception_4d_pool,
+        { inception_4d_pool_proj_w },
+        { inception_4d_pool_proj_b },
+        { format::yx, { 0, 0 } },
+        { format::yx, { 1, 1 } },
+        true);
+
+    auto inception_4d_output = depth_concatenate("inception_4d_output",
+    {
+            inception_4d_1x1,
+            inception_4d_3x3,
+            inception_4d_5x5,
+            inception_4d_pool_proj
+    });
+
+    // --------------------- 7th inception ---------------------------------
+    // 1st branch
+    auto inception_4e_1x1_w = file::create({ engine, join_path(weights_dir, "inception_4e_1x1_weights.nnd")});
+    auto inception_4e_1x1_b = file::create({ engine, join_path(weights_dir, "inception_4e_1x1_bias.nnd") });
+    auto inception_4e_1x1 = convolution("inception_4e_1x1",
+        inception_4d_output,
+        { inception_4e_1x1_w },
+        { inception_4e_1x1_b },
+        { format::yx, { 0, 0 } },
+        { format::yx, { 1, 1 } },
+        true);
+
+    // 2nd branch
+
+    auto inception_4e_3x3_reduce_w = file::create({ engine, join_path(weights_dir, "inception_4e_3x3_reduce_weights.nnd")});
+    auto inception_4e_3x3_reduce_b = file::create({ engine, join_path(weights_dir, "inception_4e_3x3_reduce_bias.nnd") });
+    auto inception_4e_3x3_reduce = convolution("inception_4e_3x3_reduce",
+        inception_4d_output,
+        { inception_4e_3x3_reduce_w },
+        { inception_4e_3x3_reduce_b },
+        { format::yx, { 0, 0 } },
+        { format::yx, { 1, 1 } },
+        true);
+
+    auto inception_4e_3x3_w = file::create({ engine, join_path(weights_dir, "inception_4e_3x3_weights.nnd")});
+    auto inception_4e_3x3_b = file::create({ engine, join_path(weights_dir, "inception_4e_3x3_bias.nnd") });
+    auto inception_4e_3x3 = convolution("inception_4e_3x3",
+        inception_4e_3x3_reduce,
+        { inception_4e_3x3_w },
+        { inception_4e_3x3_b },
+        { format::yx, { -1, -1 } },
+        { format::yx, { 1, 1 } },
+        true);
+
+    // 3rd branch
+    auto inception_4e_5x5_reduce_w = file::create({ engine, join_path(weights_dir, "inception_4e_5x5_reduce_weights.nnd")});
+    auto inception_4e_5x5_reduce_b = file::create({ engine, join_path(weights_dir, "inception_4e_5x5_reduce_bias.nnd") });
+    auto inception_4e_5x5_reduce = convolution("inception_4e_5x5_reduce",
+        inception_4d_output,
+        { inception_4e_5x5_reduce_w },
+        { inception_4e_5x5_reduce_b },
+        { format::yx, { 0, 0 } },
+        { format::yx, { 1, 1 } },
+        true);
+
+    auto inception_4e_5x5_w = file::create({ engine, join_path(weights_dir, "inception_4e_5x5_weights.nnd")});
+    auto inception_4e_5x5_b = file::create({ engine, join_path(weights_dir, "inception_4e_5x5_bias.nnd") });
+    auto inception_4e_5x5 = convolution("inception_4e_5x5",
+        inception_4e_5x5_reduce,
+        { inception_4e_5x5_w },
+        { inception_4e_5x5_b },
+        { format::yx, { -2, -2 } },
+        { format::yx, { 1, 1 } },
+        true);
+
+    // 4th branch
+
+    auto inception_4e_pool = pooling("inception_4e_pool",
+        inception_4d_output,
+        pooling_mode::max,
+        { format::yx, { 1, 1 } }, // strd
+        { format::yx, { 3, 3 } }, // kernel
+        { format::yx,{ -1, -1 } } //padding 
+    );
+
+    auto inception_4e_pool_proj_w = file::create({ engine, join_path(weights_dir, "inception_4e_pool_proj_weights.nnd")});
+    auto inception_4e_pool_proj_b = file::create({ engine, join_path(weights_dir, "inception_4e_pool_proj_bias.nnd") });
+    auto inception_4e_pool_proj = convolution("inception_4e_pool_proj",
+        inception_4e_pool,
+        { inception_4e_pool_proj_w },
+        { inception_4e_pool_proj_b },
+        { format::yx, { 0, 0 } },
+        { format::yx, { 1, 1 } },
+        true);
+
+    auto inception_4e_output = depth_concatenate("inception_4e_output",
+    {
+            inception_4e_1x1,
+            inception_4e_3x3,
+            inception_4e_5x5,
+            inception_4e_pool_proj
+    });
+   
+    // ----------- End of 7th inception -------------------
+
+    auto pool4_3x3_s2 = pooling("pool4_3x3_s2",
+        inception_4e_output,
+        pooling_mode::max,
+        { format::yx, { 2, 2 } }, // strd
+        { format::yx, { 3, 3 } } // kernel
+    );
+
+    // --------------------- 8th inception ---------------------------------
+    // 1st branch
+    auto inception_5a_1x1_w = file::create({ engine, join_path(weights_dir, "inception_5a_1x1_weights.nnd")});
+    auto inception_5a_1x1_b = file::create({ engine, join_path(weights_dir, "inception_5a_1x1_bias.nnd") });
+    auto inception_5a_1x1 = convolution("inception_5a_1x1",
+        pool4_3x3_s2,
+        { inception_5a_1x1_w },
+        { inception_5a_1x1_b },
+        { format::yx, { 0, 0 } },
+        { format::yx, { 1, 1 } },
+        true);
+
+    // 2nd branch
+
+    auto inception_5a_3x3_reduce_w = file::create({ engine, join_path(weights_dir, "inception_5a_3x3_reduce_weights.nnd")});
+    auto inception_5a_3x3_reduce_b = file::create({ engine, join_path(weights_dir, "inception_5a_3x3_reduce_bias.nnd") });
+    auto inception_5a_3x3_reduce = convolution("inception_5a_3x3_reduce",
+        pool4_3x3_s2,
+        { inception_5a_3x3_reduce_w },
+        { inception_5a_3x3_reduce_b },
+        { format::yx, { 0, 0 } },
+        { format::yx, { 1, 1 } },
+        true);
+
+    auto inception_5a_3x3_w = file::create({ engine, join_path(weights_dir, "inception_5a_3x3_weights.nnd")});
+    auto inception_5a_3x3_b = file::create({ engine, join_path(weights_dir, "inception_5a_3x3_bias.nnd") });
+    auto inception_5a_3x3 = convolution("inception_5a_3x3",
+        inception_5a_3x3_reduce,
+        { inception_5a_3x3_w },
+        { inception_5a_3x3_b },
+        { format::yx, { -1, -1 } },
+        { format::yx, { 1, 1 } },
+        true);
+
+    // 3rd branch
+    auto inception_5a_5x5_reduce_w = file::create({ engine, join_path(weights_dir, "inception_5a_5x5_reduce_weights.nnd")});
+    auto inception_5a_5x5_reduce_b = file::create({ engine, join_path(weights_dir, "inception_5a_5x5_reduce_bias.nnd") });
+    auto inception_5a_5x5_reduce = convolution("inception_5a_5x5_reduce",
+        pool4_3x3_s2,
+        { inception_5a_5x5_reduce_w },
+        { inception_5a_5x5_reduce_b },
+        { format::yx, { 0, 0 } },
+        { format::yx, { 1, 1 } },
+        true);
+
+    auto inception_5a_5x5_w = file::create({ engine, join_path(weights_dir, "inception_5a_5x5_weights.nnd")});
+    auto inception_5a_5x5_b = file::create({ engine, join_path(weights_dir, "inception_5a_5x5_bias.nnd") });
+    auto inception_5a_5x5 = convolution("inception_5a_5x5",
+        inception_5a_5x5_reduce,
+        { inception_5a_5x5_w },
+        { inception_5a_5x5_b },
+        { format::yx, { -2, -2 } },
+        { format::yx, { 1, 1 } },
+        true);
+
+    // 4th branch
+
+    auto inception_5a_pool = pooling("inception_5a_pool",
+        pool4_3x3_s2,
+        pooling_mode::max,
+        { format::yx, { 1, 1 } }, // strd
+        { format::yx, { 3, 3 } }, // kernel
+        { format::yx,{ -1, -1 } } //padding 
+    );
+
+    auto inception_5a_pool_proj_w = file::create({ engine, join_path(weights_dir, "inception_5a_pool_proj_weights.nnd")});
+    auto inception_5a_pool_proj_b = file::create({ engine, join_path(weights_dir, "inception_5a_pool_proj_bias.nnd") });
+    auto inception_5a_pool_proj = convolution("inception_5a_pool_proj",
+        inception_5a_pool,
+        { inception_5a_pool_proj_w },
+        { inception_5a_pool_proj_b },
+        { format::yx, { 0, 0 } },
+        { format::yx, { 1, 1 } },
+        true);
+
+    auto inception_5a_output = depth_concatenate("inception_5a_output",
+    {
+            inception_5a_1x1,
+            inception_5a_3x3,
+            inception_5a_5x5,
+            inception_5a_pool_proj
+    });
+
+    // --------------------- 8th inception ---------------------------------
+    // 1st branch
+    auto inception_5b_1x1_w = file::create({ engine, join_path(weights_dir, "inception_5b_1x1_weights.nnd")});
+    auto inception_5b_1x1_b = file::create({ engine, join_path(weights_dir, "inception_5b_1x1_bias.nnd") });
+    auto inception_5b_1x1 = convolution("inception_5b_1x1",
+        inception_5a_output,
+        { inception_5b_1x1_w },
+        { inception_5b_1x1_b },
+        { format::yx, { 0, 0 } },
+        { format::yx, { 1, 1 } },
+        true);
+
+    // 2nd branch
+
+    auto inception_5b_3x3_reduce_w = file::create({ engine, join_path(weights_dir, "inception_5b_3x3_reduce_weights.nnd")});
+    auto inception_5b_3x3_reduce_b = file::create({ engine, join_path(weights_dir, "inception_5b_3x3_reduce_bias.nnd") });
+    auto inception_5b_3x3_reduce = convolution("inception_5b_3x3_reduce",
+        inception_5a_output,
+        { inception_5b_3x3_reduce_w },
+        { inception_5b_3x3_reduce_b },
+        { format::yx, { 0, 0 } },
+        { format::yx, { 1, 1 } },
+        true);
+
+    auto inception_5b_3x3_w = file::create({ engine, join_path(weights_dir, "inception_5b_3x3_weights.nnd")});
+    auto inception_5b_3x3_b = file::create({ engine, join_path(weights_dir, "inception_5b_3x3_bias.nnd") });
+    auto inception_5b_3x3 = convolution("inception_5b_3x3",
+        inception_5b_3x3_reduce,
+        { inception_5b_3x3_w },
+        { inception_5b_3x3_b },
+        { format::yx, { -1, -1 } },
+        { format::yx, { 1, 1 } },
+        true);
+
+    // 3rd branch
+    auto inception_5b_5x5_reduce_w = file::create({ engine, join_path(weights_dir, "inception_5b_5x5_reduce_weights.nnd")});
+    auto inception_5b_5x5_reduce_b = file::create({ engine, join_path(weights_dir, "inception_5b_5x5_reduce_bias.nnd") });
+    auto inception_5b_5x5_reduce = convolution("inception_5b_5x5_reduce",
+        inception_5a_output,
+        { inception_5b_5x5_reduce_w },
+        { inception_5b_5x5_reduce_b },
+        { format::yx, { 0, 0 } },
+        { format::yx, { 1, 1 } },
+        true);
+
+    auto inception_5b_5x5_w = file::create({ engine, join_path(weights_dir, "inception_5b_5x5_weights.nnd")});
+    auto inception_5b_5x5_b = file::create({ engine, join_path(weights_dir, "inception_5b_5x5_bias.nnd") });
+    auto inception_5b_5x5 = convolution("inception_5b_5x5",
+        inception_5b_5x5_reduce,
+        { inception_5b_5x5_w },
+        { inception_5b_5x5_b },
+        { format::yx, { -2, -2 } },
+        { format::yx, { 1, 1 } },
+        true);
+
+    // 4th branch
+
+    auto inception_5b_pool = pooling("inception_5b_pool",
+        inception_5a_output,
+        pooling_mode::max,
+        { format::yx, { 1, 1 } }, // strd
+        { format::yx, { 3, 3 } }, // kernel
+        { format::yx,{ -1, -1 } } //padding 
+    );
+
+    auto inception_5b_pool_proj_w = file::create({ engine, join_path(weights_dir, "inception_5b_pool_proj_weights.nnd")});
+    auto inception_5b_pool_proj_b = file::create({ engine, join_path(weights_dir, "inception_5b_pool_proj_bias.nnd") });
+    auto inception_5b_pool_proj = convolution("inception_5b_pool_proj",
+        inception_5b_pool,
+        { inception_5b_pool_proj_w },
+        { inception_5b_pool_proj_b },
+        { format::yx, { 0, 0 } },
+        { format::yx, { 1, 1 } },
+        true);
+
+    auto inception_5b_output = depth_concatenate("inception_5b_output",
+    {
+            inception_5b_1x1,
+            inception_5b_3x3,
+            inception_5b_5x5,
+            inception_5b_pool_proj
+    });
+
+    // ------------------ ENDING PIPE --------------------------
+    auto pool5_7x7_s1 = pooling("pool5_7x7_s1",
+        inception_5b_output,
+        pooling_mode::average,
+        { format::yx, { 1, 1 } }, // strd
+        { format::yx, { 7, 7 } } // kernel
+    );
+
+
+    auto loss3_classifier_w = file::create({ engine, join_path(weights_dir, "loss3_classifier_weights.nnd")});
+    auto loss3_classifier_b = file::create({ engine, join_path(weights_dir, "loss3_classifier_bias.nnd")});
+    auto loss3_classifier = fully_connected("loss3_classifier",
+        pool5_7x7_s1,
+        loss3_classifier_w,
+        loss3_classifier_b,
+        true,
+        0
+    );
+
+    auto softmax = cldnn::softmax(
+        "output",
+        loss3_classifier);
+
+    cldnn::topology topology{
+        input,
+        reordered_input,
+        conv1_7x7_s2,
+        pool1_3x3_s2,
+        pool1_norm1,
+        conv2_3x3_reduce,
+        conv2_3x3,
+        conv2_norm2,
+        pool2_3x3_s2 };
+    topology.add(
+        inception_3a_1x1,
+        inception_3a_3x3_reduce,
+        inception_3a_3x3,
+        inception_3a_5x5_reduce,
+        inception_3a_5x5,
+        inception_3a_pool,
+        inception_3a_pool_proj,
+        inception_3a_output,
+        inception_3b_1x1,
+        inception_3b_3x3_reduce,
+        inception_3b_3x3,
+        inception_3b_5x5_reduce,
+        inception_3b_5x5,
+        inception_3b_pool,
+        inception_3b_pool_proj,
+        inception_3b_output,
+        pool3_3x3_s2);
+    topology.add(
+        inception_4a_1x1,
+        inception_4a_3x3_reduce,
+        inception_4a_3x3,
+        inception_4a_5x5_reduce,
+        inception_4a_5x5,
+        inception_4a_pool,
+        inception_4a_pool_proj,
+        inception_4a_output,
+        inception_4b_1x1,
+        inception_4b_3x3_reduce,
+        inception_4b_3x3,
+        inception_4b_5x5_reduce,
+        inception_4b_5x5,
+        inception_4b_pool,
+        inception_4b_pool_proj,
+        inception_4b_output,
+        inception_4c_1x1,
+        inception_4c_3x3_reduce,
+        inception_4c_3x3,
+        inception_4c_5x5_reduce,
+        inception_4c_5x5,
+        inception_4c_pool,
+        inception_4c_pool_proj,
+        inception_4c_output,
+        inception_4d_1x1,
+        inception_4d_3x3_reduce,
+        inception_4d_3x3,
+        inception_4d_5x5_reduce,
+        inception_4d_5x5,
+        inception_4d_pool,
+        inception_4d_pool_proj,
+        inception_4d_output,
+        inception_4e_1x1,
+        inception_4e_3x3_reduce,
+        inception_4e_3x3,
+        inception_4e_5x5_reduce,
+        inception_4e_5x5,
+        inception_4e_pool,
+        inception_4e_pool_proj,
+        inception_4e_output,
+        pool4_3x3_s2);
+    topology.add(
+        inception_5a_1x1,
+        inception_5a_3x3_reduce,
+        inception_5a_3x3,
+        inception_5a_5x5_reduce,
+        inception_5a_5x5,
+        inception_5a_pool,
+        inception_5a_pool_proj,
+        inception_5a_output,
+        inception_5b_1x1,
+        inception_5b_3x3_reduce,
+        inception_5b_3x3,
+        inception_5b_5x5_reduce,
+        inception_5b_5x5,
+        inception_5b_pool,
+        inception_5b_pool_proj,
+        inception_5b_output,
+        pool5_7x7_s1,
+        loss3_classifier,
+        softmax);
+    return topology;
+}