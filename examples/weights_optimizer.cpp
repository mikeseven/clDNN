/*
// Copyright (c) 2016 Intel Corporation
//
// Licensed under the Apache License, Version 2.0 (the "License");
// you may not use this file except in compliance with the License.
// You may obtain a copy of the License at
//
//      http://www.apache.org/licenses/LICENSE-2.0
//
// Unless required by applicable law or agreed to in writing, software
// distributed under the License is distributed on an "AS IS" BASIS,
// WITHOUT WARRANTIES OR CONDITIONS OF ANY KIND, either express or implied.
// See the License for the specific language governing permissions and
// limitations under the License.
*/

#include "weights_optimizer.h"


using namespace neural;

weights_optimizer::weights_optimizer(int batch_size, bool enabled, bool use_half) :
    _enabled(enabled), _use_half(use_half), _batch_size(batch_size)
{}

bool weights_optimizer::_needs_optimization(const primitive & prim, file::weights_type type, bool use_half)
{
    const memory& mem = get_memory_primitive(prim);
    if (type == file::weights_type::bias)
    {
        // TODO!!! put better logic here.
        auto expected_mem_format = use_half ? memory::format::x_f16 : memory::format::x_f32;
        if (mem.argument.format != expected_mem_format)
        {
            auto reordered_prim = neural::reorder::create(
            {
                expected_mem_format,
                mem.argument.size,
                prim
            });
            _primitives.push_back(reordered_prim);
            return true;
        }
        return false;
    }
    else if (type == file::weights_type::mean)
    {
        // TODO!!! put better logic here.
        // NOTE: For reorder there is no need to reorder mean again. For mean_subtract the reorder is needed
        //       when data is not in yxfb_f32 or bfyx_f32 formats (yxfb_f16 or bfyx_f16 if use_half is true).
        //
        //       The problem is that we are unable to detect for which primitive these weights are optimized.
        //       Currently mean will not be optimized in any way (mean_subtract is not used in any topology).
        return false;
    }
    else if (type == file::weights_type::convolution)
    {
        // TODO!!! put better logic here.
<<<<<<< HEAD
        auto expected_mem_format = use_half ? memory::format::yxio_f16 : memory::format::yxio_f32;
=======
        auto expected_mem_format = _batch_size == 1 ? ( use_half ? memory::format::yxio_f16 : memory::format::os_iyx_osv16_f32 ) : ( use_half ? memory::format::yxio_f16 : memory::format::yxio_f32);
        auto out_mem = memory::allocate({ expected_mem_format, mem.argument.size, mem.argument.padding });
>>>>>>> e7ded6d9
        if (mem.argument.format != expected_mem_format)
        {
            auto reordered_prim = neural::reorder::create(
            {
                expected_mem_format,
                mem.argument.size,
                prim
            });
            _primitives.push_back(reordered_prim);
            return true;
        }
        return false;
    }
    else if (type == file::weights_type::fully_connected)
    {
        // TODO!!! put better logic here.
        if (memory::traits(mem.argument.format).dimension == 4)
        {
            auto expected_mem_format = use_half ? memory::format::yxfb_f16 : memory::format::yxfb_f32;
            if (mem.argument.format != expected_mem_format)
            {
                auto reordered_prim = neural::reorder::create(
                {
                    expected_mem_format,
                    mem.argument.size,
                    prim
                });
                _primitives.push_back(reordered_prim);
                return true;
            }
        }
        else if (memory::traits(mem.argument.format).dimension == 2)
        {
            auto expected_mem_format = use_half ? memory::format::xb_f16 : memory::format::xb_f32;
            if (mem.argument.format != expected_mem_format)
            {
                auto reordered_prim = neural::reorder::create(
                {
                    expected_mem_format,
                    mem.argument.size,
                    prim
                });
                _primitives.push_back(reordered_prim);
                return true;
            }
        }
    }
    return false;
}

neural::primitive weights_optimizer::create_weights_from_file(
    const std::string& path, neural::file::weights_type type, const boost::optional<bool>& use_half)
{
    neural::primitive prim = file::create({ path, type });
    if (_enabled)
    {
        if (_needs_optimization(prim, type, use_half.value_or(_use_half)))
        {
            return _primitives.back();
        }
    }
    return prim;
}

void weights_optimizer::optimize(const neural::worker& worker)
{
    if (_enabled && !_primitives.empty())
    {
        for (auto& p : _primitives)
        {
            worker.execute(p.work());
        }

        //OCL buffers mapping blocks until all primitives are completed
        _primitives.back().output[0].as<const neural::memory&>().pointer<char>();
    }
}
<|MERGE_RESOLUTION|>--- conflicted
+++ resolved
@@ -1,141 +1,136 @@
-/*
-// Copyright (c) 2016 Intel Corporation
-//
-// Licensed under the Apache License, Version 2.0 (the "License");
-// you may not use this file except in compliance with the License.
-// You may obtain a copy of the License at
-//
-//      http://www.apache.org/licenses/LICENSE-2.0
-//
-// Unless required by applicable law or agreed to in writing, software
-// distributed under the License is distributed on an "AS IS" BASIS,
-// WITHOUT WARRANTIES OR CONDITIONS OF ANY KIND, either express or implied.
-// See the License for the specific language governing permissions and
-// limitations under the License.
-*/
-
-#include "weights_optimizer.h"
-
-
-using namespace neural;
-
-weights_optimizer::weights_optimizer(int batch_size, bool enabled, bool use_half) :
-    _enabled(enabled), _use_half(use_half), _batch_size(batch_size)
-{}
-
-bool weights_optimizer::_needs_optimization(const primitive & prim, file::weights_type type, bool use_half)
-{
-    const memory& mem = get_memory_primitive(prim);
-    if (type == file::weights_type::bias)
-    {
-        // TODO!!! put better logic here.
-        auto expected_mem_format = use_half ? memory::format::x_f16 : memory::format::x_f32;
-        if (mem.argument.format != expected_mem_format)
-        {
-            auto reordered_prim = neural::reorder::create(
-            {
-                expected_mem_format,
-                mem.argument.size,
-                prim
-            });
-            _primitives.push_back(reordered_prim);
-            return true;
-        }
-        return false;
-    }
-    else if (type == file::weights_type::mean)
-    {
-        // TODO!!! put better logic here.
-        // NOTE: For reorder there is no need to reorder mean again. For mean_subtract the reorder is needed
-        //       when data is not in yxfb_f32 or bfyx_f32 formats (yxfb_f16 or bfyx_f16 if use_half is true).
-        //
-        //       The problem is that we are unable to detect for which primitive these weights are optimized.
-        //       Currently mean will not be optimized in any way (mean_subtract is not used in any topology).
-        return false;
-    }
-    else if (type == file::weights_type::convolution)
-    {
-        // TODO!!! put better logic here.
-<<<<<<< HEAD
-        auto expected_mem_format = use_half ? memory::format::yxio_f16 : memory::format::yxio_f32;
-=======
-        auto expected_mem_format = _batch_size == 1 ? ( use_half ? memory::format::yxio_f16 : memory::format::os_iyx_osv16_f32 ) : ( use_half ? memory::format::yxio_f16 : memory::format::yxio_f32);
-        auto out_mem = memory::allocate({ expected_mem_format, mem.argument.size, mem.argument.padding });
->>>>>>> e7ded6d9
-        if (mem.argument.format != expected_mem_format)
-        {
-            auto reordered_prim = neural::reorder::create(
-            {
-                expected_mem_format,
-                mem.argument.size,
-                prim
-            });
-            _primitives.push_back(reordered_prim);
-            return true;
-        }
-        return false;
-    }
-    else if (type == file::weights_type::fully_connected)
-    {
-        // TODO!!! put better logic here.
-        if (memory::traits(mem.argument.format).dimension == 4)
-        {
-            auto expected_mem_format = use_half ? memory::format::yxfb_f16 : memory::format::yxfb_f32;
-            if (mem.argument.format != expected_mem_format)
-            {
-                auto reordered_prim = neural::reorder::create(
-                {
-                    expected_mem_format,
-                    mem.argument.size,
-                    prim
-                });
-                _primitives.push_back(reordered_prim);
-                return true;
-            }
-        }
-        else if (memory::traits(mem.argument.format).dimension == 2)
-        {
-            auto expected_mem_format = use_half ? memory::format::xb_f16 : memory::format::xb_f32;
-            if (mem.argument.format != expected_mem_format)
-            {
-                auto reordered_prim = neural::reorder::create(
-                {
-                    expected_mem_format,
-                    mem.argument.size,
-                    prim
-                });
-                _primitives.push_back(reordered_prim);
-                return true;
-            }
-        }
-    }
-    return false;
-}
-
-neural::primitive weights_optimizer::create_weights_from_file(
-    const std::string& path, neural::file::weights_type type, const boost::optional<bool>& use_half)
-{
-    neural::primitive prim = file::create({ path, type });
-    if (_enabled)
-    {
-        if (_needs_optimization(prim, type, use_half.value_or(_use_half)))
-        {
-            return _primitives.back();
-        }
-    }
-    return prim;
-}
-
-void weights_optimizer::optimize(const neural::worker& worker)
-{
-    if (_enabled && !_primitives.empty())
-    {
-        for (auto& p : _primitives)
-        {
-            worker.execute(p.work());
-        }
-
-        //OCL buffers mapping blocks until all primitives are completed
-        _primitives.back().output[0].as<const neural::memory&>().pointer<char>();
-    }
-}
+/*
+// Copyright (c) 2016 Intel Corporation
+//
+// Licensed under the Apache License, Version 2.0 (the "License");
+// you may not use this file except in compliance with the License.
+// You may obtain a copy of the License at
+//
+//      http://www.apache.org/licenses/LICENSE-2.0
+//
+// Unless required by applicable law or agreed to in writing, software
+// distributed under the License is distributed on an "AS IS" BASIS,
+// WITHOUT WARRANTIES OR CONDITIONS OF ANY KIND, either express or implied.
+// See the License for the specific language governing permissions and
+// limitations under the License.
+*/
+
+#include "weights_optimizer.h"
+
+
+using namespace neural;
+
+weights_optimizer::weights_optimizer(int batch_size, bool enabled, bool use_half) :
+    _enabled(enabled), _use_half(use_half), _batch_size(batch_size)
+{}
+
+bool weights_optimizer::_needs_optimization(const primitive & prim, file::weights_type type, bool use_half)
+{
+    const memory& mem = get_memory_primitive(prim);
+    if (type == file::weights_type::bias)
+    {
+        // TODO!!! put better logic here.
+        auto expected_mem_format = use_half ? memory::format::x_f16 : memory::format::x_f32;
+        if (mem.argument.format != expected_mem_format)
+        {
+            auto reordered_prim = neural::reorder::create(
+            {
+                expected_mem_format,
+                mem.argument.size,
+                prim
+            });
+            _primitives.push_back(reordered_prim);
+            return true;
+        }
+        return false;
+    }
+    else if (type == file::weights_type::mean)
+    {
+        // TODO!!! put better logic here.
+        // NOTE: For reorder there is no need to reorder mean again. For mean_subtract the reorder is needed
+        //       when data is not in yxfb_f32 or bfyx_f32 formats (yxfb_f16 or bfyx_f16 if use_half is true).
+        //
+        //       The problem is that we are unable to detect for which primitive these weights are optimized.
+        //       Currently mean will not be optimized in any way (mean_subtract is not used in any topology).
+        return false;
+    }
+    else if (type == file::weights_type::convolution)
+    {
+        // TODO!!! put better logic here.
+        auto expected_mem_format = _batch_size == 1 ? ( use_half ? memory::format::yxio_f16 : memory::format::os_iyx_osv16_f32 ) : ( use_half ? memory::format::yxio_f16 : memory::format::yxio_f32);
+        if (mem.argument.format != expected_mem_format)
+        {
+            auto reordered_prim = neural::reorder::create(
+            {
+                expected_mem_format,
+                mem.argument.size,
+                prim
+            });
+            _primitives.push_back(reordered_prim);
+            return true;
+        }
+        return false;
+    }
+    else if (type == file::weights_type::fully_connected)
+    {
+        // TODO!!! put better logic here.
+        if (memory::traits(mem.argument.format).dimension == 4)
+        {
+            auto expected_mem_format = use_half ? memory::format::yxfb_f16 : memory::format::yxfb_f32;
+            if (mem.argument.format != expected_mem_format)
+            {
+                auto reordered_prim = neural::reorder::create(
+                {
+                    expected_mem_format,
+                    mem.argument.size,
+                    prim
+                });
+                _primitives.push_back(reordered_prim);
+                return true;
+            }
+        }
+        else if (memory::traits(mem.argument.format).dimension == 2)
+        {
+            auto expected_mem_format = use_half ? memory::format::xb_f16 : memory::format::xb_f32;
+            if (mem.argument.format != expected_mem_format)
+            {
+                auto reordered_prim = neural::reorder::create(
+                {
+                    expected_mem_format,
+                    mem.argument.size,
+                    prim
+                });
+                _primitives.push_back(reordered_prim);
+                return true;
+            }
+        }
+    }
+    return false;
+}
+
+neural::primitive weights_optimizer::create_weights_from_file(
+    const std::string& path, neural::file::weights_type type, const boost::optional<bool>& use_half)
+{
+    neural::primitive prim = file::create({ path, type });
+    if (_enabled)
+    {
+        if (_needs_optimization(prim, type, use_half.value_or(_use_half)))
+        {
+            return _primitives.back();
+        }
+    }
+    return prim;
+}
+
+void weights_optimizer::optimize(const neural::worker& worker)
+{
+    if (_enabled && !_primitives.empty())
+    {
+        for (auto& p : _primitives)
+        {
+            worker.execute(p.work());
+        }
+
+        //OCL buffers mapping blocks until all primitives are completed
+        _primitives.back().output[0].as<const neural::memory&>().pointer<char>();
+    }
+}