/*
// Copyright (c) 2016 Intel Corporation
//
// Licensed under the Apache License, Version 2.0 (the "License");
// you may not use this file except in compliance with the License.
// You may obtain a copy of the License at
//
//      http://www.apache.org/licenses/LICENSE-2.0
//
// Unless required by applicable law or agreed to in writing, software
// distributed under the License is distributed on an "AS IS" BASIS,
// WITHOUT WARRANTIES OR CONDITIONS OF ANY KIND, either express or implied.
// See the License for the specific language governing permissions and
// limitations under the License.
*/
#pragma once

#include "api/topology.hpp"


/**
 * \brief Builds ALEXNET topology
 * \param input_layout - will be set to the layout of the "input" primitive
 * \return topology for Alexnet network where final primitive has id "output"
 */
<<<<<<< HEAD
cldnn::topology build_alexnet(const std::string& weights_dir, const cldnn::engine& wo, cldnn::layout& input_layout, int32_t batch_size);

cldnn::topology build_vgg16(const std::string& weights_dir, const cldnn::engine& wo, cldnn::layout& input_layout, int32_t batch_size);

cldnn::topology build_googlenetv1(const std::string& weights_dir, const cldnn::engine& wo, cldnn::layout& input_layout, int32_t batch_size);

cldnn::topology build_gender(const std::string& weights_dir, const cldnn::engine& wo, cldnn::layout& input_layout, int32_t batch_size);
=======
cldnn::topology build_alexnet(const std::string& weights_dir, weights_optimizer& wo, cldnn::layout& input_layout, int32_t batch_size, bool use_bfyx);

cldnn::topology build_vgg16(const std::string& weights_dir, weights_optimizer& wo, cldnn::layout& input_layout, int32_t batch_size, bool use_bfyx);

cldnn::topology build_googlenetv1(const std::string& weights_dir, weights_optimizer& wo, cldnn::layout& input_layout, int32_t batch_size, bool use_bfyx);

cldnn::topology build_gender(const std::string& weights_dir, weights_optimizer& wo, cldnn::layout& input_layout, int32_t batch_size, bool use_bfyx);
>>>>>>> cb1f15ba

cldnn::topology build_microbench(const std::string& weights_dir, const cldnn::engine& wo, cldnn::layout& input_layout, int32_t batch_size);

<<<<<<< HEAD
cldnn::topology build_squeezenet(const std::string& weights_dir, const cldnn::engine& wo, cldnn::layout& input_layout, int32_t batch_size);
=======
cldnn::topology build_squeezenet(const std::string& weights_dir, weights_optimizer& wo, cldnn::layout& input_layout, int32_t batch_size, bool use_bfyx);
>>>>>>> cb1f15ba
<|MERGE_RESOLUTION|>--- conflicted
+++ resolved
@@ -1,50 +1,36 @@
-/*
-// Copyright (c) 2016 Intel Corporation
-//
-// Licensed under the Apache License, Version 2.0 (the "License");
-// you may not use this file except in compliance with the License.
-// You may obtain a copy of the License at
-//
-//      http://www.apache.org/licenses/LICENSE-2.0
-//
-// Unless required by applicable law or agreed to in writing, software
-// distributed under the License is distributed on an "AS IS" BASIS,
-// WITHOUT WARRANTIES OR CONDITIONS OF ANY KIND, either express or implied.
-// See the License for the specific language governing permissions and
-// limitations under the License.
-*/
-#pragma once
-
-#include "api/topology.hpp"
-
-
-/**
- * \brief Builds ALEXNET topology
- * \param input_layout - will be set to the layout of the "input" primitive
- * \return topology for Alexnet network where final primitive has id "output"
- */
-<<<<<<< HEAD
-cldnn::topology build_alexnet(const std::string& weights_dir, const cldnn::engine& wo, cldnn::layout& input_layout, int32_t batch_size);
-
-cldnn::topology build_vgg16(const std::string& weights_dir, const cldnn::engine& wo, cldnn::layout& input_layout, int32_t batch_size);
-
-cldnn::topology build_googlenetv1(const std::string& weights_dir, const cldnn::engine& wo, cldnn::layout& input_layout, int32_t batch_size);
-
-cldnn::topology build_gender(const std::string& weights_dir, const cldnn::engine& wo, cldnn::layout& input_layout, int32_t batch_size);
-=======
-cldnn::topology build_alexnet(const std::string& weights_dir, weights_optimizer& wo, cldnn::layout& input_layout, int32_t batch_size, bool use_bfyx);
-
-cldnn::topology build_vgg16(const std::string& weights_dir, weights_optimizer& wo, cldnn::layout& input_layout, int32_t batch_size, bool use_bfyx);
-
-cldnn::topology build_googlenetv1(const std::string& weights_dir, weights_optimizer& wo, cldnn::layout& input_layout, int32_t batch_size, bool use_bfyx);
-
-cldnn::topology build_gender(const std::string& weights_dir, weights_optimizer& wo, cldnn::layout& input_layout, int32_t batch_size, bool use_bfyx);
->>>>>>> cb1f15ba
-
-cldnn::topology build_microbench(const std::string& weights_dir, const cldnn::engine& wo, cldnn::layout& input_layout, int32_t batch_size);
-
-<<<<<<< HEAD
-cldnn::topology build_squeezenet(const std::string& weights_dir, const cldnn::engine& wo, cldnn::layout& input_layout, int32_t batch_size);
-=======
-cldnn::topology build_squeezenet(const std::string& weights_dir, weights_optimizer& wo, cldnn::layout& input_layout, int32_t batch_size, bool use_bfyx);
->>>>>>> cb1f15ba
+/*
+// Copyright (c) 2016 Intel Corporation
+//
+// Licensed under the Apache License, Version 2.0 (the "License");
+// you may not use this file except in compliance with the License.
+// You may obtain a copy of the License at
+//
+//      http://www.apache.org/licenses/LICENSE-2.0
+//
+// Unless required by applicable law or agreed to in writing, software
+// distributed under the License is distributed on an "AS IS" BASIS,
+// WITHOUT WARRANTIES OR CONDITIONS OF ANY KIND, either express or implied.
+// See the License for the specific language governing permissions and
+// limitations under the License.
+*/
+#pragma once
+
+#include "api/topology.hpp"
+
+
+/**
+ * \brief Builds ALEXNET topology
+ * \param input_layout - will be set to the layout of the "input" primitive
+ * \return topology for Alexnet network where final primitive has id "output"
+ */
+cldnn::topology build_alexnet(const std::string& weights_dir, const cldnn::engine& wo, cldnn::layout& input_layout, int32_t batch_size, bool use_bfyx);
+
+cldnn::topology build_vgg16(const std::string& weights_dir, const cldnn::engine& wo, cldnn::layout& input_layout, int32_t batch_size, bool use_bfyx);
+
+cldnn::topology build_googlenetv1(const std::string& weights_dir, const cldnn::engine& wo, cldnn::layout& input_layout, int32_t batch_size, bool use_bfyx);
+
+cldnn::topology build_gender(const std::string& weights_dir, const cldnn::engine& wo, cldnn::layout& input_layout, int32_t batch_size, bool use_bfyx);
+
+cldnn::topology build_microbench(const std::string& weights_dir, const cldnn::engine& wo, cldnn::layout& input_layout, int32_t batch_size);
+
+cldnn::topology build_squeezenet(const std::string& weights_dir, const cldnn::engine& wo, cldnn::layout& input_layout, int32_t batch_size, bool use_bfyx);