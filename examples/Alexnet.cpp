--- conflicted
+++ resolved
@@ -1,377 +1,308 @@
-/*
-// Copyright (c) 2016 Intel Corporation
-//
-// Licensed under the Apache License, Version 2.0 (the "License");
-// you may not use this file except in compliance with the License.
-// You may obtain a copy of the License at
-//
-//      http://www.apache.org/licenses/LICENSE-2.0
-//
-// Unless required by applicable law or agreed to in writing, software
-// distributed under the License is distributed on an "AS IS" BASIS,
-// WITHOUT WARRANTIES OR CONDITIONS OF ANY KIND, either express or implied.
-// See the License for the specific language governing permissions and
-// limitations under the License.
-*/
-
-
-
-#include "common/common_tools.h"
-#include "output_parser.h"
-#include <iostream>
-#include <string>
-#include "api/instrumentation.h"
-#include "weights_optimizer.h"
-
-using namespace neural;
-
-// Building AlexNet network with loading weights & biases from file
-std::vector<std::pair<primitive, std::string>> build_alexnet(const primitive& input, const primitive& output, const std::string& weights_dir, Weights_optimizer &wo)
-{
-    // [227x227x3xB] convolution->relu->pooling->lrn [1000xB]
-    std::cout << "Building Alexnet started" << std::endl;
-    instrumentation::timer<> timer_build;
-
-    // create conversion to yxfb format and subtract mean values
-    auto reordered_input = reorder::create(
-    {
-        memory::format::yxfb_f32,
-        input.as<const memory&>().argument.size,
-        input,
-        wo.create_weights_from_file(join_path(weights_dir, "imagenet_mean.nnd"), file::mean)
-    });
-
-    auto conv1 = convolution::create(
-    {
-        memory::format::yxfb_f32,
-        {
-            reordered_input,
-            wo.create_weights_from_file(join_path(weights_dir, "conv1_weights.nnd"), file::convolution),
-            wo.create_weights_from_file(join_path(weights_dir, "conv1_biases.nnd"),  file::bias)
-        },
-        { 0,{ 0, 0 }, 0 },
-        { 1,{ 4, 4 }, 1 },
-        padding::zero,
-        1,
-        true});
-
-    auto pool1 = pooling::create(
-    {
-        pooling::mode::max,
-        memory::format::yxfb_f32,
-        conv1,
-        { 1,{ 2,2 },1 }, // strd
-        { 1,{ 3,3 },1 }, // kernel
-        padding::zero
-    });
-
-    auto lrn1 = normalization::response::create(
-    {
-        memory::format::yxfb_f32,
-        pool1,
-        5,
-        padding::zero,
-        1.0f,
-        0.00002f,
-        0.75f
-    });
-
-    auto conv2_group2 = convolution::create(
-    {
-        memory::format::yxfb_f32,
-        {
-            lrn1,
-            wo.create_weights_from_file(join_path(weights_dir, "conv2_g1_weights.nnd"), file::convolution),
-            wo.create_weights_from_file(join_path(weights_dir, "conv2_g1_biases.nnd"),  file::bias),
-            wo.create_weights_from_file(join_path(weights_dir, "conv2_g2_weights.nnd"), file::convolution),
-            wo.create_weights_from_file(join_path(weights_dir, "conv2_g2_biases.nnd"),  file::bias),
-        },
-        { 0,{ -2, -2 }, 0 },
-        { 1,{ 1, 1 }, 1 },
-        padding::zero,
-        2,
-        true,
-        0 // negative slope for RELU
-    });
-
-    auto pool2 = pooling::create(
-    {
-        pooling::mode::max,
-        memory::format::yxfb_f32,
-        conv2_group2,
-        { 1,{ 2,2 },1 }, // strd
-        { 1,{ 3,3 },1 }, // kernel
-        padding::zero
-    });
-
-    auto lrn2 = normalization::response::create(
-    {
-        memory::format::yxfb_f32,
-        pool2,
-        5,
-        padding::zero,
-        1.0f,
-        0.00002f,
-        0.75
-    });
-
-    auto conv3 = convolution::create(
-    {
-        memory::format::yxfb_f32,
-        {
-            lrn2,
-            wo.create_weights_from_file(join_path(weights_dir, "conv3_weights.nnd"), file::convolution),
-            wo.create_weights_from_file(join_path(weights_dir, "conv3_biases.nnd"),  file::bias),
-        },
-        { 0,{ -1, -1 }, 0 },
-        { 1,{ 1, 1 }, 1 },
-        padding::zero,
-        1,
-        true,
-    });
-
-    auto conv4_group2 = convolution::create(
-    {
-        memory::format::yxfb_f32,
-        {
-            conv3,
-            wo.create_weights_from_file(join_path(weights_dir, "conv4_g1_weights.nnd"), file::convolution),
-            wo.create_weights_from_file(join_path(weights_dir, "conv4_g1_biases.nnd"),  file::bias),
-            wo.create_weights_from_file(join_path(weights_dir, "conv4_g2_weights.nnd"), file::convolution),
-            wo.create_weights_from_file(join_path(weights_dir, "conv4_g2_biases.nnd"),  file::bias),
-        },
-        { 0,{ -1, -1 }, 0 },
-        { 1,{ 1, 1 }, 1 },
-        padding::zero,
-        2,
-        true,
-        0 // negative slope for RELU
-    });
-
-    auto conv5_group2 = convolution::create(
-    {
-        memory::format::yxfb_f32,
-        {
-            conv4_group2,
-            wo.create_weights_from_file(join_path(weights_dir, "conv5_g1_weights.nnd"), file::convolution),
-            wo.create_weights_from_file(join_path(weights_dir, "conv5_g1_biases.nnd"),  file::bias),
-            wo.create_weights_from_file(join_path(weights_dir, "conv5_g2_weights.nnd"), file::convolution),
-            wo.create_weights_from_file(join_path(weights_dir, "conv5_g2_biases.nnd"),  file::bias),
-        },
-        { 0,{ -1, -1 }, 0 },
-        { 1,{ 1, 1 }, 1 },
-        padding::zero,
-        2,
-        true,
-        0 // negative slope for RELU
-    });
-
-    auto pool5 = pooling::create(
-    {
-        pooling::mode::max,
-        memory::format::yxfb_f32,
-        conv5_group2,
-        { 1,{ 2,2 },1 }, // strd
-        { 1,{ 3,3 },1 }, // kernel
-        padding::zero
-    });
-
-    auto fc6 = fully_connected::create(
-    {
-        memory::format::xb_f32,
-        pool5,
-        wo.create_weights_from_file(join_path(weights_dir, "fc6_weights.nnd"), file::fully_connected),
-        wo.create_weights_from_file(join_path(weights_dir, "fc6_biases.nnd"),  file::bias),
-        true,
-        0
-    });
-
-    auto fc7 = fully_connected::create(
-    {
-        memory::format::xb_f32,
-        fc6,
-        wo.create_weights_from_file(join_path(weights_dir, "fc7_weights.nnd"), file::fully_connected),
-        wo.create_weights_from_file(join_path(weights_dir, "fc7_biases.nnd"),  file::bias),
-        true,
-        0
-    });
-
-    auto fc8 = fully_connected::create(
-    {
-        memory::format::xb_f32,
-        fc7,
-        wo.create_weights_from_file(join_path(weights_dir, "fc8_weights.nnd"), file::fully_connected),
-        wo.create_weights_from_file(join_path(weights_dir, "fc8_biases.nnd"),  file::bias),
-        true,
-        0
-    });
-
-    auto softmax = normalization::softmax::create(
-    {
-        output,
-        fc8
-    });
-
-    auto build_time = timer_build.uptime();
-    std::cout << "Building Alexnet finished in " << instrumentation::to_string(build_time) << std::endl;
-
-    return std::vector<std::pair<primitive, std::string>> {
-        { reordered_input, "reorder"},
-        { conv1, "conv1"},
-        { pool1, "pool1"},
-        { lrn1, "lrn1"},
-        { conv2_group2, "conv2_group2"},
-        { pool2, "pool2"},
-        { lrn2, "lrn2"},
-        { conv3, "conv3"},
-        { conv4_group2, "conv4_gorup2"},
-        { conv5_group2, "conv5_group2"},
-        { pool5, "pool5"},
-        { fc6, "fc6"},
-        { fc7, "fc7"},
-        { fc8, "fc8"},
-        { softmax, "softmax"}
-    };
-}
-
-<<<<<<< HEAD
-void alexnet(uint32_t batch_size, std::string img_dir, const std::string& weights_dir, bool dump_hl, bool profiling)
-=======
-// Optimizing weights
-void weight_optimization(Weights_optimizer &wo, const worker& worker)
-{
-    std::cout << "Weights optimization started" << std::endl;
-    instrumentation::timer<> timer_execution;
-    wo.optimize(worker);
-    auto optimizing_time(timer_execution.uptime());
-    std::cout << "Weights optimization finished in " << instrumentation::to_string(optimizing_time) << std::endl;
-}
-
-// AlexNet execution
-std::chrono::nanoseconds execute_alexnet(const worker& worker, const std::vector<std::pair<primitive, std::string>>& primitives, const primitive& output, bool dump_hl)
-{
-    // we need this exact number of primitives(those are created in create_alexnet) 
-    assert(primitives.size() == 15);
-
-    std::cout << "Start execution" << std::endl;
-    instrumentation::timer<> timer_execution;
-
-    for (auto& p : primitives)
-    {
-        worker.execute(p.first.work());
-    }
-
-    //GPU primitives scheduled in unblocked manner
-    auto scheduling_time(timer_execution.uptime());
-
-    //OCL buffers mapping blocks until all primitives are completed
-    output.as<const neural::memory&>().pointer<float>();
-
-    auto execution_time(timer_execution.uptime());
-    std::cout << "Alexnet scheduling finished in " << instrumentation::to_string(scheduling_time) << std::endl;
-    std::cout << "Alexnet execution finished in " << instrumentation::to_string(execution_time) << std::endl;
-    if (dump_hl)
-    {
-        instrumentation::logger::log_memory_to_file(primitives[0].first.input[0].primitive(), "input0");
-        for (auto& p : primitives)
-        {
-            instrumentation::logger::log_memory_to_file(p.first, p.second);
-        }
-        // for now its enought. rest wil be done when we have equals those values
-    }
-    else
-    {
-        instrumentation::logger::log_memory_to_file(output, "final_result");
-    }
-
-    print_profiling_table(std::cout, worker.as<worker_gpu&>().get_profiling_info());
-
-    return std::chrono::duration_cast<std::chrono::nanoseconds>(execution_time);
-}
-
-uint32_t get_next_nearest_power_of_two(int number)
-{
-    int tmp_number = number;
-    uint32_t power = 1;
-    while (tmp_number >>= 1) power <<= 1;
-    if (number % power == 0)
-        return power;
-    return power << 1;
-}
-
-uint32_t get_gpu_batch_size(int number)
-{
-    uint32_t nearest_power_of_two = get_next_nearest_power_of_two(number);
-    // we do not support batch of size 2 or 4 so we need to get rid of those
-    if (nearest_power_of_two < 8 && nearest_power_of_two > 1)
-        return 8;
-    return nearest_power_of_two;
-}
-
-void alexnet(uint32_t batch_size, std::string img_dir, const std::string& weights_dir, bool dump_hl, bool profiling, bool optimize_weights)
->>>>>>> 0f4a5997
-{
-    uint32_t gpu_batch_size = get_gpu_batch_size(batch_size);
-    if (gpu_batch_size != batch_size)
-    {
-        std::cout << "WARNING: This is not the optimal batch size. You have " << (gpu_batch_size - batch_size) 
-                  << " dummy images per batch!!! Please use batch=" << gpu_batch_size << "." << std::endl;
-    }
-    gpu::configuration::get().enable_profiling = profiling;
-
-    auto img_list = get_directory_images(img_dir);
-    if (img_list.empty())
-        throw std::runtime_error("specified input images directory is empty (does not contain image data)");
-
-    auto number_of_batches = (img_list.size() % batch_size == 0)
-        ? img_list.size() / batch_size : img_list.size() / batch_size + 1;
-    
-    html output_file("alexnet", "alexnet run");
-
-    Weights_optimizer weights_optimizer(optimize_weights);
-
-    auto input = memory::allocate({ memory::format::byxf_f32,{ gpu_batch_size,{ 227, 227 }, 3, } });
-    auto output = memory::allocate({ memory::format::xb_f32,{ gpu_batch_size,{ 1000 } } });
-
-    // build alexnet
-<<<<<<< HEAD
-    std::vector<std::pair<primitive, std::string>> primitives = build_alexnet(input, output, weights_dir);
-=======
-    std::vector<std::pair<primitive, std::string>> alexnet_primitives = build_alexnet(input, output, weights_dir, weights_optimizer);
->>>>>>> 0f4a5997
-
-    // create worker
-    worker worker = create_worker();
-
-    // optimize weights if needed
-    if (optimize_weights)
-    {
-        weight_optimization(weights_optimizer, worker);
-    }
-
-    std::vector<std::string> images_in_batch;
-    auto images_list_iterator = img_list.begin();
-    auto images_list_end = img_list.end();
-    for (decltype(number_of_batches) batch = 0; batch < number_of_batches; batch++)
-    {
-        images_in_batch.clear();
-        for (uint32_t i = 0; i < batch_size && images_list_iterator != images_list_end; i++, images_list_iterator++)
-        {
-            images_in_batch.push_back(*images_list_iterator);
-        }
-
-        // load croped and resized images into input
-        load_images_from_file_list(images_in_batch, input);
-
-        // execute alexnet
-        auto time = execute_topology(worker, primitives, output, dump_hl, "alexnet", 15);
-
-        auto time_in_sec = std::chrono::duration_cast<std::chrono::duration<double, std::chrono::seconds::period>>(time).count(); 
-        output_file.batch(output.as<const neural::memory&>( ), join_path(get_executable_info()->dir(), "names.txt"), images_in_batch);
-        if (time_in_sec != 0.0)
-        {
-            std::cout << "Frames per second:" << (double)batch_size / time_in_sec << std::endl;
-        }
-    }    
-}
-
+/*
+// Copyright (c) 2016 Intel Corporation
+//
+// Licensed under the Apache License, Version 2.0 (the "License");
+// you may not use this file except in compliance with the License.
+// You may obtain a copy of the License at
+//
+//      http://www.apache.org/licenses/LICENSE-2.0
+//
+// Unless required by applicable law or agreed to in writing, software
+// distributed under the License is distributed on an "AS IS" BASIS,
+// WITHOUT WARRANTIES OR CONDITIONS OF ANY KIND, either express or implied.
+// See the License for the specific language governing permissions and
+// limitations under the License.
+*/
+
+
+
+#include "common/common_tools.h"
+#include "output_parser.h"
+#include <iostream>
+#include <string>
+#include "api/instrumentation.h"
+#include "weights_optimizer.h"
+
+using namespace neural;
+
+// Building AlexNet network with loading weights & biases from file
+std::vector<std::pair<primitive, std::string>> build_alexnet(const primitive& input, const primitive& output, const std::string& weights_dir, Weights_optimizer &wo)
+{
+    // [227x227x3xB] convolution->relu->pooling->lrn [1000xB]
+    std::cout << "Building Alexnet started" << std::endl;
+    instrumentation::timer<> timer_build;
+
+    // create conversion to yxfb format and subtract mean values
+    auto reordered_input = reorder::create(
+    {
+        memory::format::yxfb_f32,
+        input.as<const memory&>().argument.size,
+        input,
+        wo.create_weights_from_file(join_path(weights_dir, "imagenet_mean.nnd"), file::mean)
+    });
+
+    auto conv1 = convolution::create(
+    {
+        memory::format::yxfb_f32,
+        {
+            reordered_input,
+            wo.create_weights_from_file(join_path(weights_dir, "conv1_weights.nnd"), file::convolution),
+            wo.create_weights_from_file(join_path(weights_dir, "conv1_biases.nnd"),  file::bias)
+        },
+        { 0,{ 0, 0 }, 0 },
+        { 1,{ 4, 4 }, 1 },
+        padding::zero,
+        1,
+        true});
+
+    auto pool1 = pooling::create(
+    {
+        pooling::mode::max,
+        memory::format::yxfb_f32,
+        conv1,
+        { 1,{ 2,2 },1 }, // strd
+        { 1,{ 3,3 },1 }, // kernel
+        padding::zero
+    });
+
+    auto lrn1 = normalization::response::create(
+    {
+        memory::format::yxfb_f32,
+        pool1,
+        5,
+        padding::zero,
+        1.0f,
+        0.00002f,
+        0.75f
+    });
+
+    auto conv2_group2 = convolution::create(
+    {
+        memory::format::yxfb_f32,
+        {
+            lrn1,
+            wo.create_weights_from_file(join_path(weights_dir, "conv2_g1_weights.nnd"), file::convolution),
+            wo.create_weights_from_file(join_path(weights_dir, "conv2_g1_biases.nnd"),  file::bias),
+            wo.create_weights_from_file(join_path(weights_dir, "conv2_g2_weights.nnd"), file::convolution),
+            wo.create_weights_from_file(join_path(weights_dir, "conv2_g2_biases.nnd"),  file::bias),
+        },
+        { 0,{ -2, -2 }, 0 },
+        { 1,{ 1, 1 }, 1 },
+        padding::zero,
+        2,
+        true,
+        0 // negative slope for RELU
+    });
+
+    auto pool2 = pooling::create(
+    {
+        pooling::mode::max,
+        memory::format::yxfb_f32,
+        conv2_group2,
+        { 1,{ 2,2 },1 }, // strd
+        { 1,{ 3,3 },1 }, // kernel
+        padding::zero
+    });
+
+    auto lrn2 = normalization::response::create(
+    {
+        memory::format::yxfb_f32,
+        pool2,
+        5,
+        padding::zero,
+        1.0f,
+        0.00002f,
+        0.75
+    });
+
+    auto conv3 = convolution::create(
+    {
+        memory::format::yxfb_f32,
+        {
+            lrn2,
+            wo.create_weights_from_file(join_path(weights_dir, "conv3_weights.nnd"), file::convolution),
+            wo.create_weights_from_file(join_path(weights_dir, "conv3_biases.nnd"),  file::bias),
+        },
+        { 0,{ -1, -1 }, 0 },
+        { 1,{ 1, 1 }, 1 },
+        padding::zero,
+        1,
+        true,
+    });
+
+    auto conv4_group2 = convolution::create(
+    {
+        memory::format::yxfb_f32,
+        {
+            conv3,
+            wo.create_weights_from_file(join_path(weights_dir, "conv4_g1_weights.nnd"), file::convolution),
+            wo.create_weights_from_file(join_path(weights_dir, "conv4_g1_biases.nnd"),  file::bias),
+            wo.create_weights_from_file(join_path(weights_dir, "conv4_g2_weights.nnd"), file::convolution),
+            wo.create_weights_from_file(join_path(weights_dir, "conv4_g2_biases.nnd"),  file::bias),
+        },
+        { 0,{ -1, -1 }, 0 },
+        { 1,{ 1, 1 }, 1 },
+        padding::zero,
+        2,
+        true,
+        0 // negative slope for RELU
+    });
+
+    auto conv5_group2 = convolution::create(
+    {
+        memory::format::yxfb_f32,
+        {
+            conv4_group2,
+            wo.create_weights_from_file(join_path(weights_dir, "conv5_g1_weights.nnd"), file::convolution),
+            wo.create_weights_from_file(join_path(weights_dir, "conv5_g1_biases.nnd"),  file::bias),
+            wo.create_weights_from_file(join_path(weights_dir, "conv5_g2_weights.nnd"), file::convolution),
+            wo.create_weights_from_file(join_path(weights_dir, "conv5_g2_biases.nnd"),  file::bias),
+        },
+        { 0,{ -1, -1 }, 0 },
+        { 1,{ 1, 1 }, 1 },
+        padding::zero,
+        2,
+        true,
+        0 // negative slope for RELU
+    });
+
+    auto pool5 = pooling::create(
+    {
+        pooling::mode::max,
+        memory::format::yxfb_f32,
+        conv5_group2,
+        { 1,{ 2,2 },1 }, // strd
+        { 1,{ 3,3 },1 }, // kernel
+        padding::zero
+    });
+
+    auto fc6 = fully_connected::create(
+    {
+        memory::format::xb_f32,
+        pool5,
+        wo.create_weights_from_file(join_path(weights_dir, "fc6_weights.nnd"), file::fully_connected),
+        wo.create_weights_from_file(join_path(weights_dir, "fc6_biases.nnd"),  file::bias),
+        true,
+        0
+    });
+
+    auto fc7 = fully_connected::create(
+    {
+        memory::format::xb_f32,
+        fc6,
+        wo.create_weights_from_file(join_path(weights_dir, "fc7_weights.nnd"), file::fully_connected),
+        wo.create_weights_from_file(join_path(weights_dir, "fc7_biases.nnd"),  file::bias),
+        true,
+        0
+    });
+
+    auto fc8 = fully_connected::create(
+    {
+        memory::format::xb_f32,
+        fc7,
+        wo.create_weights_from_file(join_path(weights_dir, "fc8_weights.nnd"), file::fully_connected),
+        wo.create_weights_from_file(join_path(weights_dir, "fc8_biases.nnd"),  file::bias),
+        true,
+        0
+    });
+
+    auto softmax = normalization::softmax::create(
+    {
+        output,
+        fc8
+    });
+
+    auto build_time = timer_build.uptime();
+    std::cout << "Building Alexnet finished in " << instrumentation::to_string(build_time) << std::endl;
+
+    return std::vector<std::pair<primitive, std::string>> {
+        { reordered_input, "reorder"},
+        { conv1, "conv1"},
+        { pool1, "pool1"},
+        { lrn1, "lrn1"},
+        { conv2_group2, "conv2_group2"},
+        { pool2, "pool2"},
+        { lrn2, "lrn2"},
+        { conv3, "conv3"},
+        { conv4_group2, "conv4_gorup2"},
+        { conv5_group2, "conv5_group2"},
+        { pool5, "pool5"},
+        { fc6, "fc6"},
+        { fc7, "fc7"},
+        { fc8, "fc8"},
+        { softmax, "softmax"}
+    };
+}
+
+// Optimizing weights
+void weight_optimization(Weights_optimizer &wo, const worker& worker)
+{
+    std::cout << "Weights optimization started" << std::endl;
+    instrumentation::timer<> timer_execution;
+    wo.optimize(worker);
+    auto optimizing_time(timer_execution.uptime());
+    std::cout << "Weights optimization finished in " << instrumentation::to_string(optimizing_time) << std::endl;
+}
+
+void alexnet(uint32_t batch_size, std::string img_dir, const std::string& weights_dir, bool dump_hl, bool profiling, bool optimize_weights)
+{
+    uint32_t gpu_batch_size = get_gpu_batch_size(batch_size);
+    if (gpu_batch_size != batch_size)
+    {
+        std::cout << "WARNING: This is not the optimal batch size. You have " << (gpu_batch_size - batch_size) 
+                  << " dummy images per batch!!! Please use batch=" << gpu_batch_size << "." << std::endl;
+    }
+    gpu::configuration::get().enable_profiling = profiling;
+
+    auto img_list = get_directory_images(img_dir);
+    if (img_list.empty())
+        throw std::runtime_error("specified input images directory is empty (does not contain image data)");
+
+    auto number_of_batches = (img_list.size() % batch_size == 0)
+        ? img_list.size() / batch_size : img_list.size() / batch_size + 1;
+    
+    html output_file("alexnet", "alexnet run");
+
+    Weights_optimizer weights_optimizer(optimize_weights);
+
+    auto input = memory::allocate({ memory::format::byxf_f32,{ gpu_batch_size,{ 227, 227 }, 3, } });
+    auto output = memory::allocate({ memory::format::xb_f32,{ gpu_batch_size,{ 1000 } } });
+
+    // build alexnet
+    std::vector<std::pair<primitive, std::string>> primitives = build_alexnet(input, output, weights_dir, weights_optimizer);
+
+    // create worker
+    worker worker = create_worker();
+
+    // optimize weights if needed
+    if (optimize_weights)
+    {
+        weight_optimization(weights_optimizer, worker);
+    }
+
+    std::vector<std::string> images_in_batch;
+    auto images_list_iterator = img_list.begin();
+    auto images_list_end = img_list.end();
+    for (decltype(number_of_batches) batch = 0; batch < number_of_batches; batch++)
+    {
+        images_in_batch.clear();
+        for (uint32_t i = 0; i < batch_size && images_list_iterator != images_list_end; i++, images_list_iterator++)
+        {
+            images_in_batch.push_back(*images_list_iterator);
+        }
+
+        // load croped and resized images into input
+        load_images_from_file_list(images_in_batch, input);
+
+        // execute alexnet
+        auto time = execute_topology(worker, primitives, output, dump_hl, "alexnet", 15);
+
+        auto time_in_sec = std::chrono::duration_cast<std::chrono::duration<double, std::chrono::seconds::period>>(time).count(); 
+        output_file.batch(output.as<const neural::memory&>( ), join_path(get_executable_info()->dir(), "names.txt"), images_in_batch);
+        if (time_in_sec != 0.0)
+        {
+            std::cout << "Frames per second:" << (double)batch_size / time_in_sec << std::endl;
+        }
+    }    
+}
+