--- conflicted
+++ resolved
@@ -301,13 +301,8 @@
     auto number_of_batches = (img_list.size() % batch_size == 0) 
         ? img_list.size() / batch_size : img_list.size() / batch_size + 1;
     std::vector<std::string> image_in_batches;
-<<<<<<< HEAD
+	html output_file("alexnet", "alexnet run");
     for (decltype(number_of_batches) batch = 0; batch < number_of_batches; batch++)
-=======
-
-	html output_file("alexnet", "alexnet run");
-    for (auto batch = 0; batch < number_of_batches; batch++)
->>>>>>> 91fdc935
     {
         image_in_batches.clear();
         for (uint32_t i = 0; i < batch_size && images_list_iterator != images_list_end; i++, images_list_iterator++)
@@ -325,13 +320,9 @@
         });
         // reorder data
         execute({ reordered_input }).wait();
-<<<<<<< HEAD
         auto time = execute_alexnet(reordered_input, output, eng, dump_hl);
         auto ratio =  std::chrono::duration_cast<std::chrono::milliseconds>(time);
         std::cout << "Frames per second:" << (double)batch_size*1000.0/(double)ratio.count() << std::endl;
-=======
-        execute_alexnet(reordered_input, output, eng);
 		output_file.batch(output.as<const neural::memory&>( ), "names.txt", image_in_batches);
->>>>>>> 91fdc935
     }    
 }