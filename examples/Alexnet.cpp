--- conflicted
+++ resolved
@@ -1,4 +1,3 @@
-<<<<<<< HEAD
 /*
 // Copyright (c) 2016 Intel Corporation
 //
@@ -21,15 +20,16 @@
 #include "output_parser.h"
 #include <iostream>
 #include <string>
+#include "api/instrumentation.h"
 
 using namespace neural;
+
 // AlexNet with weights & biases from file
-std::chrono::high_resolution_clock::duration execute_alexnet(primitive& input, primitive& output, engine::type eng, bool dump_hl)
+std::chrono::nanoseconds execute_alexnet(primitive& input, primitive& output, engine::type eng, bool dump_hl)
 {
     // [227x227x3xB] convolution->relu->pooling->lrn [1000xB]
-    instrumentation::timer timer_build, timer_execution;
     std::cout << "Building Alexnet started" << std::endl;
-    timer_build.start();
+    instrumentation::timer<> timer_build;
     auto mean = mean_subtract::create(
     {
         engine::type::reference,
@@ -245,11 +245,29 @@
         fc8
     });
 
-    timer_build.stop();
-    std::cout << "Building Alexnet finished in " << timer_build.time_diff_string() << std::endl;
+    auto build_time = timer_build.uptime();
+    std::cout << "Building Alexnet finished in " << instrumentation::to_string(build_time) << std::endl;
+
+
+    std::vector<worker> workers;
+
+    switch(eng) 
+    {
+    case engine::gpu:
+    {
+        std::cout << "GPU Program compilation started" << std::endl;
+        instrumentation::timer<> timer_compilation;
+        workers.push_back(worker_gpu::create({true}));
+        auto compile_time = timer_compilation.uptime();
+        std::cout << "GPU Program compilation finished in " << instrumentation::to_string(compile_time) << std::endl;
+    }
+        break;
+    default:
+        workers.push_back(worker_cpu::create({}));
+    }
+
     std::cout << "Start execution" << std::endl;
-
-    timer_execution.start();
+    instrumentation::timer<> timer_execution;
     execute({
         mean, //mean
         conv1,relu1, pool1, lrn1, //stage 0
@@ -260,9 +278,10 @@
         fc6,
         fc7,
         fc8,
-        softmax,output }).wait();
-    timer_execution.stop();
-    std::cout << "Alexnet execution finished in " << timer_execution.time_diff_string() << std::endl;
+        softmax,output }, workers).wait();
+
+    auto execution_time(timer_execution.uptime());
+    std::cout << "Alexnet execution finished in " << instrumentation::to_string(execution_time) << std::endl;
     //instrumentation::log_memory_to_file(conv1.output[0],"conv1");
     if (dump_hl)
     {
@@ -292,7 +311,20 @@
     {
         instrumentation::logger::log_memory_to_file(output, "final_result");
     }
-    return timer_execution.get_time_diff();
+
+    if (eng == engine::gpu) {
+        auto profiling_info = workers[0].as<worker_gpu&>().get_profiling_info();
+        if (profiling_info.size() > 0) {
+            auto max_len_it = std::max_element(std::begin(profiling_info), std::end(profiling_info), [](decltype(profiling_info)::value_type& a, decltype(profiling_info)::value_type& b) {return a.first.length() < b.first.length(); });
+            std::cout << "Kernels profiling info: " << std::endl;
+            auto max_len = max_len_it->first.length();
+            for (auto& pi : profiling_info) {
+                std::cout << std::setw(max_len) << std::left << pi.first << " " << instrumentation::to_string(pi.second) << std::endl;
+            }
+        }
+    }
+
+    return std::chrono::duration_cast<std::chrono::nanoseconds>(execution_time);
 }
 
 void alexnet(uint32_t batch_size, std::string img_dir, engine::type eng, bool dump_hl)
@@ -327,372 +359,9 @@
         // reorder data
         execute({ reordered_input }).wait();
         auto time = execute_alexnet(reordered_input, output, eng, dump_hl);
-        auto ratio = std::chrono::duration_cast<std::chrono::milliseconds>(time);
-        std::cout << "Frames per second:" << (double)batch_size*1000.0 / (double)ratio.count() << std::endl;
-        output_file.batch(output.as<const neural::memory&>(), "names.txt", image_in_batches);
-    }
-}
-=======
-/*
-// Copyright (c) 2016 Intel Corporation
-//
-// Licensed under the Apache License, Version 2.0 (the "License");
-// you may not use this file except in compliance with the License.
-// You may obtain a copy of the License at
-//
-//      http://www.apache.org/licenses/LICENSE-2.0
-//
-// Unless required by applicable law or agreed to in writing, software
-// distributed under the License is distributed on an "AS IS" BASIS,
-// WITHOUT WARRANTIES OR CONDITIONS OF ANY KIND, either express or implied.
-// See the License for the specific language governing permissions and
-// limitations under the License.
-*/
-
-
-
-#include "common/common_tools.h"
-#include "output_parser.h"
-#include <iostream>
-#include <string>
-#include "api/instrumentation.h"
-
-using namespace neural;
-
-// AlexNet with weights & biases from file
-std::chrono::nanoseconds execute_alexnet(primitive& input, primitive& output, engine::type eng, bool dump_hl)
-{
-    // [227x227x3xB] convolution->relu->pooling->lrn [1000xB]
-    std::cout << "Building Alexnet started" << std::endl;
-    instrumentation::timer<> timer_build;
-    auto mean = mean_subtract::create(
-    {
-        eng,
-        memory::format::yxfb_f32,
-        input,
-        file::create({eng,"imagenet_mean.nnd"})
-    });
-
-    auto conv1 = convolution::create(
-    {
-        eng,
-        memory::format::yxfb_f32,
-        {
-            mean,
-            file::create({ eng, "conv1_weights.nnd" }),
-            file::create({ eng, "conv1_biases.nnd" })
-        },
-        { 0,{ 0, 0 }, 0 },
-        { 1,{ 4, 4 }, 1 },
-        padding::zero });
-
-    auto relu1 = relu::create(
-    {
-        eng,
-        memory::format::yxfb_f32,
-        conv1
-    });
-
-    auto lrn1 = normalization::response::create(
-    {
-        eng,
-        memory::format::yxfb_f32,
-        relu1,
-        5,
-        padding::zero,
-        1.0f,
-        0.00002f,
-        0.75f
-    });
-
-    auto pool1 = pooling::create(
-    {
-        eng,
-        pooling::mode::max,
-        memory::format::yxfb_f32,
-        lrn1,
-        { 1,{ 2,2 },1 }, // strd
-        { 1,{ 3,3 },1 }, // kernel
-        padding::zero
-    });
-
-    auto conv2_group2 = convolution::create(
-    {
-        eng,
-        memory::format::yxfb_f32,
-        {
-            pool1,
-            file::create({ eng, "conv2_g1_weights.nnd" }),
-            file::create({ eng, "conv2_g1_biases.nnd" }),
-            file::create({ eng, "conv2_g2_weights.nnd" }),
-            file::create({ eng, "conv2_g2_biases.nnd" }),
-        },
-        { 0,{ -2, -2 }, 0 },
-        { 1,{ 1, 1 }, 1 },
-        padding::zero,
-        2
-    });
-
-    auto relu2 = relu::create(
-    {
-        eng,
-        memory::format::yxfb_f32,
-        conv2_group2
-    });
-
-    auto lrn2 = normalization::response::create(
-    {
-        eng,
-        memory::format::yxfb_f32,
-        relu2,
-        5,
-        padding::zero,
-        1.0f,
-        0.0001f,
-        0.75
-    });
-
-    auto pool2 = pooling::create(
-    {
-        eng,
-        pooling::mode::max,
-        memory::format::yxfb_f32,
-        lrn2,
-        { 1,{ 2,2 },1 }, // strd
-        { 1,{ 3,3 },1 }, // kernel
-        padding::zero
-    });
-
-    auto conv3 = convolution::create(
-    {
-        eng,
-        memory::format::yxfb_f32,
-        {
-            pool2,
-            file::create({ eng, "conv3_weights.nnd" }),
-            file::create({ eng, "conv3_biases.nnd" }),
-        },
-        { 0,{ -1, -1 }, 0 },
-        { 1,{ 1, 1 }, 1 },
-        padding::zero
-    });
-
-    auto relu3 = relu::create(
-    {
-        eng,
-        memory::format::yxfb_f32,
-        conv3
-    });
-
-    auto conv4_group2 = convolution::create(
-    {
-        eng,
-        memory::format::yxfb_f32,
-        {
-            relu3,
-            file::create({ eng, "conv4_g1_weights.nnd" }),
-            file::create({ eng, "conv4_g1_biases.nnd" }),
-            file::create({ eng, "conv4_g2_weights.nnd" }),
-            file::create({ eng, "conv4_g2_biases.nnd" }),
-        },
-        { 0,{ -1, -1 }, 0 },
-        { 1,{ 1, 1 }, 1 },
-        padding::zero,
-        2
-    });
-
-    auto relu4 = relu::create(
-    {
-        eng,
-        memory::format::yxfb_f32,
-        conv4_group2
-    });
-
-    auto conv5_group2 = convolution::create(
-    {
-        eng,
-        memory::format::yxfb_f32,
-        {
-            relu4,
-            file::create({ eng, "conv5_g1_weights.nnd" }),
-            file::create({ eng, "conv5_g1_biases.nnd" }),
-            file::create({ eng, "conv5_g2_weights.nnd" }),
-            file::create({ eng, "conv5_g2_biases.nnd" }),
-        },
-        { 0,{ -1, -1 }, 0 },
-        { 1,{ 1, 1 }, 1 },
-        padding::zero,
-        2
-    });
-
-    auto relu5 = relu::create(
-    {
-        eng,
-        memory::format::yxfb_f32,
-        conv5_group2
-    });
-
-    auto pool5 = pooling::create(
-    {
-        eng,
-        pooling::mode::max,
-        memory::format::yxfb_f32,
-        relu5,
-        { 1,{ 2,2 },1 }, // strd
-        { 1,{ 3,3 },1 }, // kernel
-        padding::zero
-    });
-
-    auto fc6 = fully_connected_relu::create(
-    {
-        eng,
-        memory::format::xb_f32,
-        pool5,
-        file::create({ eng, "fc6_weights.nnd", file::weights_type::fully_connected}),
-        file::create({ eng, "fc6_biases.nnd" }),
-        0
-    });
-
-    auto fc7 = fully_connected_relu::create(
-    {
-        eng,
-        memory::format::xb_f32,
-        fc6,
-        file::create({ eng, "fc7_weights.nnd", file::weights_type::fully_connected }),
-        file::create({ eng, "fc7_biases.nnd" }),
-        0
-    });
-
-    auto fc8 = fully_connected_relu::create(
-    {
-        eng,
-        memory::format::xb_f32,
-        fc7,
-        file::create({ eng, "fc8_weights.nnd", file::weights_type::fully_connected }),
-        file::create({ eng, "fc8_biases.nnd" }),
-        0
-    });
-
-    auto softmax = normalization::softmax::create(
-    {
-        eng,
-        output,
-        fc8
-    });
-
-    auto build_time = timer_build.uptime();
-    std::cout << "Building Alexnet finished in " << instrumentation::to_string(build_time) << std::endl;
-
-
-    std::vector<worker> workers;
-
-    switch(eng) 
-    {
-    case engine::gpu:
-    {
-        std::cout << "GPU Program compilation started" << std::endl;
-        instrumentation::timer<> timer_compilation;
-        workers.push_back(worker_gpu::create({true}));
-        auto compile_time = timer_compilation.uptime();
-        std::cout << "GPU Program compilation finished in " << instrumentation::to_string(compile_time) << std::endl;
-    }
-        break;
-    default:
-        workers.push_back(worker_cpu::create({}));
-    }
-
-    std::cout << "Start execution" << std::endl;
-    instrumentation::timer<> timer_execution;
-    execute({
-        mean, //mean
-        conv1,relu1,lrn1,pool1, //stage 0
-        conv2_group2,relu2,lrn2, pool2,
-        conv3,relu3,
-        conv4_group2, relu4,
-        conv5_group2, relu5, pool5,
-        fc6,
-        fc7,
-        fc8,
-        softmax,output }, workers).wait();
-
-    auto execution_time(timer_execution.uptime());
-    std::cout << "Alexnet execution finished in " << instrumentation::to_string(execution_time) << std::endl;
-    //instrumentation::log_memory_to_file(conv1.output[0],"conv1");
-    if (dump_hl)
-    {
-        instrumentation::logger::log_memory_to_file(input, "input0");
-        instrumentation::logger::log_memory_to_file(mean, "mean");
-        instrumentation::logger::log_memory_to_file(conv1.output[0], "conv1");
-        instrumentation::logger::log_memory_to_file(relu1.output[0], "relu1");
-        instrumentation::logger::log_memory_to_file(lrn1.output[0], "lrn1");
-        instrumentation::logger::log_memory_to_file(pool1.output[0], "pool1");
-        instrumentation::logger::log_memory_to_file(conv2_group2.output[0], "conv2_group2");
-        instrumentation::logger::log_memory_to_file(relu2.output[0], "relu2");
-        instrumentation::logger::log_memory_to_file(pool2.output[0], "pool2");
-        instrumentation::logger::log_memory_to_file(conv3.output[0], "conv3");
-        instrumentation::logger::log_memory_to_file(relu3.output[0], "relu3");
-        instrumentation::logger::log_memory_to_file(pool5.output[0], "pool5");
-        instrumentation::logger::log_memory_to_file(fc6.output[0], "fc6");
-        instrumentation::logger::log_memory_to_file(fc8.output[0], "fc8");
-        instrumentation::logger::log_memory_to_file(softmax.output[0], "softmax");
-        // for now its enought. rest wil be done when we have equals those values
-    }
-    else
-    {
-        instrumentation::logger::log_memory_to_file(output, "final_result");
-    }
-
-    if (eng == engine::gpu) {
-        auto profiling_info = workers[0].as<worker_gpu&>().get_profiling_info();
-        if (profiling_info.size() > 0) {
-            auto max_len_it = std::max_element(std::begin(profiling_info), std::end(profiling_info), [](decltype(profiling_info)::value_type& a, decltype(profiling_info)::value_type& b) {return a.first.length() < b.first.length(); });
-            std::cout << "Kernels profiling info: " << std::endl;
-            auto max_len = max_len_it->first.length();
-            for (auto& pi : profiling_info) {
-                std::cout << std::setw(max_len) << std::left << pi.first << " " << instrumentation::to_string(pi.second) << std::endl;
-            }
-        }
-    }
-
-    return std::chrono::duration_cast<std::chrono::nanoseconds>(execution_time);
-}
-
-void alexnet(uint32_t batch_size, std::string img_dir, engine::type eng, bool dump_hl)
-{
-    auto input  = memory::allocate({ engine::reference, memory::format::byxf_f32,{ batch_size,{ 227, 227 }, 3, } });
-    auto output = memory::allocate({ engine::reference, memory::format::xb_f32,{ batch_size,{ 1000 }} });
-    auto img_list = get_directory_images(img_dir);
-    if (img_list.empty())
-        throw std::runtime_error("Specified path doesn't contain image data\n");
-    auto images_list_iterator = img_list.begin();
-    auto images_list_end = img_list.end();
-    auto number_of_batches = (img_list.size() % batch_size == 0) 
-        ? img_list.size() / batch_size : img_list.size() / batch_size + 1;
-    std::vector<std::string> image_in_batches;
-	html output_file("alexnet", "alexnet run");
-    for (decltype(number_of_batches) batch = 0; batch < number_of_batches; batch++)
-    {
-        image_in_batches.clear();
-        for (uint32_t i = 0; i < batch_size && images_list_iterator != images_list_end; i++, images_list_iterator++)
-            image_in_batches.push_back(*images_list_iterator);
-        // load croped and resized images into input
-        load_images_from_file_list(image_in_batches, input);    
-        
-        // create conversion to yxfb format
-        auto reordered_input = reorder::create(
-        {
-            engine::reference,
-            memory::format::yxfb_f32,
-            input.as<const memory&>().argument.size, // do not resize
-            input
-        });
-        // reorder data
-        execute({ reordered_input }).wait();
-        auto time = execute_alexnet(reordered_input, output, eng, dump_hl);
         auto time_in_sec = std::chrono::duration_cast<std::chrono::duration<double, std::chrono::seconds::period>>(time).count();
         if(time_in_sec != 0.0)
             std::cout << "Frames per second:" << (double)batch_size / time_in_sec << std::endl;
 		output_file.batch(output.as<const neural::memory&>( ), "names.txt", image_in_batches);
     }    
-}
->>>>>>> 20fdb71e
+}