/*
// Copyright (c) 2016 Intel Corporation
//
// Licensed under the Apache License, Version 2.0 (the "License");
// you may not use this file except in compliance with the License.
// You may obtain a copy of the License at
//
//      http://www.apache.org/licenses/LICENSE-2.0
//
// Unless required by applicable law or agreed to in writing, software
// distributed under the License is distributed on an "AS IS" BASIS,
// WITHOUT WARRANTIES OR CONDITIONS OF ANY KIND, either express or implied.
// See the License for the specific language governing permissions and
// limitations under the License.
*/

#include "common/common_tools.h"
#include "file.h"

#include <string>
#include <api/primitives/input_layout.hpp>
#include <api/primitives/reorder.hpp>
#include <api/primitives/convolution.hpp>
#include <api/primitives/pooling.hpp>
#include <api/primitives/normalization.hpp>
#include <api/primitives/fully_connected.hpp>
#include <api/primitives/softmax.hpp>

using namespace cldnn;

// Building AlexNet network with loading weights & biases from file
<<<<<<< HEAD
topology build_alexnet(const std::string& weights_dir, const cldnn::engine& engine, cldnn::layout& input_layout, int32_t batch_size)
=======
topology build_alexnet(const std::string& weights_dir, weights_optimizer& wo, cldnn::layout& input_layout, int32_t batch_size, bool use_bfyx)
>>>>>>> cb1f15ba
{
    // [227x227x3xB] convolution->relu->pooling->lrn [1000xB]
    input_layout.size = { format::byxf, { batch_size, 227, 227, 3 } };
    auto input = cldnn::input_layout("input", input_layout);

    auto mem_format = use_bfyx ? format::bfyx : format::yxfb;

    // create conversion to yxfb format and subtract mean values
    tensor reorder_size = input_layout.size.transform(mem_format, 1);
    auto reorder_mean = file::create({ engine, join_path(weights_dir, "imagenet_mean.nnd"), file::mean });
    auto reordered_input = reorder(
        "reorder",
        input,
        { input_layout.data_type, reorder_size },
        reorder_mean);

    auto conv1_weights = file::create({ engine, join_path(weights_dir, "conv1_weights.nnd"), file::convolution });
    auto conv1_biases = file::create({ engine, join_path(weights_dir, "conv1_biases.nnd"), file::bias });
    auto conv1 = convolution(
        "conv1",
        reordered_input,
        { conv1_weights },
        { conv1_biases },
        { format::yx, {0,0} },
        { format::yx, {4,4} },
        true);

    auto pool1 = pooling(
        "pool1",
        conv1,
        pooling_mode::max,
        { format::yx, {2,2} }, // strd
        { format::yx, {3,3} }); // kernel

    auto lrn1 = normalization(
        "lrn1",
        pool1,
        5,
        1.0f,
        0.00002f,
        0.75f);

    auto conv2_g1_weights = file::create({ engine, join_path(weights_dir, "conv2_g1_weights.nnd"), file::convolution });
    auto conv2_g1_biases = file::create({ engine, join_path(weights_dir, "conv2_g1_biases.nnd"), file::bias });
    auto conv2_g2_weights = file::create({ engine, join_path(weights_dir, "conv2_g2_weights.nnd"), file::convolution });
    auto conv2_g2_biases = file::create({ engine, join_path(weights_dir, "conv2_g2_biases.nnd"), file::bias });
    auto conv2_group2 = convolution(
        "conv2_group2",
        lrn1,
        { conv2_g1_weights, conv2_g2_weights },
        { conv2_g1_biases, conv2_g2_biases },
        { format::yx, {-2, -2} },
        { format::yx, {1, 1} },
        true);

    auto pool2 = pooling(
        "pool2",
        conv2_group2,
        pooling_mode::max,
        { format::yx, { 2,2 } }, // strd
        { format::yx, { 3,3 } }); // kernel

    auto lrn2 = normalization(
        "lrn2",
        pool2,
        5,
        1.0f,
        0.00002f,
        0.75f);

    auto conv3_weights = file::create({ engine, join_path(weights_dir, "conv3_weights.nnd"), file::convolution });
    auto conv3_biases = file::create({ engine, join_path(weights_dir, "conv3_biases.nnd"), file::bias });
    auto conv3 = convolution(
        "conv3",
        lrn2,
        { conv3_weights },
        { conv3_biases },
        { format::yx, {-1, -1} },
        { format::yx, {1,1} },
        true);

    auto conv4_g1_weights = file::create({ engine, join_path(weights_dir, "conv4_g1_weights.nnd"), file::convolution });
    auto conv4_g1_biases = file::create({ engine, join_path(weights_dir, "conv4_g1_biases.nnd"), file::bias });
    auto conv4_g2_weights = file::create({ engine, join_path(weights_dir, "conv4_g2_weights.nnd"), file::convolution });
    auto conv4_g2_biases = file::create({ engine, join_path(weights_dir, "conv4_g2_biases.nnd"), file::bias });
    auto conv4_group2 = convolution(
        "conv4_group2",
        conv3,
        { conv4_g1_weights, conv4_g2_weights },
        { conv4_g1_biases, conv4_g2_biases },
        { format::yx, {-1,-1} },
        { format::yx, {1,1} },
        true);

    auto conv5_g1_weights = file::create({ engine, join_path(weights_dir, "conv5_g1_weights.nnd"), file::convolution });
    auto conv5_g1_biases = file::create({ engine, join_path(weights_dir, "conv5_g1_biases.nnd"), file::bias });
    auto conv5_g2_weights = file::create({ engine, join_path(weights_dir, "conv5_g2_weights.nnd"), file::convolution });
    auto conv5_g2_biases = file::create({ engine, join_path(weights_dir, "conv5_g2_biases.nnd"), file::bias });
    auto conv5_group2 = convolution(
        "conv5_group2",
        conv4_group2,
        { conv5_g1_weights, conv5_g2_weights },
        { conv5_g1_biases, conv5_g2_biases },
        { format::yx,{-1,-1} },
        { format::yx,{1,1} },
        true);

    auto pool5 = pooling(
        "pool5",
        conv5_group2,
        pooling_mode::max,
        { format::xy,{ 2, 2 } }, // strd
        { format::xy,{ 3, 3 } }); // kernel

    auto fc6_weights = file::create({ engine, join_path(weights_dir, "fc6_weights.nnd"), file::fully_connected });
    auto fc6_biases = file::create({ engine, join_path(weights_dir, "fc6_biases.nnd"), file::bias });
    auto fc6 = fully_connected(
        "fc6",
        pool5,
        fc6_weights,
        fc6_biases,
        true);

    auto fc7_weights = file::create({ engine, join_path(weights_dir, "fc7_weights.nnd"), file::fully_connected });
    auto fc7_biases = file::create({ engine, join_path(weights_dir, "fc7_biases.nnd"), file::bias });
    auto fc7 = fully_connected(
        "fc7",
        fc6,
        fc7_weights,
        fc7_biases,
        true);

    auto fc8_weights = file::create({ engine, join_path(weights_dir, "fc8_weights.nnd"), file::fully_connected });
    auto fc8_biases = file::create({ engine, join_path(weights_dir, "fc8_biases.nnd"), file::bias });
    auto fc8 = fully_connected(
        "fc8",
        fc7,
        fc8_weights,
        fc8_biases,
        true);

    auto softmax = cldnn::softmax(
        "output",
        fc8);

    return topology(
        input,
        reordered_input,
        conv1,
        pool1,
        lrn1,
        conv2_group2,
        pool2,
        lrn2,
        conv3,
        conv4_group2,
        conv5_group2,
        pool5,
        fc6,
        fc7,
        fc8,
        softmax
    );
}
<|MERGE_RESOLUTION|>--- conflicted
+++ resolved
@@ -1,200 +1,196 @@
-/*
-// Copyright (c) 2016 Intel Corporation
-//
-// Licensed under the Apache License, Version 2.0 (the "License");
-// you may not use this file except in compliance with the License.
-// You may obtain a copy of the License at
-//
-//      http://www.apache.org/licenses/LICENSE-2.0
-//
-// Unless required by applicable law or agreed to in writing, software
-// distributed under the License is distributed on an "AS IS" BASIS,
-// WITHOUT WARRANTIES OR CONDITIONS OF ANY KIND, either express or implied.
-// See the License for the specific language governing permissions and
-// limitations under the License.
-*/
-
-#include "common/common_tools.h"
-#include "file.h"
-
-#include <string>
-#include <api/primitives/input_layout.hpp>
-#include <api/primitives/reorder.hpp>
-#include <api/primitives/convolution.hpp>
-#include <api/primitives/pooling.hpp>
-#include <api/primitives/normalization.hpp>
-#include <api/primitives/fully_connected.hpp>
-#include <api/primitives/softmax.hpp>
-
-using namespace cldnn;
-
-// Building AlexNet network with loading weights & biases from file
-<<<<<<< HEAD
-topology build_alexnet(const std::string& weights_dir, const cldnn::engine& engine, cldnn::layout& input_layout, int32_t batch_size)
-=======
-topology build_alexnet(const std::string& weights_dir, weights_optimizer& wo, cldnn::layout& input_layout, int32_t batch_size, bool use_bfyx)
->>>>>>> cb1f15ba
-{
-    // [227x227x3xB] convolution->relu->pooling->lrn [1000xB]
-    input_layout.size = { format::byxf, { batch_size, 227, 227, 3 } };
-    auto input = cldnn::input_layout("input", input_layout);
-
-    auto mem_format = use_bfyx ? format::bfyx : format::yxfb;
-
-    // create conversion to yxfb format and subtract mean values
-    tensor reorder_size = input_layout.size.transform(mem_format, 1);
-    auto reorder_mean = file::create({ engine, join_path(weights_dir, "imagenet_mean.nnd"), file::mean });
-    auto reordered_input = reorder(
-        "reorder",
-        input,
-        { input_layout.data_type, reorder_size },
-        reorder_mean);
-
-    auto conv1_weights = file::create({ engine, join_path(weights_dir, "conv1_weights.nnd"), file::convolution });
-    auto conv1_biases = file::create({ engine, join_path(weights_dir, "conv1_biases.nnd"), file::bias });
-    auto conv1 = convolution(
-        "conv1",
-        reordered_input,
-        { conv1_weights },
-        { conv1_biases },
-        { format::yx, {0,0} },
-        { format::yx, {4,4} },
-        true);
-
-    auto pool1 = pooling(
-        "pool1",
-        conv1,
-        pooling_mode::max,
-        { format::yx, {2,2} }, // strd
-        { format::yx, {3,3} }); // kernel
-
-    auto lrn1 = normalization(
-        "lrn1",
-        pool1,
-        5,
-        1.0f,
-        0.00002f,
-        0.75f);
-
-    auto conv2_g1_weights = file::create({ engine, join_path(weights_dir, "conv2_g1_weights.nnd"), file::convolution });
-    auto conv2_g1_biases = file::create({ engine, join_path(weights_dir, "conv2_g1_biases.nnd"), file::bias });
-    auto conv2_g2_weights = file::create({ engine, join_path(weights_dir, "conv2_g2_weights.nnd"), file::convolution });
-    auto conv2_g2_biases = file::create({ engine, join_path(weights_dir, "conv2_g2_biases.nnd"), file::bias });
-    auto conv2_group2 = convolution(
-        "conv2_group2",
-        lrn1,
-        { conv2_g1_weights, conv2_g2_weights },
-        { conv2_g1_biases, conv2_g2_biases },
-        { format::yx, {-2, -2} },
-        { format::yx, {1, 1} },
-        true);
-
-    auto pool2 = pooling(
-        "pool2",
-        conv2_group2,
-        pooling_mode::max,
-        { format::yx, { 2,2 } }, // strd
-        { format::yx, { 3,3 } }); // kernel
-
-    auto lrn2 = normalization(
-        "lrn2",
-        pool2,
-        5,
-        1.0f,
-        0.00002f,
-        0.75f);
-
-    auto conv3_weights = file::create({ engine, join_path(weights_dir, "conv3_weights.nnd"), file::convolution });
-    auto conv3_biases = file::create({ engine, join_path(weights_dir, "conv3_biases.nnd"), file::bias });
-    auto conv3 = convolution(
-        "conv3",
-        lrn2,
-        { conv3_weights },
-        { conv3_biases },
-        { format::yx, {-1, -1} },
-        { format::yx, {1,1} },
-        true);
-
-    auto conv4_g1_weights = file::create({ engine, join_path(weights_dir, "conv4_g1_weights.nnd"), file::convolution });
-    auto conv4_g1_biases = file::create({ engine, join_path(weights_dir, "conv4_g1_biases.nnd"), file::bias });
-    auto conv4_g2_weights = file::create({ engine, join_path(weights_dir, "conv4_g2_weights.nnd"), file::convolution });
-    auto conv4_g2_biases = file::create({ engine, join_path(weights_dir, "conv4_g2_biases.nnd"), file::bias });
-    auto conv4_group2 = convolution(
-        "conv4_group2",
-        conv3,
-        { conv4_g1_weights, conv4_g2_weights },
-        { conv4_g1_biases, conv4_g2_biases },
-        { format::yx, {-1,-1} },
-        { format::yx, {1,1} },
-        true);
-
-    auto conv5_g1_weights = file::create({ engine, join_path(weights_dir, "conv5_g1_weights.nnd"), file::convolution });
-    auto conv5_g1_biases = file::create({ engine, join_path(weights_dir, "conv5_g1_biases.nnd"), file::bias });
-    auto conv5_g2_weights = file::create({ engine, join_path(weights_dir, "conv5_g2_weights.nnd"), file::convolution });
-    auto conv5_g2_biases = file::create({ engine, join_path(weights_dir, "conv5_g2_biases.nnd"), file::bias });
-    auto conv5_group2 = convolution(
-        "conv5_group2",
-        conv4_group2,
-        { conv5_g1_weights, conv5_g2_weights },
-        { conv5_g1_biases, conv5_g2_biases },
-        { format::yx,{-1,-1} },
-        { format::yx,{1,1} },
-        true);
-
-    auto pool5 = pooling(
-        "pool5",
-        conv5_group2,
-        pooling_mode::max,
-        { format::xy,{ 2, 2 } }, // strd
-        { format::xy,{ 3, 3 } }); // kernel
-
-    auto fc6_weights = file::create({ engine, join_path(weights_dir, "fc6_weights.nnd"), file::fully_connected });
-    auto fc6_biases = file::create({ engine, join_path(weights_dir, "fc6_biases.nnd"), file::bias });
-    auto fc6 = fully_connected(
-        "fc6",
-        pool5,
-        fc6_weights,
-        fc6_biases,
-        true);
-
-    auto fc7_weights = file::create({ engine, join_path(weights_dir, "fc7_weights.nnd"), file::fully_connected });
-    auto fc7_biases = file::create({ engine, join_path(weights_dir, "fc7_biases.nnd"), file::bias });
-    auto fc7 = fully_connected(
-        "fc7",
-        fc6,
-        fc7_weights,
-        fc7_biases,
-        true);
-
-    auto fc8_weights = file::create({ engine, join_path(weights_dir, "fc8_weights.nnd"), file::fully_connected });
-    auto fc8_biases = file::create({ engine, join_path(weights_dir, "fc8_biases.nnd"), file::bias });
-    auto fc8 = fully_connected(
-        "fc8",
-        fc7,
-        fc8_weights,
-        fc8_biases,
-        true);
-
-    auto softmax = cldnn::softmax(
-        "output",
-        fc8);
-
-    return topology(
-        input,
-        reordered_input,
-        conv1,
-        pool1,
-        lrn1,
-        conv2_group2,
-        pool2,
-        lrn2,
-        conv3,
-        conv4_group2,
-        conv5_group2,
-        pool5,
-        fc6,
-        fc7,
-        fc8,
-        softmax
-    );
-}
+/*
+// Copyright (c) 2016 Intel Corporation
+//
+// Licensed under the Apache License, Version 2.0 (the "License");
+// you may not use this file except in compliance with the License.
+// You may obtain a copy of the License at
+//
+//      http://www.apache.org/licenses/LICENSE-2.0
+//
+// Unless required by applicable law or agreed to in writing, software
+// distributed under the License is distributed on an "AS IS" BASIS,
+// WITHOUT WARRANTIES OR CONDITIONS OF ANY KIND, either express or implied.
+// See the License for the specific language governing permissions and
+// limitations under the License.
+*/
+
+#include "common/common_tools.h"
+#include "file.h"
+
+#include <string>
+#include <api/primitives/input_layout.hpp>
+#include <api/primitives/reorder.hpp>
+#include <api/primitives/convolution.hpp>
+#include <api/primitives/pooling.hpp>
+#include <api/primitives/normalization.hpp>
+#include <api/primitives/fully_connected.hpp>
+#include <api/primitives/softmax.hpp>
+
+using namespace cldnn;
+
+// Building AlexNet network with loading weights & biases from file
+topology build_alexnet(const std::string& weights_dir, const cldnn::engine& engine, cldnn::layout& input_layout, int32_t batch_size, bool use_bfyx)
+{
+    // [227x227x3xB] convolution->relu->pooling->lrn [1000xB]
+    input_layout.size = { format::byxf, { batch_size, 227, 227, 3 } };
+    auto input = cldnn::input_layout("input", input_layout);
+
+    auto mem_format = use_bfyx ? format::bfyx : format::yxfb;
+
+    // create conversion to yxfb format and subtract mean values
+    tensor reorder_size = input_layout.size.transform(mem_format, 1);
+    auto reorder_mean = file::create({ engine, join_path(weights_dir, "imagenet_mean.nnd"), file::mean });
+    auto reordered_input = reorder(
+        "reorder",
+        input,
+        { input_layout.data_type, reorder_size },
+        reorder_mean);
+
+    auto conv1_weights = file::create({ engine, join_path(weights_dir, "conv1_weights.nnd"), file::convolution });
+    auto conv1_biases = file::create({ engine, join_path(weights_dir, "conv1_biases.nnd"), file::bias });
+    auto conv1 = convolution(
+        "conv1",
+        reordered_input,
+        { conv1_weights },
+        { conv1_biases },
+        { format::yx, {0,0} },
+        { format::yx, {4,4} },
+        true);
+
+    auto pool1 = pooling(
+        "pool1",
+        conv1,
+        pooling_mode::max,
+        { format::yx, {2,2} }, // strd
+        { format::yx, {3,3} }); // kernel
+
+    auto lrn1 = normalization(
+        "lrn1",
+        pool1,
+        5,
+        1.0f,
+        0.00002f,
+        0.75f);
+
+    auto conv2_g1_weights = file::create({ engine, join_path(weights_dir, "conv2_g1_weights.nnd"), file::convolution });
+    auto conv2_g1_biases = file::create({ engine, join_path(weights_dir, "conv2_g1_biases.nnd"), file::bias });
+    auto conv2_g2_weights = file::create({ engine, join_path(weights_dir, "conv2_g2_weights.nnd"), file::convolution });
+    auto conv2_g2_biases = file::create({ engine, join_path(weights_dir, "conv2_g2_biases.nnd"), file::bias });
+    auto conv2_group2 = convolution(
+        "conv2_group2",
+        lrn1,
+        { conv2_g1_weights, conv2_g2_weights },
+        { conv2_g1_biases, conv2_g2_biases },
+        { format::yx, {-2, -2} },
+        { format::yx, {1, 1} },
+        true);
+
+    auto pool2 = pooling(
+        "pool2",
+        conv2_group2,
+        pooling_mode::max,
+        { format::yx, { 2,2 } }, // strd
+        { format::yx, { 3,3 } }); // kernel
+
+    auto lrn2 = normalization(
+        "lrn2",
+        pool2,
+        5,
+        1.0f,
+        0.00002f,
+        0.75f);
+
+    auto conv3_weights = file::create({ engine, join_path(weights_dir, "conv3_weights.nnd"), file::convolution });
+    auto conv3_biases = file::create({ engine, join_path(weights_dir, "conv3_biases.nnd"), file::bias });
+    auto conv3 = convolution(
+        "conv3",
+        lrn2,
+        { conv3_weights },
+        { conv3_biases },
+        { format::yx, {-1, -1} },
+        { format::yx, {1,1} },
+        true);
+
+    auto conv4_g1_weights = file::create({ engine, join_path(weights_dir, "conv4_g1_weights.nnd"), file::convolution });
+    auto conv4_g1_biases = file::create({ engine, join_path(weights_dir, "conv4_g1_biases.nnd"), file::bias });
+    auto conv4_g2_weights = file::create({ engine, join_path(weights_dir, "conv4_g2_weights.nnd"), file::convolution });
+    auto conv4_g2_biases = file::create({ engine, join_path(weights_dir, "conv4_g2_biases.nnd"), file::bias });
+    auto conv4_group2 = convolution(
+        "conv4_group2",
+        conv3,
+        { conv4_g1_weights, conv4_g2_weights },
+        { conv4_g1_biases, conv4_g2_biases },
+        { format::yx, {-1,-1} },
+        { format::yx, {1,1} },
+        true);
+
+    auto conv5_g1_weights = file::create({ engine, join_path(weights_dir, "conv5_g1_weights.nnd"), file::convolution });
+    auto conv5_g1_biases = file::create({ engine, join_path(weights_dir, "conv5_g1_biases.nnd"), file::bias });
+    auto conv5_g2_weights = file::create({ engine, join_path(weights_dir, "conv5_g2_weights.nnd"), file::convolution });
+    auto conv5_g2_biases = file::create({ engine, join_path(weights_dir, "conv5_g2_biases.nnd"), file::bias });
+    auto conv5_group2 = convolution(
+        "conv5_group2",
+        conv4_group2,
+        { conv5_g1_weights, conv5_g2_weights },
+        { conv5_g1_biases, conv5_g2_biases },
+        { format::yx,{-1,-1} },
+        { format::yx,{1,1} },
+        true);
+
+    auto pool5 = pooling(
+        "pool5",
+        conv5_group2,
+        pooling_mode::max,
+        { format::xy,{ 2, 2 } }, // strd
+        { format::xy,{ 3, 3 } }); // kernel
+
+    auto fc6_weights = file::create({ engine, join_path(weights_dir, "fc6_weights.nnd"), file::fully_connected });
+    auto fc6_biases = file::create({ engine, join_path(weights_dir, "fc6_biases.nnd"), file::bias });
+    auto fc6 = fully_connected(
+        "fc6",
+        pool5,
+        fc6_weights,
+        fc6_biases,
+        true);
+
+    auto fc7_weights = file::create({ engine, join_path(weights_dir, "fc7_weights.nnd"), file::fully_connected });
+    auto fc7_biases = file::create({ engine, join_path(weights_dir, "fc7_biases.nnd"), file::bias });
+    auto fc7 = fully_connected(
+        "fc7",
+        fc6,
+        fc7_weights,
+        fc7_biases,
+        true);
+
+    auto fc8_weights = file::create({ engine, join_path(weights_dir, "fc8_weights.nnd"), file::fully_connected });
+    auto fc8_biases = file::create({ engine, join_path(weights_dir, "fc8_biases.nnd"), file::bias });
+    auto fc8 = fully_connected(
+        "fc8",
+        fc7,
+        fc8_weights,
+        fc8_biases,
+        true);
+
+    auto softmax = cldnn::softmax(
+        "output",
+        fc8);
+
+    return topology(
+        input,
+        reordered_input,
+        conv1,
+        pool1,
+        lrn1,
+        conv2_group2,
+        pool2,
+        lrn2,
+        conv3,
+        conv4_group2,
+        conv5_group2,
+        pool5,
+        fc6,
+        fc7,
+        fc8,
+        softmax
+    );
+}