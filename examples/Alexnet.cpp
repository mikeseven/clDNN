/*
// Copyright (c) 2016 Intel Corporation
//
// Licensed under the Apache License, Version 2.0 (the "License");
// you may not use this file except in compliance with the License.
// You may obtain a copy of the License at
//
//      http://www.apache.org/licenses/LICENSE-2.0
//
// Unless required by applicable law or agreed to in writing, software
// distributed under the License is distributed on an "AS IS" BASIS,
// WITHOUT WARRANTIES OR CONDITIONS OF ANY KIND, either express or implied.
// See the License for the specific language governing permissions and
// limitations under the License.
*/



#include "common/common_tools.h"
#include <iostream>
#include <string>

using namespace neural;
// AlexNet with weights & biases from file
void execute_alexnet(primitive& input, primitive& output, engine::type eng)
{
    // [227x227x3xB] convolution->relu->pooling->lrn [1000xB]
    auto conv1 = convolution::create(
    {
        eng,
        memory::format::yxfb_f32,
        {
            input,
            file::create({ eng, "conv1_weights.nnd" }),
            file::create({ eng, "conv1_biases.nnd" })
        },
        { 0,{ 0, 0 }, 0 },
        { 1,{ 4, 4 }, 1 },
        padding::zero });

    auto relu1 = relu::create(
    {
        eng,
        memory::format::yxfb_f32,
        conv1
    });

    auto lrn1 = normalization::response::create(
    {
        eng,
        memory::format::yxfb_f32,
        relu1,
        5,
        padding::zero,
        1.0f,
        0.00002f,
        0.75f
    });

    auto pool1 = pooling::create(
    {
        eng,
        pooling::mode::max,
        memory::format::yxfb_f32,
        lrn1,
        { 1,{ 2,2 },1 }, // strd
        { 1,{ 3,3 },1 }, // kernel
        padding::zero
    });

    auto conv2_group2 = convolution::create(
    {
        eng,
        memory::format::yxfb_f32,
        {
            pool1,
            file::create({ eng, "conv2_g1_weights.nnd" }),
            file::create({ eng, "conv2_g1_biases.nnd" }),
            file::create({ eng, "conv2_g2_weights.nnd" }),
            file::create({ eng, "conv2_g2_biases.nnd" }),
        },
        { 0,{ -2, -2 }, 0 },
        { 1,{ 1, 1 }, 1 },
        padding::zero,
        2
    });

    auto relu2 = relu::create(
    {
        eng,
        memory::format::yxfb_f32,
        conv2_group2
    });

    auto lrn2 = normalization::response::create(
    {
        eng,
        memory::format::yxfb_f32,
        relu2,
        5,
        padding::zero,
        1.0f,
        0.0001f,
        0.75
    });

    auto pool2 = pooling::create(
    {
        eng,
        pooling::mode::max,
        memory::format::yxfb_f32,
        lrn2,
        { 1,{ 2,2 },1 }, // strd
        { 1,{ 3,3 },1 }, // kernel
        padding::zero
    });

    auto conv3 = convolution::create(
    {
        eng,
        memory::format::yxfb_f32,
        {
            pool2,
            file::create({ eng, "conv3_weights.nnd" }),
            file::create({ eng, "conv3_biases.nnd" }),
        },
        { 0,{ -1, -1 }, 0 },
        { 1,{ 1, 1 }, 1 },
        padding::zero
    });

    auto relu3 = relu::create(
    {
        eng,
        memory::format::yxfb_f32,
        conv3
    });

    auto conv4_group2 = convolution::create(
    {
        eng,
        memory::format::yxfb_f32,
        {
            relu3,
            file::create({ eng, "conv4_g1_weights.nnd" }),
            file::create({ eng, "conv4_g1_biases.nnd" }),
            file::create({ eng, "conv4_g2_weights.nnd" }),
            file::create({ eng, "conv4_g2_biases.nnd" }),
        },
        { 0,{ -1, -1 }, 0 },
        { 1,{ 1, 1 }, 1 },
        padding::zero,
        2
    });

    auto relu4 = relu::create(
    {
        eng,
        memory::format::yxfb_f32,
        conv4_group2
    });

    auto conv5_group2 = convolution::create(
    {
        eng,
        memory::format::yxfb_f32,
        {
            relu4,
            file::create({ eng, "conv5_g1_weights.nnd" }),
            file::create({ eng, "conv5_g1_biases.nnd" }),
            file::create({ eng, "conv5_g2_weights.nnd" }),
            file::create({ eng, "conv5_g2_biases.nnd" }),
        },
        { 0,{ -1, -1 }, 0 },
        { 1,{ 1, 1 }, 1 },
        padding::zero,
        2
    });

    auto relu5 = relu::create(
    {
        eng,
        memory::format::yxfb_f32,
        conv5_group2
    });

    auto pool5 = pooling::create(
    {
        eng,
        pooling::mode::max,
        memory::format::yxfb_f32,
        relu5,
        { 1,{ 2,2 },1 }, // strd
        { 1,{ 3,3 },1 }, // kernel
        padding::zero
    });

    auto fc6 = fully_connected_relu::create(
    {
        eng,
        memory::format::xb_f32,
        pool5,
        file::create({ eng, "fc6_weights.nnd", file::weights_type::fully_connected}),
        file::create({ eng, "fc6_biases.nnd" }),
        0
    });

    auto fc7 = fully_connected_relu::create(
    {
        eng,
        memory::format::xb_f32,
        fc6,
        file::create({ eng, "fc7_weights.nnd", file::weights_type::fully_connected }),
        file::create({ eng, "fc7_biases.nnd" }),
        0
    });

    auto fc8 = fully_connected_relu::create(
    {
        eng,
        memory::format::xb_f32,
        fc7,
        file::create({ eng, "fc8_weights.nnd", file::weights_type::fully_connected }),
        file::create({ eng, "fc8_biases.nnd" }),
        0
    });

    auto softmax = normalization::softmax::create(
    {
        eng,
        output,
        fc8
    });
    execute({
        conv1,relu1,lrn1,pool1, //stage 0
        conv2_group2,relu2,lrn2, pool2,
        conv3,relu3,
        conv4_group2, relu4,
        conv5_group2, relu5, pool5,
        fc6,
        fc7,
        fc8,
        softmax,output }).wait();
}

void alexnet(uint32_t batch_size, std::string img_dir, engine::type eng)
{
    auto input  = memory::allocate({ engine::reference, memory::format::byxf_f32,{ batch_size,{ 224, 224 }, 3, } });
    auto output = memory::allocate({ engine::reference, memory::format::xb_f32,{ batch_size,{ 1000 }} });
    auto img_list = get_directory_images(img_dir);
    if (img_list.empty())
        throw std::runtime_error("Specified path doesn't contain image data\n");
    auto images_list_iterator = img_list.begin();
    auto images_list_end = img_list.end();
    auto number_of_batches = (img_list.size() % batch_size == 0) 
        ? img_list.size() / batch_size : img_list.size() / batch_size + 1;
    std::vector<std::string> image_in_batches;
    for (auto batch = 0; batch < number_of_batches; batch++)
    {
        image_in_batches.clear();
        for (uint32_t i = 0; i < batch_size && images_list_iterator != images_list_end; i++, images_list_iterator++)
            image_in_batches.push_back(*images_list_iterator);
        // load croped and resized images into input
        load_images_from_file_list(image_in_batches, input);    
        
        // create conversion to yxfb format
        auto reordered_input = reorder::create(
        {
            engine::reference,
            memory::format::yxfb_f32,
            input.as<const memory&>().argument.size, // do not resize
            input
        });
        // reorder data
        execute({ reordered_input }).wait();

<<<<<<< HEAD
=======

        execute({ reordered_input }).wait();
       // auto out_ptr =  output.as<const memory&>().pointer<float>();
>>>>>>> 9b7a6a9e
        execute_alexnet(reordered_input, output, eng);
    }    
}<|MERGE_RESOLUTION|>--- conflicted
+++ resolved
@@ -231,6 +231,9 @@
         output,
         fc8
     });
+
+    
+    
     execute({
         conv1,relu1,lrn1,pool1, //stage 0
         conv2_group2,relu2,lrn2, pool2,
@@ -241,6 +244,7 @@
         fc7,
         fc8,
         softmax,output }).wait();
+    instrumentation::log_memory_to_file(conv1.output[0]);
 }
 
 void alexnet(uint32_t batch_size, std::string img_dir, engine::type eng)
@@ -273,13 +277,6 @@
         });
         // reorder data
         execute({ reordered_input }).wait();
-
-<<<<<<< HEAD
-=======
-
-        execute({ reordered_input }).wait();
-       // auto out_ptr =  output.as<const memory&>().pointer<float>();
->>>>>>> 9b7a6a9e
         execute_alexnet(reordered_input, output, eng);
     }    
 }