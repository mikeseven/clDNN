/*
// Copyright (c) 2016 Intel Corporation
//
// Licensed under the Apache License, Version 2.0 (the "License");
// you may not use this file except in compliance with the License.
// You may obtain a copy of the License at
//
//      http://www.apache.org/licenses/LICENSE-2.0
//
// Unless required by applicable law or agreed to in writing, software
// distributed under the License is distributed on an "AS IS" BASIS,
// WITHOUT WARRANTIES OR CONDITIONS OF ANY KIND, either express or implied.
// See the License for the specific language governing permissions and
// limitations under the License.
*/

#include "common/common_tools.h"
#include "file.h"

#include <string>
#include <api/primitives/input_layout.hpp>
#include <api/primitives/reorder.hpp>
#include <api/primitives/convolution.hpp>
#include <api/primitives/pooling.hpp>
#include <api/primitives/normalization.hpp>
#include <api/primitives/fully_connected.hpp>
#include <api/primitives/softmax.hpp>

using namespace cldnn;

// Building vgg16 network with loading weights & biases from file
<<<<<<< HEAD
cldnn::topology build_vgg16(const std::string& weights_dir, const cldnn::engine& engine, cldnn::layout& input_layout, int32_t batch_size)
=======
cldnn::topology build_vgg16(const std::string& weights_dir, weights_optimizer& wo, cldnn::layout& input_layout, int32_t batch_size, bool use_bfyx)
>>>>>>> cb1f15ba
{
    // [224x224x3xB] convolution->relu->pooling->lrn [1000xB]
    input_layout.size = { format::byxf,{ batch_size, 224, 224, 3 } };
    auto input = cldnn::input_layout("input", input_layout);

    auto mem_format = use_bfyx ? format::bfyx : format::yxfb;

    // create conversion to yxfb format and subtract mean values
    tensor reorder_size = input_layout.size.transform(mem_format, 1);
    auto reorder_mean = file::create({ engine, join_path(weights_dir, "imagenet_mean.nnd"), file::mean });
    auto reordered_input = reorder(
        "reorder",
        input,
        { input_layout.data_type, reorder_size },
        reorder_mean);

    auto conv1_1_w = file::create({ engine, join_path(weights_dir, "conv1_1_weights.nnd"), file::convolution });
    auto conv1_1_b = file::create({ engine, join_path(weights_dir, "conv1_1_bias.nnd"), file::bias });
    auto conv1_1 = convolution("conv1_1",
        reordered_input,
        { conv1_1_w },
        { conv1_1_b },
        { format::yx, { -1, -1 } },
        { format::yx, { 1, 1 } },
        true); // negative slope for RELU

    auto conv1_2_w = file::create({ engine, join_path(weights_dir, "conv1_2_weights.nnd"), file::convolution });
    auto conv1_2_b = file::create({ engine, join_path(weights_dir, "conv1_2_bias.nnd"),  file::bias });
    auto conv1_2 = convolution("conv1_2",
            conv1_1,
        { conv1_2_w },
        { conv1_2_b },
        { format::yx, { -1, -1 } },
        { format::yx, { 1, 1 } },
        true); // negative slope for RELU


    auto pool1 = pooling("pool1",
        conv1_2,
        pooling_mode::max,
        { format::yx, { 2,2 } }, // strd
        { format::yx, { 2,2 } } // kernel
    );

    auto conv2_1_w = file::create({ engine, join_path(weights_dir, "conv2_1_weights.nnd"), file::convolution });
    auto conv2_1_b = file::create({ engine, join_path(weights_dir, "conv2_1_bias.nnd"),  file::bias });
    auto conv2_1 = convolution("conv2_1",
        pool1,
        { conv2_1_w },
        { conv2_1_b },
        { format::yx, { -1, -1 } },
        { format::yx, { 1, 1 } },
        true); // negative slope for RELU

    auto conv2_2_w = file::create({ engine, join_path(weights_dir, "conv2_2_weights.nnd"), file::convolution });
    auto conv2_2_b = file::create({ engine, join_path(weights_dir, "conv2_2_bias.nnd"),  file::bias });
    auto conv2_2 = convolution("conv2_2",
        conv2_1,
        { conv2_2_w },
        { conv2_2_b },
        { format::yx, { -1, -1 } },
        { format::yx, { 1, 1 } },
        true); // negative slope for RELU

    auto pool2 = pooling("pool2",
        conv2_2,
        pooling_mode::max,
        { format::yx, { 2,2 } }, // strd
        { format::yx, { 2,2 } } // kernel
    );

    auto conv3_1_w = file::create({ engine, join_path(weights_dir, "conv3_1_weights.nnd"), file::convolution });
    auto conv3_1_b = file::create({ engine, join_path(weights_dir, "conv3_1_bias.nnd"),  file::bias });
    auto conv3_1 = convolution("conv3_1",
        pool2,
        { conv3_1_w },
        { conv3_1_b },
        { format::yx, { -1, -1 } },
        { format::yx, { 1, 1 } },
        true); // negative slope for RELU

    auto conv3_2_w = file::create({ engine, join_path(weights_dir, "conv3_2_weights.nnd"), file::convolution });
    auto conv3_2_b = file::create({ engine, join_path(weights_dir, "conv3_2_bias.nnd"),  file::bias });
    auto conv3_2 = convolution("conv3_2",
        conv3_1,
        { conv3_2_w },
        { conv3_2_b },
        { format::yx, { -1, -1 } },
        { format::yx, { 1, 1 } },
        true); // negative slope for RELU

    auto conv3_3_w = file::create({ engine, join_path(weights_dir, "conv3_3_weights.nnd"), file::convolution });
    auto conv3_3_b = file::create({ engine, join_path(weights_dir, "conv3_3_bias.nnd"),  file::bias });
    auto conv3_3 = convolution("conv3_3",
        conv3_2,
        { conv3_3_w },
        { conv3_3_b },
        { format::yx, { -1, -1 } },
        { format::yx, { 1, 1 } },
        true); // negative slope for RELU

    auto pool3 = pooling("pool3",
        conv3_3,
        pooling_mode::max,
        { format::yx, { 2,2 } }, // strd
        { format::yx, { 2,2 } } // kernel
    );

    auto conv4_1_w = file::create({ engine, join_path(weights_dir, "conv4_1_weights.nnd"), file::convolution });
    auto conv4_1_b = file::create({ engine, join_path(weights_dir, "conv4_1_bias.nnd"),  file::bias });
    auto conv4_1 = convolution("conv4_1",
        pool3,
        { conv4_1_w },
        { conv4_1_b },
        { format::yx, { -1, -1 } },
        { format::yx, { 1, 1 } },
        true); // negative slope for RELU

    auto conv4_2_w = file::create({ engine, join_path(weights_dir, "conv4_2_weights.nnd"), file::convolution });
    auto conv4_2_b = file::create({ engine, join_path(weights_dir, "conv4_2_bias.nnd"),  file::bias });
    auto conv4_2 = convolution("conv4_2",
        conv4_1,
        { conv4_2_w },
        { conv4_2_b },
        { format::yx, { -1, -1 } },
        { format::yx, { 1, 1 } },
        true); // negative slope for RELU

    auto conv4_3_w = file::create({ engine, join_path(weights_dir, "conv4_3_weights.nnd"), file::convolution });
    auto conv4_3_b = file::create({ engine, join_path(weights_dir, "conv4_3_bias.nnd"),  file::bias });
    auto conv4_3 = convolution("conv4_3",
        conv4_2,
        { conv4_3_w },
        { conv4_3_b },
        { format::yx, { -1, -1 } },
        { format::yx, { 1, 1 } },
        true); // negative slope for RELU

    auto pool4 = pooling("pool4",
        conv4_3,
        pooling_mode::max,
        { format::yx, { 2,2 } }, // strd
        { format::yx, { 2,2 } } // kernel
    );

    auto conv5_1_w = file::create({ engine, join_path(weights_dir, "conv5_1_weights.nnd"), file::convolution });
    auto conv5_1_b = file::create({ engine, join_path(weights_dir, "conv5_1_bias.nnd"),  file::bias });
    auto conv5_1 = convolution("conv5_1",
        pool4,
        { conv5_1_w },
        { conv5_1_b },
        { format::yx, { -1, -1 } },
        { format::yx, { 1,1 } },
        true); // negative slope for RELU

    auto conv5_2_w = file::create({ engine, join_path(weights_dir, "conv5_2_weights.nnd"), file::convolution });
    auto conv5_2_b = file::create({ engine, join_path(weights_dir, "conv5_2_bias.nnd"),  file::bias });
    auto conv5_2 = convolution("conv5_2",
        conv5_1,
        { conv5_2_w },
        { conv5_2_b },
        { format::yx, { -1, -1 } },
        { format::yx, { 1,1 } },
        true); // negative slope for RELU

    auto conv5_3_w = file::create({ engine, join_path(weights_dir, "conv5_3_weights.nnd"), file::convolution });
    auto conv5_3_b = file::create({ engine, join_path(weights_dir, "conv5_3_bias.nnd"),  file::bias });
    auto conv5_3 = convolution("conv5_3",
        conv5_2,
        { conv5_3_w },
        { conv5_3_b },
        { format::yx, { -1, -1 } },
        { format::yx, { 1,1 } },
        true); // negative slope for RELU

    auto pool5 = pooling("pool5",
        conv5_3,
        pooling_mode::max,
        { format::yx, { 2,2 } }, // strd
        { format::yx, { 2,2 } } // kernel
    );

    auto fc6_w = file::create({ engine, join_path(weights_dir, "fc6_weights.nnd"), file::fully_connected });
    auto fc6_b = file::create({ engine, join_path(weights_dir, "fc6_bias.nnd"),  file::bias });
    auto fc6 = fully_connected("fc6",
        pool5,
        fc6_w,
        fc6_b,
        true,
        0
    );

    auto fc7_w = file::create({ engine, join_path(weights_dir, "fc7_weights.nnd"), file::fully_connected });
    auto fc7_b = file::create({ engine, join_path(weights_dir, "fc7_bias.nnd"),  file::bias });
    auto fc7 = fully_connected("fc7",
        fc6,
        fc7_w,
        fc7_b,
        true,
        0
    );

    auto fc8_w = file::create({ engine, join_path(weights_dir, "fc8_weights.nnd"), file::fully_connected });
    auto fc8_b = file::create({ engine, join_path(weights_dir, "fc8_bias.nnd"),  file::bias });
    auto fc8 = fully_connected("fc8",
        fc7,
        fc8_w,
        fc8_b,
        true,
        0
    );

    auto softmax = cldnn::softmax(
        "output",
        fc8);

    return topology {
        input,
        reordered_input,
        conv1_1,
        conv1_2,
        pool1,
        conv2_1,
        conv2_2,
        pool2,
        conv3_1,
        conv3_2,
        conv3_3,
        pool3,
        conv4_1,
        conv4_2,
        conv4_3,
        pool4,
        conv5_1,
        conv5_2,
        conv5_3,
        pool5,
        fc6,
        fc7,
        fc8,
        softmax
    };
}
<|MERGE_RESOLUTION|>--- conflicted
+++ resolved
@@ -1,279 +1,275 @@
-/*
-// Copyright (c) 2016 Intel Corporation
-//
-// Licensed under the Apache License, Version 2.0 (the "License");
-// you may not use this file except in compliance with the License.
-// You may obtain a copy of the License at
-//
-//      http://www.apache.org/licenses/LICENSE-2.0
-//
-// Unless required by applicable law or agreed to in writing, software
-// distributed under the License is distributed on an "AS IS" BASIS,
-// WITHOUT WARRANTIES OR CONDITIONS OF ANY KIND, either express or implied.
-// See the License for the specific language governing permissions and
-// limitations under the License.
-*/
-
-#include "common/common_tools.h"
-#include "file.h"
-
-#include <string>
-#include <api/primitives/input_layout.hpp>
-#include <api/primitives/reorder.hpp>
-#include <api/primitives/convolution.hpp>
-#include <api/primitives/pooling.hpp>
-#include <api/primitives/normalization.hpp>
-#include <api/primitives/fully_connected.hpp>
-#include <api/primitives/softmax.hpp>
-
-using namespace cldnn;
-
-// Building vgg16 network with loading weights & biases from file
-<<<<<<< HEAD
-cldnn::topology build_vgg16(const std::string& weights_dir, const cldnn::engine& engine, cldnn::layout& input_layout, int32_t batch_size)
-=======
-cldnn::topology build_vgg16(const std::string& weights_dir, weights_optimizer& wo, cldnn::layout& input_layout, int32_t batch_size, bool use_bfyx)
->>>>>>> cb1f15ba
-{
-    // [224x224x3xB] convolution->relu->pooling->lrn [1000xB]
-    input_layout.size = { format::byxf,{ batch_size, 224, 224, 3 } };
-    auto input = cldnn::input_layout("input", input_layout);
-
-    auto mem_format = use_bfyx ? format::bfyx : format::yxfb;
-
-    // create conversion to yxfb format and subtract mean values
-    tensor reorder_size = input_layout.size.transform(mem_format, 1);
-    auto reorder_mean = file::create({ engine, join_path(weights_dir, "imagenet_mean.nnd"), file::mean });
-    auto reordered_input = reorder(
-        "reorder",
-        input,
-        { input_layout.data_type, reorder_size },
-        reorder_mean);
-
-    auto conv1_1_w = file::create({ engine, join_path(weights_dir, "conv1_1_weights.nnd"), file::convolution });
-    auto conv1_1_b = file::create({ engine, join_path(weights_dir, "conv1_1_bias.nnd"), file::bias });
-    auto conv1_1 = convolution("conv1_1",
-        reordered_input,
-        { conv1_1_w },
-        { conv1_1_b },
-        { format::yx, { -1, -1 } },
-        { format::yx, { 1, 1 } },
-        true); // negative slope for RELU
-
-    auto conv1_2_w = file::create({ engine, join_path(weights_dir, "conv1_2_weights.nnd"), file::convolution });
-    auto conv1_2_b = file::create({ engine, join_path(weights_dir, "conv1_2_bias.nnd"),  file::bias });
-    auto conv1_2 = convolution("conv1_2",
-            conv1_1,
-        { conv1_2_w },
-        { conv1_2_b },
-        { format::yx, { -1, -1 } },
-        { format::yx, { 1, 1 } },
-        true); // negative slope for RELU
-
-
-    auto pool1 = pooling("pool1",
-        conv1_2,
-        pooling_mode::max,
-        { format::yx, { 2,2 } }, // strd
-        { format::yx, { 2,2 } } // kernel
-    );
-
-    auto conv2_1_w = file::create({ engine, join_path(weights_dir, "conv2_1_weights.nnd"), file::convolution });
-    auto conv2_1_b = file::create({ engine, join_path(weights_dir, "conv2_1_bias.nnd"),  file::bias });
-    auto conv2_1 = convolution("conv2_1",
-        pool1,
-        { conv2_1_w },
-        { conv2_1_b },
-        { format::yx, { -1, -1 } },
-        { format::yx, { 1, 1 } },
-        true); // negative slope for RELU
-
-    auto conv2_2_w = file::create({ engine, join_path(weights_dir, "conv2_2_weights.nnd"), file::convolution });
-    auto conv2_2_b = file::create({ engine, join_path(weights_dir, "conv2_2_bias.nnd"),  file::bias });
-    auto conv2_2 = convolution("conv2_2",
-        conv2_1,
-        { conv2_2_w },
-        { conv2_2_b },
-        { format::yx, { -1, -1 } },
-        { format::yx, { 1, 1 } },
-        true); // negative slope for RELU
-
-    auto pool2 = pooling("pool2",
-        conv2_2,
-        pooling_mode::max,
-        { format::yx, { 2,2 } }, // strd
-        { format::yx, { 2,2 } } // kernel
-    );
-
-    auto conv3_1_w = file::create({ engine, join_path(weights_dir, "conv3_1_weights.nnd"), file::convolution });
-    auto conv3_1_b = file::create({ engine, join_path(weights_dir, "conv3_1_bias.nnd"),  file::bias });
-    auto conv3_1 = convolution("conv3_1",
-        pool2,
-        { conv3_1_w },
-        { conv3_1_b },
-        { format::yx, { -1, -1 } },
-        { format::yx, { 1, 1 } },
-        true); // negative slope for RELU
-
-    auto conv3_2_w = file::create({ engine, join_path(weights_dir, "conv3_2_weights.nnd"), file::convolution });
-    auto conv3_2_b = file::create({ engine, join_path(weights_dir, "conv3_2_bias.nnd"),  file::bias });
-    auto conv3_2 = convolution("conv3_2",
-        conv3_1,
-        { conv3_2_w },
-        { conv3_2_b },
-        { format::yx, { -1, -1 } },
-        { format::yx, { 1, 1 } },
-        true); // negative slope for RELU
-
-    auto conv3_3_w = file::create({ engine, join_path(weights_dir, "conv3_3_weights.nnd"), file::convolution });
-    auto conv3_3_b = file::create({ engine, join_path(weights_dir, "conv3_3_bias.nnd"),  file::bias });
-    auto conv3_3 = convolution("conv3_3",
-        conv3_2,
-        { conv3_3_w },
-        { conv3_3_b },
-        { format::yx, { -1, -1 } },
-        { format::yx, { 1, 1 } },
-        true); // negative slope for RELU
-
-    auto pool3 = pooling("pool3",
-        conv3_3,
-        pooling_mode::max,
-        { format::yx, { 2,2 } }, // strd
-        { format::yx, { 2,2 } } // kernel
-    );
-
-    auto conv4_1_w = file::create({ engine, join_path(weights_dir, "conv4_1_weights.nnd"), file::convolution });
-    auto conv4_1_b = file::create({ engine, join_path(weights_dir, "conv4_1_bias.nnd"),  file::bias });
-    auto conv4_1 = convolution("conv4_1",
-        pool3,
-        { conv4_1_w },
-        { conv4_1_b },
-        { format::yx, { -1, -1 } },
-        { format::yx, { 1, 1 } },
-        true); // negative slope for RELU
-
-    auto conv4_2_w = file::create({ engine, join_path(weights_dir, "conv4_2_weights.nnd"), file::convolution });
-    auto conv4_2_b = file::create({ engine, join_path(weights_dir, "conv4_2_bias.nnd"),  file::bias });
-    auto conv4_2 = convolution("conv4_2",
-        conv4_1,
-        { conv4_2_w },
-        { conv4_2_b },
-        { format::yx, { -1, -1 } },
-        { format::yx, { 1, 1 } },
-        true); // negative slope for RELU
-
-    auto conv4_3_w = file::create({ engine, join_path(weights_dir, "conv4_3_weights.nnd"), file::convolution });
-    auto conv4_3_b = file::create({ engine, join_path(weights_dir, "conv4_3_bias.nnd"),  file::bias });
-    auto conv4_3 = convolution("conv4_3",
-        conv4_2,
-        { conv4_3_w },
-        { conv4_3_b },
-        { format::yx, { -1, -1 } },
-        { format::yx, { 1, 1 } },
-        true); // negative slope for RELU
-
-    auto pool4 = pooling("pool4",
-        conv4_3,
-        pooling_mode::max,
-        { format::yx, { 2,2 } }, // strd
-        { format::yx, { 2,2 } } // kernel
-    );
-
-    auto conv5_1_w = file::create({ engine, join_path(weights_dir, "conv5_1_weights.nnd"), file::convolution });
-    auto conv5_1_b = file::create({ engine, join_path(weights_dir, "conv5_1_bias.nnd"),  file::bias });
-    auto conv5_1 = convolution("conv5_1",
-        pool4,
-        { conv5_1_w },
-        { conv5_1_b },
-        { format::yx, { -1, -1 } },
-        { format::yx, { 1,1 } },
-        true); // negative slope for RELU
-
-    auto conv5_2_w = file::create({ engine, join_path(weights_dir, "conv5_2_weights.nnd"), file::convolution });
-    auto conv5_2_b = file::create({ engine, join_path(weights_dir, "conv5_2_bias.nnd"),  file::bias });
-    auto conv5_2 = convolution("conv5_2",
-        conv5_1,
-        { conv5_2_w },
-        { conv5_2_b },
-        { format::yx, { -1, -1 } },
-        { format::yx, { 1,1 } },
-        true); // negative slope for RELU
-
-    auto conv5_3_w = file::create({ engine, join_path(weights_dir, "conv5_3_weights.nnd"), file::convolution });
-    auto conv5_3_b = file::create({ engine, join_path(weights_dir, "conv5_3_bias.nnd"),  file::bias });
-    auto conv5_3 = convolution("conv5_3",
-        conv5_2,
-        { conv5_3_w },
-        { conv5_3_b },
-        { format::yx, { -1, -1 } },
-        { format::yx, { 1,1 } },
-        true); // negative slope for RELU
-
-    auto pool5 = pooling("pool5",
-        conv5_3,
-        pooling_mode::max,
-        { format::yx, { 2,2 } }, // strd
-        { format::yx, { 2,2 } } // kernel
-    );
-
-    auto fc6_w = file::create({ engine, join_path(weights_dir, "fc6_weights.nnd"), file::fully_connected });
-    auto fc6_b = file::create({ engine, join_path(weights_dir, "fc6_bias.nnd"),  file::bias });
-    auto fc6 = fully_connected("fc6",
-        pool5,
-        fc6_w,
-        fc6_b,
-        true,
-        0
-    );
-
-    auto fc7_w = file::create({ engine, join_path(weights_dir, "fc7_weights.nnd"), file::fully_connected });
-    auto fc7_b = file::create({ engine, join_path(weights_dir, "fc7_bias.nnd"),  file::bias });
-    auto fc7 = fully_connected("fc7",
-        fc6,
-        fc7_w,
-        fc7_b,
-        true,
-        0
-    );
-
-    auto fc8_w = file::create({ engine, join_path(weights_dir, "fc8_weights.nnd"), file::fully_connected });
-    auto fc8_b = file::create({ engine, join_path(weights_dir, "fc8_bias.nnd"),  file::bias });
-    auto fc8 = fully_connected("fc8",
-        fc7,
-        fc8_w,
-        fc8_b,
-        true,
-        0
-    );
-
-    auto softmax = cldnn::softmax(
-        "output",
-        fc8);
-
-    return topology {
-        input,
-        reordered_input,
-        conv1_1,
-        conv1_2,
-        pool1,
-        conv2_1,
-        conv2_2,
-        pool2,
-        conv3_1,
-        conv3_2,
-        conv3_3,
-        pool3,
-        conv4_1,
-        conv4_2,
-        conv4_3,
-        pool4,
-        conv5_1,
-        conv5_2,
-        conv5_3,
-        pool5,
-        fc6,
-        fc7,
-        fc8,
-        softmax
-    };
-}
+/*
+// Copyright (c) 2016 Intel Corporation
+//
+// Licensed under the Apache License, Version 2.0 (the "License");
+// you may not use this file except in compliance with the License.
+// You may obtain a copy of the License at
+//
+//      http://www.apache.org/licenses/LICENSE-2.0
+//
+// Unless required by applicable law or agreed to in writing, software
+// distributed under the License is distributed on an "AS IS" BASIS,
+// WITHOUT WARRANTIES OR CONDITIONS OF ANY KIND, either express or implied.
+// See the License for the specific language governing permissions and
+// limitations under the License.
+*/
+
+#include "common/common_tools.h"
+#include "file.h"
+
+#include <string>
+#include <api/primitives/input_layout.hpp>
+#include <api/primitives/reorder.hpp>
+#include <api/primitives/convolution.hpp>
+#include <api/primitives/pooling.hpp>
+#include <api/primitives/normalization.hpp>
+#include <api/primitives/fully_connected.hpp>
+#include <api/primitives/softmax.hpp>
+
+using namespace cldnn;
+
+// Building vgg16 network with loading weights & biases from file
+cldnn::topology build_vgg16(const std::string& weights_dir, const cldnn::engine& engine, cldnn::layout& input_layout, int32_t batch_size, bool use_bfyx)
+{
+    // [224x224x3xB] convolution->relu->pooling->lrn [1000xB]
+    input_layout.size = { format::byxf,{ batch_size, 224, 224, 3 } };
+    auto input = cldnn::input_layout("input", input_layout);
+
+    auto mem_format = use_bfyx ? format::bfyx : format::yxfb;
+
+    // create conversion to yxfb format and subtract mean values
+    tensor reorder_size = input_layout.size.transform(mem_format, 1);
+    auto reorder_mean = file::create({ engine, join_path(weights_dir, "imagenet_mean.nnd"), file::mean });
+    auto reordered_input = reorder(
+        "reorder",
+        input,
+        { input_layout.data_type, reorder_size },
+        reorder_mean);
+
+    auto conv1_1_w = file::create({ engine, join_path(weights_dir, "conv1_1_weights.nnd"), file::convolution });
+    auto conv1_1_b = file::create({ engine, join_path(weights_dir, "conv1_1_bias.nnd"), file::bias });
+    auto conv1_1 = convolution("conv1_1",
+        reordered_input,
+        { conv1_1_w },
+        { conv1_1_b },
+        { format::yx, { -1, -1 } },
+        { format::yx, { 1, 1 } },
+        true); // negative slope for RELU
+
+    auto conv1_2_w = file::create({ engine, join_path(weights_dir, "conv1_2_weights.nnd"), file::convolution });
+    auto conv1_2_b = file::create({ engine, join_path(weights_dir, "conv1_2_bias.nnd"),  file::bias });
+    auto conv1_2 = convolution("conv1_2",
+            conv1_1,
+        { conv1_2_w },
+        { conv1_2_b },
+        { format::yx, { -1, -1 } },
+        { format::yx, { 1, 1 } },
+        true); // negative slope for RELU
+
+
+    auto pool1 = pooling("pool1",
+        conv1_2,
+        pooling_mode::max,
+        { format::yx, { 2,2 } }, // strd
+        { format::yx, { 2,2 } } // kernel
+    );
+
+    auto conv2_1_w = file::create({ engine, join_path(weights_dir, "conv2_1_weights.nnd"), file::convolution });
+    auto conv2_1_b = file::create({ engine, join_path(weights_dir, "conv2_1_bias.nnd"),  file::bias });
+    auto conv2_1 = convolution("conv2_1",
+        pool1,
+        { conv2_1_w },
+        { conv2_1_b },
+        { format::yx, { -1, -1 } },
+        { format::yx, { 1, 1 } },
+        true); // negative slope for RELU
+
+    auto conv2_2_w = file::create({ engine, join_path(weights_dir, "conv2_2_weights.nnd"), file::convolution });
+    auto conv2_2_b = file::create({ engine, join_path(weights_dir, "conv2_2_bias.nnd"),  file::bias });
+    auto conv2_2 = convolution("conv2_2",
+        conv2_1,
+        { conv2_2_w },
+        { conv2_2_b },
+        { format::yx, { -1, -1 } },
+        { format::yx, { 1, 1 } },
+        true); // negative slope for RELU
+
+    auto pool2 = pooling("pool2",
+        conv2_2,
+        pooling_mode::max,
+        { format::yx, { 2,2 } }, // strd
+        { format::yx, { 2,2 } } // kernel
+    );
+
+    auto conv3_1_w = file::create({ engine, join_path(weights_dir, "conv3_1_weights.nnd"), file::convolution });
+    auto conv3_1_b = file::create({ engine, join_path(weights_dir, "conv3_1_bias.nnd"),  file::bias });
+    auto conv3_1 = convolution("conv3_1",
+        pool2,
+        { conv3_1_w },
+        { conv3_1_b },
+        { format::yx, { -1, -1 } },
+        { format::yx, { 1, 1 } },
+        true); // negative slope for RELU
+
+    auto conv3_2_w = file::create({ engine, join_path(weights_dir, "conv3_2_weights.nnd"), file::convolution });
+    auto conv3_2_b = file::create({ engine, join_path(weights_dir, "conv3_2_bias.nnd"),  file::bias });
+    auto conv3_2 = convolution("conv3_2",
+        conv3_1,
+        { conv3_2_w },
+        { conv3_2_b },
+        { format::yx, { -1, -1 } },
+        { format::yx, { 1, 1 } },
+        true); // negative slope for RELU
+
+    auto conv3_3_w = file::create({ engine, join_path(weights_dir, "conv3_3_weights.nnd"), file::convolution });
+    auto conv3_3_b = file::create({ engine, join_path(weights_dir, "conv3_3_bias.nnd"),  file::bias });
+    auto conv3_3 = convolution("conv3_3",
+        conv3_2,
+        { conv3_3_w },
+        { conv3_3_b },
+        { format::yx, { -1, -1 } },
+        { format::yx, { 1, 1 } },
+        true); // negative slope for RELU
+
+    auto pool3 = pooling("pool3",
+        conv3_3,
+        pooling_mode::max,
+        { format::yx, { 2,2 } }, // strd
+        { format::yx, { 2,2 } } // kernel
+    );
+
+    auto conv4_1_w = file::create({ engine, join_path(weights_dir, "conv4_1_weights.nnd"), file::convolution });
+    auto conv4_1_b = file::create({ engine, join_path(weights_dir, "conv4_1_bias.nnd"),  file::bias });
+    auto conv4_1 = convolution("conv4_1",
+        pool3,
+        { conv4_1_w },
+        { conv4_1_b },
+        { format::yx, { -1, -1 } },
+        { format::yx, { 1, 1 } },
+        true); // negative slope for RELU
+
+    auto conv4_2_w = file::create({ engine, join_path(weights_dir, "conv4_2_weights.nnd"), file::convolution });
+    auto conv4_2_b = file::create({ engine, join_path(weights_dir, "conv4_2_bias.nnd"),  file::bias });
+    auto conv4_2 = convolution("conv4_2",
+        conv4_1,
+        { conv4_2_w },
+        { conv4_2_b },
+        { format::yx, { -1, -1 } },
+        { format::yx, { 1, 1 } },
+        true); // negative slope for RELU
+
+    auto conv4_3_w = file::create({ engine, join_path(weights_dir, "conv4_3_weights.nnd"), file::convolution });
+    auto conv4_3_b = file::create({ engine, join_path(weights_dir, "conv4_3_bias.nnd"),  file::bias });
+    auto conv4_3 = convolution("conv4_3",
+        conv4_2,
+        { conv4_3_w },
+        { conv4_3_b },
+        { format::yx, { -1, -1 } },
+        { format::yx, { 1, 1 } },
+        true); // negative slope for RELU
+
+    auto pool4 = pooling("pool4",
+        conv4_3,
+        pooling_mode::max,
+        { format::yx, { 2,2 } }, // strd
+        { format::yx, { 2,2 } } // kernel
+    );
+
+    auto conv5_1_w = file::create({ engine, join_path(weights_dir, "conv5_1_weights.nnd"), file::convolution });
+    auto conv5_1_b = file::create({ engine, join_path(weights_dir, "conv5_1_bias.nnd"),  file::bias });
+    auto conv5_1 = convolution("conv5_1",
+        pool4,
+        { conv5_1_w },
+        { conv5_1_b },
+        { format::yx, { -1, -1 } },
+        { format::yx, { 1,1 } },
+        true); // negative slope for RELU
+
+    auto conv5_2_w = file::create({ engine, join_path(weights_dir, "conv5_2_weights.nnd"), file::convolution });
+    auto conv5_2_b = file::create({ engine, join_path(weights_dir, "conv5_2_bias.nnd"),  file::bias });
+    auto conv5_2 = convolution("conv5_2",
+        conv5_1,
+        { conv5_2_w },
+        { conv5_2_b },
+        { format::yx, { -1, -1 } },
+        { format::yx, { 1,1 } },
+        true); // negative slope for RELU
+
+    auto conv5_3_w = file::create({ engine, join_path(weights_dir, "conv5_3_weights.nnd"), file::convolution });
+    auto conv5_3_b = file::create({ engine, join_path(weights_dir, "conv5_3_bias.nnd"),  file::bias });
+    auto conv5_3 = convolution("conv5_3",
+        conv5_2,
+        { conv5_3_w },
+        { conv5_3_b },
+        { format::yx, { -1, -1 } },
+        { format::yx, { 1,1 } },
+        true); // negative slope for RELU
+
+    auto pool5 = pooling("pool5",
+        conv5_3,
+        pooling_mode::max,
+        { format::yx, { 2,2 } }, // strd
+        { format::yx, { 2,2 } } // kernel
+    );
+
+    auto fc6_w = file::create({ engine, join_path(weights_dir, "fc6_weights.nnd"), file::fully_connected });
+    auto fc6_b = file::create({ engine, join_path(weights_dir, "fc6_bias.nnd"),  file::bias });
+    auto fc6 = fully_connected("fc6",
+        pool5,
+        fc6_w,
+        fc6_b,
+        true,
+        0
+    );
+
+    auto fc7_w = file::create({ engine, join_path(weights_dir, "fc7_weights.nnd"), file::fully_connected });
+    auto fc7_b = file::create({ engine, join_path(weights_dir, "fc7_bias.nnd"),  file::bias });
+    auto fc7 = fully_connected("fc7",
+        fc6,
+        fc7_w,
+        fc7_b,
+        true,
+        0
+    );
+
+    auto fc8_w = file::create({ engine, join_path(weights_dir, "fc8_weights.nnd"), file::fully_connected });
+    auto fc8_b = file::create({ engine, join_path(weights_dir, "fc8_bias.nnd"),  file::bias });
+    auto fc8 = fully_connected("fc8",
+        fc7,
+        fc8_w,
+        fc8_b,
+        true,
+        0
+    );
+
+    auto softmax = cldnn::softmax(
+        "output",
+        fc8);
+
+    return topology {
+        input,
+        reordered_input,
+        conv1_1,
+        conv1_2,
+        pool1,
+        conv2_1,
+        conv2_2,
+        pool2,
+        conv3_1,
+        conv3_2,
+        conv3_3,
+        pool3,
+        conv4_1,
+        conv4_2,
+        conv4_3,
+        pool4,
+        conv5_1,
+        conv5_2,
+        conv5_3,
+        pool5,
+        fc6,
+        fc7,
+        fc8,
+        softmax
+    };
+}