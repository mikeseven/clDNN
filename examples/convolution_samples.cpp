--- conflicted
+++ resolved
@@ -43,18 +43,6 @@
 //    const int32_t in_off_y = 0, in_off_x = 0, in_off_z = 0, in_off_b = 0;
 
     auto eng    = engine::reference;
-<<<<<<< HEAD
-    auto input  = memory_obsolete::create({eng, memory_obsolete::format::yxfb_f32, {input_y, input_x, input_z, input_b}, true});
-    auto output = memory_obsolete::create({eng, memory_obsolete::format::yxfb_f32, {output_y, output_x, output_z, output_b}, true});
-    auto weights= memory_obsolete::create({eng, memory_obsolete::format::yxfb_f32, {conv_size_y, conv_size_x, conv_size_ifm, conv_size_ofm}, true});
-    auto biases = memory_obsolete::create({eng, memory_obsolete::format::   x_f32, {output_z}, true});
-
-    // buffers should be initialized with valid data
-    input.as<const memory_obsolete&>().fill(1.0f);
-    output.as<const memory_obsolete&>().fill(1.0f);
-    weights.as<const memory_obsolete&>().fill(1.0f);
-    biases.as<const memory_obsolete&>().fill(1.0f);
-=======
     auto input  = memory::create({eng, memory::format::yxfb_f32, { input_b      , {input_y    , input_x    }, input_z      }, true});
     auto output = memory::create({eng, memory::format::yxfb_f32, { output_b     , {output_y   , output_x   }, output_z     }, true});
     auto weights= memory::create({eng, memory::format::yxfb_f32, { conv_size_ofm, {conv_size_y, conv_size_x}, conv_size_ifm}, true});
@@ -65,7 +53,6 @@
     output.as <const memory&>().fill(1.0f);
     weights.as<const memory&>().fill(1.0f);
     biases.as <const memory&>().fill(1.0f);
->>>>>>> 66b3eb18
 
     auto conv   = convolution::create( {eng,
                                         output,
