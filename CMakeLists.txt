--- conflicted
+++ resolved
@@ -1,2058 +1,1029 @@
-<<<<<<< HEAD
-# Copyright (c) 2016 Intel Corporation
-
-# Licensed under the Apache License, Version 2.0 (the "License");
-# you may not use this file except in compliance with the License.
-# You may obtain a copy of the License at
-
-#      http://www.apache.org/licenses/LICENSE-2.0
-
-# Unless required by applicable law or agreed to in writing, software
-# distributed under the License is distributed on an "AS IS" BASIS,
-# WITHOUT WARRANTIES OR CONDITIONS OF ANY KIND, either express or implied.
-# See the License for the specific language governing permissions and
-# limitations under the License.
-
-cmake_minimum_required (VERSION 3.1 FATAL_ERROR)
-include(CheckCXXCompilerFlag)
-
-# Register Intel helper modules.
-list(APPEND CMAKE_MODULE_PATH "${CMAKE_CURRENT_SOURCE_DIR}/utils/build/cmake/modules")
-include(IntelHelpers)
-
-
-# ======================================================================================================
-# ==================================== BUILD CONFIGURATIONS (part 1) ===================================
-# ======================================================================================================
-# The section must be before project definition which is a point for configurations generation
-# for multi-configuration generators.
-
-# Available configuration types:
-# Two standard configurations.
-set(CMAKE_CONFIGURATION_TYPES
-    "Debug"
-    "Release"
-  )
-set(CMAKE_CONFIGURATION_TYPES ${CMAKE_CONFIGURATION_TYPES} CACHE INTERNAL "Available build configurations.")
-
-# ======================================================================================================
-# ======================================================================================================
-# ======================================================================================================
-
-# Name of project (helper constant variable).
-set(CLDNN__PROJ_NAME "clDNN")
-
-# Default languages: C, C++.
-project("${CLDNN__PROJ_NAME}")
-
-
-# ======================================================================================================
-# ==================================== BUILD CONFIGURATIONS (part 2) ===================================
-# ======================================================================================================
-# The section must be after project definition and its supported languages because otherwise
-# used variables are not available yet.
-
-#intel_custom_build_add("<custom config>" "Release") # No custom configuration at the momeent.
-# Populating global property with list of debug configurations.
-set_property(GLOBAL PROPERTY DEBUG_CONFIGURATIONS "Debug")
-# Use solution folders.
-set_property(GLOBAL PROPERTY USE_FOLDERS ON)
-
-# ======================================================================================================
-# ======================================================================================================
-# ======================================================================================================
-
-
-# ======================================================================================================
-# ====================================== HELPER CONSTANT VARIABLES =====================================
-# ======================================================================================================
-
-# Path which points to main directory of project.
-set(CLDNN__MAIN_DIR      "${CMAKE_CURRENT_SOURCE_DIR}")
-
-# Path which points to directory with common dependencies (internal and 3-rd party).
-set(CLDNN__COMMON_DIR    "${CMAKE_CURRENT_SOURCE_DIR}/common")
-
-# Path which points to directory with interface for framework.
-set(CLDNN__API_DIR       "${CMAKE_CURRENT_SOURCE_DIR}/api")
-
-# Path which points to directory with binaries for Intel OpenCL SDK ICD (Installable Client Driver).
-set(CLDNN__IOCL_ICD_DIR  "${CLDNN__COMMON_DIR}/intel_ocl_icd")
-
-# Path which points to directory with FreeImage and FreeImagePlus libraries.
-set(CLDNN__FREEIMAGE_DIR "${CLDNN__COMMON_DIR}/FreeImage")
-
-# Path which points to directory with boost libraries (only selection).
-set(CLDNN__BOOST_DIR     "${CLDNN__COMMON_DIR}/boost")
-
-# Path which points to directory with C++ bindings for OpenCL (header files + wrapper that disables specific warnings).
-set(CLDNN__KHR_CLHPP_DIR "${CLDNN__COMMON_DIR}/khronos_ocl_clhpp")
-
-# Path which points to directory with fused version of googletest framework (with fused googlemock as well).
-set(CLDNN__GTEST_DIR     "${CLDNN__COMMON_DIR}/googletest-fused")
-
-# Build targets settings.
-
-# Path which points to default root directory for compilation output.
-set(CLDNN_BUILD__DEFAULT_OUT_ROOT "${CMAKE_CURRENT_SOURCE_DIR}/build/out")
-
-# Prefix for all targets in internal pass.
-set(CLDNN_BUILD__PROJ_NAME_PREFIX "")
-
-# Minimum versions of compilers.
-set(CLDNN__MIN_COMPILER_VERSION__MSVC  "19.0")
-set(CLDNN__MIN_COMPILER_VERSION__GCC   "5.2")
-set(CLDNN__MIN_COMPILER_VERSION__CLANG "3.5")
-
-# Single/multi-configuration generator helpers.
-if(CMAKE_CFG_INTDIR STREQUAL ".")
-  set(CLDNN__TARGET_CFG_VAR "${CMAKE_BUILD_TYPE}")
-  set(CLDNN__MULTI_CFG_GEN  NO)
-else()
-  set(CLDNN__TARGET_CFG_VAR "${CMAKE_CFG_INTDIR}")
-  set(CLDNN__MULTI_CFG_GEN  YES)
-endif()
-
-# Code generation settings.
-
-# Path which points to root directory where code generated elements are created.
-set(CLDNN__CODEGEN_DIR     "${CMAKE_CURRENT_BINARY_DIR}/codegen/${CLDNN__TARGET_CFG_VAR}")
-
-# Path which points to automatically included directory with code generated elements
-# (to support "copy-if-different" optimization).
-set(CLDNN__CODEGEN_INCDIR  "${CLDNN__CODEGEN_DIR}/include")
-
-# ======================================================================================================
-# ======================================================================================================
-# ======================================================================================================
-
-
-# ======================================================================================================
-# =========================================== HELPER FUNCTIONS =========================================
-# ======================================================================================================
-
-# Writes debug message in project (it will be presented only if debug is enabled).
-#
-# @param text Text to present.
-function(cldnn_dmsg text)
-  if(CLDNN__CMAKE_DEBUG)
-    message(STATUS "[clDNN][D] ${text}")
-  endif()
-endfunction()
-
-# ======================================================================================================
-
-# Locates and detects all versions of specific component.
-#
-# The highest version of component is also returned as default version to use.
-#
-# @param retVarNameVersions       Name of variable placeholder with all versions of specified component
-#                                 which are available in the build.
-# @param retVarNamePaths          Name of variable placeholder with all paths to versions of specified
-#                                 component which are available in build. The paths map to corresponding
-#                                 versions from retVarNameVersions (1:1).
-# @param retVarNameDefaultVersion Default version to use. It is highest specified version, or 0 if no
-#                                 version of component was found.
-# @param componentName            Descriptive name of a component. It is presentated in warning and
-#                                 debug messages.
-# @param componentBaseDir         Base directory for component (directory containing version
-#                                 subdirectories).
-# @param [componentReqFile [...]] Optional list of component required files to check for existence.
-#                                 The componentReqFile can contain file(GLOB) wildcards. If multiple
-#                                 are specified, checked version is valid when all files are existing
-#                                 (or GLOB return at least one file for each entry).
-function(cldnn_locate_component_versions retVarNameVersions retVarNamePaths retVarNameDefaultVersion
-                                         componentName componentBaseDir)
-  if(NOT EXISTS "${componentBaseDir}")
-    cldnn_dmsg("Base directory for ${componentName} does not exist at ${componentBaseDir}.")
-    set("${retVarNameVersions}"       ""  PARENT_SCOPE)
-    set("${retVarNamePaths}"          ""  PARENT_SCOPE)
-    set("${retVarNameDefaultVersion}" "0" PARENT_SCOPE)
-    return()
-  endif()
-                                         
-  # Detecting all versions of added component in the project.
-  file(GLOB __CLDNN_F_CompVersionPaths RELATIVE "${componentBaseDir}" "${componentBaseDir}/[0-9rRvV]*")
-  set(__CLDNN_F_CompVersions "")
-  set(__CLDNN_F_CompPaths    "")
-  foreach(__CLDNN_F_CompVersionPath ${__CLDNN_F_CompVersionPaths})
-    string(REPLACE ";" "\;" __CLDNN_F_CompVersionPath "${__CLDNN_F_CompVersionPath}") # [WA#1] Must escape ; again if occurred in item.
-    if(__CLDNN_F_CompVersionPath MATCHES "^[rRvV]?([0-9]+([\\._][0-9]+([\\._][0-9]+([\\._][0-9]+)?)?)?)")
-      string(REPLACE "_" "." __CLDNN_F_CompVersion "${CMAKE_MATCH_1}")
-      set(__CLDNN_F_CompPath "${componentBaseDir}/${__CLDNN_F_CompVersionPath}")
-
-      set(__CLDNN_F_CompPathValid TRUE)
-      foreach(__CLDNN_F_CompReqFile ${ARGN})
-        string(REPLACE ";" "\;" __CLDNN_F_CompReqFile "${__CLDNN_F_CompReqFile}") # [WA#1] Must escape ; again if occurred in item.
-        set(__CLDNN_F_CompReqFileGlob "${__CLDNN_F_CompPath}/${__CLDNN_F_CompReqFile}")
-
-        file(GLOB __CLDNN_F_CompReqTargets ${__CLDNN_F_CompReqFileGlob})
-        list(LENGTH __CLDNN_F_CompReqTargets __CLDNN_F_CompReqTargetsCount)
-        if(__CLDNN_F_CompReqTargetsCount LESS 1)
-            message(WARNING "[clDNN] ${componentName} at \"${__CLDNN_F_CompPath}\" does not contain required files. It will be omitted.")
-            set(__CLDNN_F_CompPathValid FALSE)
-            break()
-        endif()
-      endforeach()
-      unset(__CLDNN_F_CompReqFile)
-      unset(__CLDNN_F_CompReqFileGlob)
-      unset(__CLDNN_F_CompReqTargets)
-      unset(__CLDNN_F_CompReqTargetsCount)
-
-      if(__CLDNN_F_CompPathValid)
-        cldnn_dmsg("Found internal ${componentName} (version: ${__CLDNN_F_CompVersion}) at path: ${__CLDNN_F_CompPath}")
-        list(APPEND __CLDNN_F_CompVersions "${__CLDNN_F_CompVersion}")
-        list(APPEND __CLDNN_F_CompPaths    "${__CLDNN_F_CompPath}")
-      endif()
-    endif()
-  endforeach()
-  unset(__CLDNN_F_CompVersionPaths)
-  unset(__CLDNN_F_CompVersionPath)
-  unset(__CLDNN_F_CompVersion)
-  unset(__CLDNN_F_CompPath)
-  unset(__CLDNN_F_CompPathValid)
-
-  # Selecting highest version of component as a default version.
-  set(__CLDNN_F_CompDefaultVersion "0")
-  foreach(__CLDNN_F_CompVersion ${__CLDNN_F_CompVersions})
-    if(__CLDNN_F_CompVersion VERSION_GREATER __CLDNN_F_CompDefaultVersion)
-      set(__CLDNN_F_CompDefaultVersion "${__CLDNN_F_CompVersion}")
-    endif()
-  endforeach()
-  unset(__CLDNN_F_CompVersion)
-  cldnn_dmsg("Selected default version of internal ${componentName}: ${__CLDNN_F_CompDefaultVersion}")
-
-  set("${retVarNameVersions}"       ${__CLDNN_F_CompVersions}         PARENT_SCOPE)
-  set("${retVarNamePaths}"          ${__CLDNN_F_CompPaths}            PARENT_SCOPE)
-  set("${retVarNameDefaultVersion}" "${__CLDNN_F_CompDefaultVersion}" PARENT_SCOPE)
-endfunction()
-
-
-# ======================================================================================================
-# ======================================================================================================
-# ======================================================================================================
-
-
-# Expressing CMake setting for current build configuration as option and providing a way to correct it (treat as case-insensitive).
-if(DEFINED CMAKE_BUILD_TYPE)
-  string(TOLOWER "${CMAKE_BUILD_TYPE}" __CLDNN_BuildType)
-  string(STRIP "${__CLDNN_BuildType}" __CLDNN_BuildType)
-
-  if(__CLDNN_BuildType MATCHES "^release$")
-    set(__CLDNN_BuildType "Release")
-  elseif(__CLDNN_BuildType MATCHES "^debug$")
-    set(__CLDNN_BuildType "Debug")
-  else()
-    set(__CLDNN_BuildType "Debug")
-    if(NOT CLDNN__MULTI_CFG_GEN)
-      message(WARNING "[clDNN] CMAKE_BUILD_TYPE: Unknown build configuration. The following configurations are available: ${CMAKE_CONFIGURATION_TYPES}.
-          The \"${__CLDNN_BuildType}\" configuration will be used.
-
-          This value has meaning only for single-configuration generators (like Make). It will be ignored for MSVC/XCode."
-        )
-    endif()
-  endif()
-else()
-  set(__CLDNN_BuildType "Debug")
-  if(NOT CLDNN__MULTI_CFG_GEN)
-    message(WARNING "[clDNN] CMAKE_BUILD_TYPE: No build configuration specified. The following configurations are available: ${CMAKE_CONFIGURATION_TYPES}.
-        The \"${__CLDNN_BuildType}\" configuration will be used.
-
-        This value has meaning only for single-configuration generators (like Make). It will be ignored for MSVC/XCode."
-      )
-  endif()
-endif()
-set(CMAKE_BUILD_TYPE "${__CLDNN_BuildType}")
-unset(__CLDNN_BuildType)
-
-# ======================================================================================================
-
-# Detecting, setting and validating target architecture for compilation.
-intel_arch_detect(__CLDNN_DetectedArch_Target __CLDNN_DetectedArch_Host)
-intel_arch_validate(__CLDNN_DetectedArchValid_Target "${__CLDNN_DetectedArch_Target}")
-unset(__CLDNN_DetectedArch_Host)
-
-if(DEFINED CLDNN__ARCHITECTURE_TARGET)
-  intel_arch_normalize(__CLDNN_Arch_Target "${CLDNN__ARCHITECTURE_TARGET}")
-elseif(__CLDNN_DetectedArchValid_Target)
-  set(__CLDNN_Arch_Target "${__CLDNN_DetectedArch_Target}")
-  message("[clDNN] CLDNN__ARCHITECTURE_TARGET: Target architecture is not specified. Trying to deduce it from context.")
-else()
-  message(FATAL_ERROR "[clDNN] CLDNN__ARCHITECTURE_TARGET: Target architecture is not specified and cannot be deduced from context.
-      Please specify one, e.g. Windows32, Linux64, Android32, Darwin32, ..."
-    )
-endif()
-set(CLDNN__ARCHITECTURE_TARGET "${__CLDNN_Arch_Target}")
-unset(__CLDNN_Arch_Target)
-unset(__CLDNN_DetectedArchValid_Target)
-
-intel_arch_validate(__CLDNN_ArchValid_Target "${CLDNN__ARCHITECTURE_TARGET}")
-if(NOT __CLDNN_ArchValid_Target)
-  message(FATAL_ERROR "[clDNN] CLDNN__ARCHITECTURE_TARGET: Target architecture \"${CLDNN__ARCHITECTURE_TARGET}\" is invalid.
-      Please specify correct one, e.g. Windows32, Linux64, Android32, Darwin32, ..."
-    )
-endif()
-unset(__CLDNN_ArchValid_Target)
-
-# ======================================================================================================
-
-# Detecting all versions of added Intel OpenCL SDK ICDs in the project.
-if(NOT EXISTS "${CLDNN__IOCL_ICD_DIR}")
-  if(NOT CLDNN__IOCL_ICD_USE_EXTERNAL)
-    message(FATAL_ERROR "[clDNN] Root for ICDs for Intel OpenCL SDK is invalid or does not exist.
-      Please make sure that ICDs are added into \"${CLDNN__IOCL_ICD_DIR}\".")
-  endif()
-endif()
-
-cldnn_locate_component_versions(__CLDNN_IOclIcdVersions __CLDNN_IOclIcdPaths __CLDNN_IOclIcdDefaultVersion
-    "ICD for Intel OpenCL SDK" "${CLDNN__IOCL_ICD_DIR}"
-    "*/include/CL/opencl.h"
-  )
-
-if(__CLDNN_IOclIcdDefaultVersion VERSION_EQUAL "0")
-  if(NOT CLDNN__IOCL_ICD_USE_EXTERNAL)
-    message(FATAL_ERROR "[clDNN] Intel OpenCL SDK ICD required for build cannot be located.")
-  endif()
-endif()
-
-# ======================================================================================================
-
-# Detecting all versions of added FreeImage library in the project.
-if(NOT EXISTS "${CLDNN__FREEIMAGE_DIR}")
-  message(FATAL_ERROR "[clDNN] Root for FreeImage/FreeImagePlus library is invalid or does not exist.
-    Please make sure that libraries are added into \"${CLDNN__FREEIMAGE_DIR}\".")
-endif()
-
-cldnn_locate_component_versions(__CLDNN_FreeImageVersions __CLDNN_FreeImagePaths __CLDNN_FreeImageDefaultVersion
-    "FreeImage/FreeImagePlus library" "${CLDNN__FREEIMAGE_DIR}"
-    "include/FreeImage.h"
-    "include/FreeImagePlus.h"
-  )
-
-if(__CLDNN_FreeImageDefaultVersion VERSION_EQUAL "0")
-  message(FATAL_ERROR "[clDNN] FreeImage/FreeImagePlus library required for build cannot be located.")
-endif()
-
-# ======================================================================================================
-
-# Detecting all versions of added boost package in the project.
-if(NOT EXISTS "${CLDNN__BOOST_DIR}")
-  message(FATAL_ERROR "[clDNN] Root for boost libraries is invalid or does not exist.
-    Please make sure that libraries are added into \"${CLDNN__BOOST_DIR}\".")
-endif()
-
-cldnn_locate_component_versions(__CLDNN_BoostVersions __CLDNN_BoostPaths __CLDNN_BoostDefaultVersion
-    "boost libraries" "${CLDNN__BOOST_DIR}"
-    "include/boost-*/boost/config.hpp"
-    "include/boost-*/boost/filesystem/config.hpp"
-  )
-
-if(__CLDNN_BoostDefaultVersion VERSION_EQUAL "0")
-  message(FATAL_ERROR "[clDNN] boost libraries required for build cannot be located.")
-endif()
-
-# ======================================================================================================
-# ============================================ CMAKE OPTIONS ===========================================
-# ======================================================================================================
-
-# Current build configuration (only for single-configuration generators).
-set(CMAKE_BUILD_TYPE "${CMAKE_BUILD_TYPE}" CACHE STRING "Current build configuration (only for single-configuration generators)." FORCE)
-set_property(CACHE CMAKE_BUILD_TYPE PROPERTY STRINGS ${CMAKE_CONFIGURATION_TYPES})
-
-# ======================================================================================================
-
-# Target architecture for compilation.
-set(CLDNN__ARCHITECTURE_TARGET "${CLDNN__ARCHITECTURE_TARGET}" CACHE STRING "Target architecture for compilation." FORCE)
-if(MSVC)
-  set_property(CACHE CLDNN__ARCHITECTURE_TARGET PROPERTY STRINGS "Windows32" "Windows64")
-elseif(DEFINED XCODE_VERSION)
-  set_property(CACHE CLDNN__ARCHITECTURE_TARGET PROPERTY STRINGS "Darwin32" "Darwin64")
-endif()
-
-# ======================================================================================================
-
-# Output directory path where the final libraries, examples and tests will be stored.
-if(CLDNN__MULTI_CFG_GEN)
-  # Multi-configuration generators automatically append build type subdirectory.
-  set(__CLDNN_OutDir "${CLDNN_BUILD__DEFAULT_OUT_ROOT}/${CLDNN__ARCHITECTURE_TARGET}")
-else()
-  set(__CLDNN_OutDir "${CLDNN_BUILD__DEFAULT_OUT_ROOT}/${CLDNN__ARCHITECTURE_TARGET}/${CMAKE_BUILD_TYPE}")
-endif()
-set(CLDNN__OUTPUT_DIR "${__CLDNN_OutDir}" CACHE PATH "Output directory path where the final libraries, examples and tests will be stored.")
-unset(__CLDNN_OutDir)
-
-# ======================================================================================================
-
-# Intel OpenCL SDK ICD: Version of ICD used to build clDNN.
-set(CLDNN__IOCL_ICD_VERSION "${__CLDNN_IOclIcdDefaultVersion}" CACHE STRING "Intel OpenCL SDK ICD: Version of ICD used to build clDNN framework.")
-mark_as_advanced(CLDNN__IOCL_ICD_VERSION)
-set_property(CACHE CLDNN__IOCL_ICD_VERSION PROPERTY STRINGS ${__CLDNN_IOclIcdVersions})
-
-# ======================================================================================================
-
-set(CLDNN__IOCL_ICD_USE_EXTERNAL OFF CACHE BOOL "Intel OpenCL SDK ICD: Try to use externally-intalled Intel OpenCL SDK ICD.")
-mark_as_advanced(CLDNN__IOCL_ICD_USE_EXTERNAL)
-
-# ======================================================================================================
-
-# FreeImage/FreeImagePlus library: Version of library used to build clDNN.
-set(CLDNN__FREEIMAGE_VERSION "${__CLDNN_FreeImageDefaultVersion}" CACHE STRING "FreeImage/FreeImagePlus library: Version of library used to build clDNN framework.")
-mark_as_advanced(CLDNN__FREEIMAGE_VERSION)
-set_property(CACHE CLDNN__FREEIMAGE_VERSION PROPERTY STRINGS ${__CLDNN_FreeImageVersions})
-
-# ======================================================================================================
-
-# boost libraries (filesystem subset): Version of libraries used to build clDNN.
-set(CLDNN__BOOST_VERSION "${__CLDNN_BoostDefaultVersion}" CACHE STRING "boost libraries (filesystem subset): Version of libraries used to build clDNN framework.")
-mark_as_advanced(CLDNN__BOOST_VERSION)
-set_property(CACHE CLDNN__BOOST_VERSION PROPERTY STRINGS ${__CLDNN_BoostVersions})
-
-# ======================================================================================================
-
-# Include and build: Examples of usage of clDNN framework.
-set(CLDNN__INCLUDE_EXAMPLES ON CACHE BOOL "Include and build: clDNN framework's usage examples.")
-mark_as_advanced(CLDNN__INCLUDE_EXAMPLES)
-
-# ======================================================================================================
-
-# Include and build: Tests (unit tests and small acceptance tests) for clDNN framework.
-set(CLDNN__INCLUDE_TESTS ON CACHE BOOL "Include and build: clDNN framework's tests.")
-mark_as_advanced(CLDNN__INCLUDE_TESTS)
-
-# ======================================================================================================
-
-# Run (requires CLDNN__INCLUDE_TESTS to be true): Tests (unit tests and small acceptance tests) for clDNN framework.
-set(CLDNN__RUN_TESTS ON CACHE BOOL "Run: clDNN framework's tests.")
-mark_as_advanced(CLDNN__RUN_TESTS)
-
-# ======================================================================================================
-
-# Compile / Link: Use static C++ Runtime library.
-set(CLDNN__COMPILE_LINK_USE_STATIC_RUNTIME OFF CACHE BOOL "Compile / Link: Use static version of C++ Runtime library instead of shared one.")
-mark_as_advanced(CLDNN__COMPILE_LINK_USE_STATIC_RUNTIME)
-
-
-# ======================================================================================================
-
-# Compile / Link: Allow unsafe binary size optimizations.
-set(CLDNN__COMPILE_LINK_ALLOW_UNSAFE_SIZE_OPT ON CACHE BOOL "Compile / Link: Allow unsafe binary size optimizations.")
-mark_as_advanced(CLDNN__COMPILE_LINK_ALLOW_UNSAFE_SIZE_OPT)
-
-# ======================================================================================================
-
-# CMake: Enables debug trace messages in adapter project.
-set(CLDNN__CMAKE_DEBUG OFF CACHE BOOL "CMake: Enables debug trace messages in clDNN project.")
-mark_as_advanced(CLDNN__CMAKE_DEBUG)
-
-# ======================================================================================================
-# ======================================================================================================
-# ======================================================================================================
-
-# Checking whether tests can be run.
-if((NOT CLDNN__INCLUDE_TESTS) AND CLDNN__RUN_TESTS)
-  message(WARNING "[clDNN] CLDNN__RUN_TESTS: Selected running of tests, but test are not built. Option will be disabled.")
-  set(CLDNN__RUN_TESTS OFF)
-endif()
-
-# ======================================================================================================
-
-# Check for python 3.x interpreter (required tool).
-find_package(PythonInterp 3.3)
-if(NOT PYTHONINTERP_FOUND)
-  message(WARNING "[clDNN] Project requires Python 3.3+ interpreter to build (with python loader). CMake could not detect it correctly.
-      If you have installed this interpreter, please disregard this warning or specify PYTHON_EXECUTABLE in CMake command-line."
-    )
-endif()
-
-# ======================================================================================================
-
-# Setting helper variables for component paths.
-intel_arch_get_os(__CLDNN_TargetOs "${CLDNN__ARCHITECTURE_TARGET}")
-string(TOLOWER "${__CLDNN_TargetOs}" __CLDNN_TargetOs)
-
-intel_arch_get_cpu(__CLDNN_TargetCpu "${CLDNN__ARCHITECTURE_TARGET}")
-string(TOLOWER "${__CLDNN_TargetCpu}" __CLDNN_TargetCpu)
-
-if(__CLDNN_TargetCpu STREQUAL "32")
-  set(__CLDNN_TargetCpuDir "x86")
-elseif(__CLDNN_TargetCpu STREQUAL "64")
-  set(__CLDNN_TargetCpuDir "x64")
-else()
-  set(__CLDNN_TargetCpuDir "${__CLDNN_TargetCpu}")
-endif()
-
-# ======================================================================================================
-
-# Selecting Intel OpenCL SDK version and path.
-if (CLDNN__IOCL_ICD_USE_EXTERNAL)
-  if(NOT DEFINED ENV{INTELOCLSDKROOT})
-    message(FATAL_ERROR "[clDNN] CLDNN__IOCL_ICD_USE_EXTERNAL: Usage of external Intel OpenCL SDK ICD was selected, but the INTELOCLSDKROOT environment variable cannot be found.
-      Make sure that SDK is installed on the host.")
-  endif()
-  if(NOT EXISTS "$ENV{INTELOCLSDKROOT}/include/CL/opencl.h")
-    message(FATAL_ERROR "[clDNN] CLDNN__IOCL_ICD_USE_EXTERNAL: Usage of external Intel OpenCL SDK ICD was selected, but the INTELOCLSDKROOT environment variable points to invalid directory.
-      Make sure that SDK is installed on the host.")
-  endif()
-  set(CLDNN__IOCL_ICD_ROOT "$ENV{INTELOCLSDKROOT}")
-else()
-  list(FIND __CLDNN_IOclIcdVersions "${CLDNN__IOCL_ICD_VERSION}" __CLDNN_IOclIcdVersionIdx)
-  if(__CLDNN_IOclIcdVersionIdx LESS 0)
-    message(FATAL_ERROR "[clDNN] CLDNN__IOCL_ICD_VERSION: Selected version of Intel OpenCL SDK ICD cannot be found.
-      Please use one of following values: ${__CLDNN_IOclIcdVersions}.")
-  endif()
-  list(GET __CLDNN_IOclIcdPaths ${__CLDNN_IOclIcdVersionIdx} CLDNN__IOCL_ICD_ROOT)
-endif()
-
-set(CLDNN__IOCL_ICD_ROOT "${CLDNN__IOCL_ICD_ROOT}" CACHE INTERNAL "Path to Intel OpenCL SDK ICD used to build clDNN framework.")
-
-# Select SDK subdirectories with headers, binaries and libraries (based on architecture, cpu, generator and SDK type).
-if(CLDNN__IOCL_ICD_USE_EXTERNAL)
-  set(CLDNN__IOCL_ICD_INCDIRS "${CLDNN__IOCL_ICD_ROOT}/include" CACHE INTERNAL "Paths to interface headers for Intel OpenCL SDK ICD.")
-  set(CLDNN__IOCL_ICD_STLDIRS "${CLDNN__IOCL_ICD_ROOT}/lib/${__CLDNN_TargetCpuDir}" CACHE INTERNAL "Paths to static libraries for Intel OpenCL SDK ICD.")
-
-  set(__CLDNN_FindLibSuffixes ${CMAKE_FIND_LIBRARY_SUFFIXES})
-  set(CMAKE_FIND_LIBRARY_SUFFIXES "${CMAKE_SHARED_LIBRARY_SUFFIX}")
-  find_library(CLDNN_FIND__IOCL_ICD_SHLPATH
-    NAMES OpenCL
-    PATHS "${CLDNN__IOCL_ICD_ROOT}"
-          "${CLDNN__IOCL_ICD_ROOT}/bin"
-          "${CLDNN__IOCL_ICD_ROOT}/bin/${__CLDNN_TargetCpuDir}"
-          "${CLDNN__IOCL_ICD_ROOT}/lib"
-          "${CLDNN__IOCL_ICD_ROOT}/lib/${__CLDNN_TargetCpuDir}"
-    NO_CMAKE_FIND_ROOT_PATH
-  )
-  set(CMAKE_FIND_LIBRARY_SUFFIXES ${__CLDNN_FindLibSuffixes})
-
-  if(CLDNN_FIND__IOCL_ICD_SHLPATH)
-    get_filename_component(__CLDNN_IOclIcdSharedLibDir "${CLDNN_FIND__IOCL_ICD_SHLPATH}" DIRECTORY)
-    set(CLDNN__IOCL_ICD_SHLDIRS "${__CLDNN_IOclIcdSharedLibDir}" CACHE INTERNAL "Paths to shared libraries for Intel OpenCL SDK ICD.")
-  else()
-    message(FATAL_ERROR "[clDNN] CLDNN__IOCL_ICD_USE_EXTERNAL: Usage of external Intel OpenCL SDK ICD was selected, but the ICD shared library cannot be located.
-      Make sure that SDK is installed on the host.")
-  endif()
-
-  unset(CLDNN_FIND__IOCL_ICD_SHLPATH CACHE)
-  unset(__CLDNN_FindLibSuffixes)
-  unset(__CLDNN_IOclIcdSharedLibDir)
-else()
-  set(CLDNN__IOCL_ICD_INCDIRS "${CLDNN__IOCL_ICD_ROOT}/${__CLDNN_TargetOs}/include" CACHE INTERNAL "Paths to interface headers for Intel OpenCL SDK ICD.")
-  set(CLDNN__IOCL_ICD_STLDIRS "${CLDNN__IOCL_ICD_ROOT}/${__CLDNN_TargetOs}/${CLDNN__TARGET_CFG_VAR}/lib/${__CLDNN_TargetCpuDir}" CACHE INTERNAL "Paths to static libraries for Intel OpenCL SDK ICD.")
-  set(CLDNN__IOCL_ICD_SHLDIRS "${CLDNN__IOCL_ICD_ROOT}/${__CLDNN_TargetOs}/${CLDNN__TARGET_CFG_VAR}/bin/${__CLDNN_TargetCpuDir}" CACHE INTERNAL "Paths to shared libraries for Intel OpenCL SDK ICD.")
-endif()
-
-# Select link directory based on targeted OS.
-# - on Windows: static libraries directory.
-# - on others:  shared libraries directory.
-if(__CLDNN_TargetOs MATCHES "^windows$")
-  set(CLDNN__IOCL_ICD_LIBDIRS ${CLDNN__IOCL_ICD_STLDIRS} CACHE INTERNAL "Paths to libraries to link for Intel OpenCL SDK ICD.")
-else()
-  set(CLDNN__IOCL_ICD_LIBDIRS ${CLDNN__IOCL_ICD_SHLDIRS} CACHE INTERNAL "Paths to libraries to link for Intel OpenCL SDK ICD.")
-endif()
-
-unset(__CLDNN_IOclIcdVersions)
-unset(__CLDNN_IOclIcdPaths)
-unset(__CLDNN_IOclIcdDefaultVersion)
-unset(__CLDNN_IOclIcdVersionIdx)
-
-
-# ======================================================================================================
-
-# Selecting FreeImage/FreeImagePlus library version and path.
-list(FIND __CLDNN_FreeImageVersions "${CLDNN__FREEIMAGE_VERSION}" __CLDNN_FreeImageVersionIdx)
-if(__CLDNN_FreeImageVersionIdx LESS 0)
-  message(FATAL_ERROR "[clDNN] CLDNN__FREEIMAGE_VERSION: Selected version of FreeImage/FreeImagePlus library cannot be found.
-    Please use one of following values: ${__CLDNN_FreeImageVersions}.")
-endif()
-list(GET __CLDNN_FreeImagePaths ${__CLDNN_FreeImageVersionIdx} CLDNN__FREEIMAGE_ROOT)
-set(CLDNN__FREEIMAGE_ROOT "${CLDNN__FREEIMAGE_ROOT}" CACHE INTERNAL "Path to FreeImage/FreeImagePlus library used to build clDNN framework.")
-
-set(CLDNN__FREEIMAGE_INCDIRS "${CLDNN__FREEIMAGE_ROOT}/include" CACHE INTERNAL "Paths to interface headers for FreeImage/FreeImagePlus.")
-set(CLDNN__FREEIMAGE_LIBDIRS "${CLDNN__FREEIMAGE_ROOT}/${__CLDNN_TargetOs}/${__CLDNN_TargetCpuDir}" CACHE INTERNAL "Paths to libraries to link for FreeImage/FreeImagePlus.")
-
-# ======================================================================================================
-
-# Selecting boost libraries version and path.
-list(FIND __CLDNN_BoostVersions "${CLDNN__BOOST_VERSION}" __CLDNN_BoostVersionIdx)
-if(__CLDNN_BoostVersionIdx LESS 0)
-  message(FATAL_ERROR "[clDNN] CLDNN__BOOST_VERSION: Selected version of boost libraries cannot be found.
-    Please use one of following values: ${__CLDNN_BoostVersions}.")
-endif()
-list(GET __CLDNN_BoostPaths ${__CLDNN_BoostVersionIdx} CLDNN__BOOST_ROOT)
-set(CLDNN__BOOST_ROOT "${CLDNN__BOOST_ROOT}" CACHE INTERNAL "Path to boost libraries (filesystem subset) used to build clDNN framework.")
-
-# Setting paths for find_package.
-set(BOOST_ROOT            "${CLDNN__BOOST_ROOT}")
-set(BOOST_INCLUDEDIR      "${CLDNN__BOOST_ROOT}")
-set(BOOST_LIBRARYDIR      "${CLDNN__BOOST_ROOT}/${__CLDNN_TargetOs}/${__CLDNN_TargetCpuDir}/lib")
-set(Boost_NO_SYSTEM_PATHS ON)
-# Setting preferred types of libraries.
-set(Boost_USE_STATIC_LIBS    ON)
-set(Boost_USE_DEBUG_RUNTIME  ON)
-set(Boost_USE_STATIC_RUNTIME ${CLDNN__COMPILE_LINK_USE_STATIC_RUNTIME})
-find_package(Boost "${CLDNN__BOOST_VERSION}" EXACT REQUIRED
-      COMPONENTS filesystem date_time program_options
-    )
-
-
-get_cmake_property(__CLDNN_VarNames VARIABLES)
-cldnn_dmsg("All boost package variables:")
-foreach(__CLDNN_VarName ${__CLDNN_VarNames})
-  string(REPLACE ";" "\;" __CLDNN_VarName "${__CLDNN_VarName}") # [WA#1] Must escape ; again if occurred in item.
-  if(__CLDNN_VarName MATCHES "^Boost_")
-    cldnn_dmsg(" - ${__CLDNN_VarName}:     ${${__CLDNN_VarName}}")
-  endif()
-endforeach()
-cldnn_dmsg("")
-
-# ======================================================================================================
-
-# Clean-up of helper variables for component paths.
-unset(__CLDNN_TargetOs)
-unset(__CLDNN_TargetCpu)
-unset(__CLDNN_TargetCpuDir)
-
-# ============================================= Status =================================================
-
-# Display status.
-message(STATUS "[clDNN] ======================== ${CLDNN__PROJ_NAME} Project =======================")
-message(STATUS "[clDNN] Build type:       ${CMAKE_BUILD_TYPE} (for single-configuration generators)")
-message(STATUS "[clDNN] Av. build types:  ${CMAKE_CONFIGURATION_TYPES} (for multi-configuration generators)")
-message(STATUS "[clDNN]")
-message(STATUS "[clDNN] Output directory:")
-message(STATUS "[clDNN]    \"${CLDNN__OUTPUT_DIR}\"")
-message(STATUS "[clDNN] Architecture:")
-message(STATUS "[clDNN]  - target: ${CLDNN__ARCHITECTURE_TARGET}    (detected: ${__CLDNN_DetectedArch_Target})")
-message(STATUS "[clDNN]")
-message(STATUS "[clDNN]")
-message(STATUS "[clDNN] Advanced:")
-if (CLDNN__IOCL_ICD_USE_EXTERNAL)
-  message(STATUS "[clDNN]  - ICD version used to build:  N/A (installed externally)")
-else()
-  message(STATUS "[clDNN]  - ICD version used to build:  ${CLDNN__IOCL_ICD_VERSION}")
-endif()
-message(STATUS "[clDNN]  - FreeImage v. used to build: ${CLDNN__FREEIMAGE_VERSION}")
-message(STATUS "[clDNN]  - boost ver. used to build:   ${CLDNN__BOOST_VERSION}")
-message(STATUS "[clDNN]")
-message(STATUS "[clDNN]  - Include/Build examples:     ${CLDNN__INCLUDE_EXAMPLES}")
-message(STATUS "[clDNN]  - Include/Build tests:        ${CLDNN__INCLUDE_TESTS}")
-message(STATUS "[clDNN]")
-message(STATUS "[clDNN]  - Run tests:                  ${CLDNN__RUN_TESTS}")
-message(STATUS "[clDNN]")
-message(STATUS "[clDNN]  - Use static C++ Runtime:     ${CLDNN__COMPILE_LINK_USE_STATIC_RUNTIME}")
-message(STATUS "[clDNN]  - Allow unsafe size opts:     ${CLDNN__COMPILE_LINK_ALLOW_UNSAFE_SIZE_OPT}")
-message(STATUS "[clDNN]  - CMake debug trace:          ${CLDNN__CMAKE_DEBUG}")
-message(STATUS "[clDNN]")
-message(STATUS "[clDNN]")
-message(STATUS "[clDNN] ICD:")
-message(STATUS "[clDNN]  - Root:            ${CLDNN__IOCL_ICD_ROOT}")
-message(STATUS "[clDNN]     + Headers:      ${CLDNN__IOCL_ICD_INCDIRS}")
-message(STATUS "[clDNN]     + Static libs:  ${CLDNN__IOCL_ICD_STLDIRS}")
-message(STATUS "[clDNN]     + Shared libs:  ${CLDNN__IOCL_ICD_SHLDIRS}")
-message(STATUS "[clDNN]     + Libs to link: ${CLDNN__IOCL_ICD_LIBDIRS}")
-message(STATUS "[clDNN]")
-message(STATUS "[clDNN] FreeImage/FreeImagePlus:")
-message(STATUS "[clDNN]  - Root:            ${CLDNN__FREEIMAGE_ROOT}")
-message(STATUS "[clDNN]     + Headers:      ${CLDNN__FREEIMAGE_INCDIRS}")
-message(STATUS "[clDNN]     + Libs to link: ${CLDNN__FREEIMAGE_LIBDIRS}")
-message(STATUS "[clDNN]")
-message(STATUS "[clDNN] boost libraries:")
-message(STATUS "[clDNN]  - Root:            ${CLDNN__BOOST_ROOT}")
-message(STATUS "[clDNN]     + Headers:      ${Boost_INCLUDE_DIRS}")
-message(STATUS "[clDNN]     + Libs to link: ${Boost_LIBRARY_DIRS}")
-
-message(STATUS "[clDNN] =============================================================================")
-unset(__CLDNN_DetectedArch_Target)
-
-
-# ======================================================================================================
-# ==================================== COMMON BUILD CONFIGURATION ======================================
-# ======================================================================================================
-
-# =================================== Main targets names and labels ====================================
-
-set(CLDNN_BUILD__PROJ__clDNN       "${CLDNN_BUILD__PROJ_NAME_PREFIX}clDNN_shlib")
-set(CLDNN_BUILD__PROJ_LABEL__clDNN "clDNN")
-
-# ================================================ Outputs =============================================
-
-# Old.
-set(EXECUTABLE_OUTPUT_PATH "${CLDNN__OUTPUT_DIR}")
-set(LIBRARY_OUTPUT_PATH    "${CLDNN__OUTPUT_DIR}")
-# New.
-set(CMAKE_ARCHIVE_OUTPUT_DIRECTORY "${CLDNN__OUTPUT_DIR}")
-set(CMAKE_LIBRARY_OUTPUT_DIRECTORY "${CLDNN__OUTPUT_DIR}")
-set(CMAKE_RUNTIME_OUTPUT_DIRECTORY "${CLDNN__OUTPUT_DIR}")
-
-
-# Main targets' output names.
-if(ANDROID)
-  set(CLDNN__OUT_CPU_SUFFIX "")
-else()
-  intel_arch_get_cpu(CLDNN__OUT_CPU_SUFFIX "${CLDNN__ARCHITECTURE_TARGET}")
-endif()
-
-set(CLDNN_BUILD__PROJ_OUTPUT_NAME__clDNN "clDNN${CLDNN__OUT_CPU_SUFFIX}")
-
-
-# RPATH for executables (Linux, Android, Mac)
-set(CMAKE_BUILD_WITH_INSTALL_RPATH ON)
-
-intel_arch_get_os(__CLDNN_TargetOs "${CLDNN__ARCHITECTURE_TARGET}")
-if(__CLDNN_TargetOs MATCHES "^Darwin$")
-  set(CMAKE_INSTALL_RPATH "@executable_path")
-else()
-  set(CMAKE_INSTALL_RPATH "$ORIGIN")
-endif()
-unset(__CLDNN_TargetOs)
-
-# ======================================================================================================
-
-cldnn_dmsg("${CLDNN__PROJ_NAME} Settings:")
-cldnn_dmsg(" - project file name: ${CLDNN_BUILD__PROJ__clDNN}")
-cldnn_dmsg(" - project label:     ${CLDNN_BUILD__PROJ_LABEL__clDNN}")
-cldnn_dmsg(" - library name:      ${CLDNN_BUILD__PROJ_OUTPUT_NAME__clDNN}")
-cldnn_dmsg(" - used generator:    ${CMAKE_GENERATOR}")
-cldnn_dmsg("    + platform:       ${CMAKE_GENERATOR_PLATFORM}")
-cldnn_dmsg("    + toolset:        ${CMAKE_GENERATOR_TOOLSET}")
-cldnn_dmsg(" - crosscompiling:    ${CMAKE_CROSSCOMPILING}")
-if(CMAKE_CROSSCOMPILING)
-  cldnn_dmsg("    + toolchain file: ${CMAKE_TOOLCHAIN_FILE}")
-endif()
-cldnn_dmsg(" - compiler (C++):    ${CMAKE_CXX_COMPILER_ID}")
-cldnn_dmsg("    + version:        ${CMAKE_CXX_COMPILER_VERSION}")
-cldnn_dmsg(" - compiler (C):      ${CMAKE_C_COMPILER_ID}")
-cldnn_dmsg("    + version:        ${CMAKE_C_COMPILER_VERSION}")
-
-# ============================== Abstraction of compiler and linker options ============================
-
-include("${CMAKE_SOURCE_DIR}/CMakeCompilerLinkerOpts.txt" NO_POLICY_SCOPE)
-
-# ======================================= Generic compiler options =====================================
-
-# Selecting C++ Runtime.
-if(CLDNN__COMPILE_LINK_USE_STATIC_RUNTIME)
-  set(__CLDNN_RtType      "RtMultiThreadedStatic")
-  set(__CLDNN_RtTypeDebug "RtMultiThreadedStaticDebug")
-else()
-  set(__CLDNN_RtType      "RtMultiThreadedShared")
-  set(__CLDNN_RtTypeDebug "RtMultiThreadedSharedDebug")
-endif()
-
-foreach(__CLDNN_CompilerFlagName IN ITEMS "CMAKE_CXX_FLAGS" "CMAKE_C_FLAGS")
-  # Change some generic settings of compiler.
-  # NOTE: Debug info generation is enabled for all build configuration, because it is separate on Windows
-  #       and we will use "strip" command on Linux and Android (to separate it).
-  intel_config_flag_apply_settings(
-      CompilerOptions
-      "${__CLDNN_CompilerFlagName}"
-      ALL_PATTERN ""
-      SET
-        CompileAsDefault
-        DebugInfoProgramDatabase
-        ExceptionsEnabled
-        MultiProcessorCompilation
-        DeadCodeEliminate
-        ExtensionsEnabled
-        TreatWarnAsErrorEnabled
-        WarnLevel4
-        FastMath
-    )
-  intel_config_flag_apply_settings(
-      CompilerOptions
-      "${__CLDNN_CompilerFlagName}"
-      ALL_PATTERN_NOINHERIT ""
-      SET
-        OptimizeSize
-        "${__CLDNN_RtType}"
-    )
-  intel_config_flag_apply_settings(
-      CompilerOptions
-      "${__CLDNN_CompilerFlagName}"
-      PATTERN "^Debug"
-      SET
-        OptimizeDisabled
-        "${__CLDNN_RtTypeDebug}"
-    )
-
-  # Adding needed settings specific to MSVC.
-  if(MSVC)
-    intel_config_flag_apply_settings(
-        CompilerOptions
-        "${__CLDNN_CompilerFlagName}"
-        ALL_PATTERN ""
-        SET_RAW
-          "/arch:SSE2"
-          "/sdl"
-      )
-  # Adding needed settings specific to GCC.
-  # NOTE: Following options can be needed in the future (although some not recommended: NR):
-  # [NR] -fno-short-enums
-  # [NR] -fno-tree-pre
-  #      -fno-omit-frame-pointer
-  #      -Wa,--noexecstack
-  #      -fkeep-inline-functions
-  elseif(CMAKE_COMPILER_IS_GNUCC OR CMAKE_COMPILER_IS_GNUCXX)
-    intel_config_flag_apply_settings(
-        CompilerOptions
-        "${__CLDNN_CompilerFlagName}"
-        ALL_PATTERN ""
-        SET_RAW
-          -pipe
-          -fmessage-length=0
-          -fno-strict-aliasing
-          -fstack-protector-strong
-          -W
-          -Wno-unknown-pragmas
-          -Wwrite-strings
-          -Wswitch
-          -Wformat
-          -Wformat-security
-          -Wno-error=missing-field-initializers
-          -Wno-error=unused-parameter
-          -Wno-error=unused-function
-          -march=corei7
-          -mstackrealign
-          -msse
-          -msse2
-          -msse3
-          -mssse3
-          -msse4
-          -msse4.1
-          -msse4.2
-          -fvisibility=hidden
-          -finline
-          -finline-functions
-          -finline-limit=300
-          -funswitch-loops
-          -fPIE
-          -fPIC
-          -Wl,--no-undefined
-      )
-  elseif((CMAKE_C_COMPILER_ID MATCHES "^Clang$") OR (CMAKE_CXX_COMPILER_ID MATCHES "^Clang$"))
-    intel_config_flag_apply_settings(
-        CompilerOptions
-        "${__CLDNN_CompilerFlagName}"
-        ALL_PATTERN ""
-        SET_RAW
-          -pipe
-          -fvisibility=hidden
-          -fvisibility-inlines-hidden
-          -Wall
-          -Wcovered-switch-default
-          -Wextra
-          -Wno-unused-parameter
-          -Wno-gnu
-          -pedantic
-          -finline
-          -finline-functions
-          -fkeep-inline-functions
-          -msse4.2
-      )
-  endif()
-endforeach()
-
-# C++ only options.
-intel_config_flag_apply_settings(
-    CompilerOptions
-    CMAKE_CXX_FLAGS
-    ALL_PATTERN ""
-    SET
-      StandardCxx14
-      RttiDisabled
-  )
-
-# NOTE: [WA] Workaround for possible crash problem (double destruction of static objects on bionic).
-#            This switch is not conformant with C++ standard (order of destruction of static elements is not met) but
-#            it is used in Android build system (possibliy due to Android bionic __cxa_atexit limitations).
-if(CMAKE_COMPILER_IS_GNUCC OR CMAKE_COMPILER_IS_GNUCXX)
-  if(ANDROID)
-    intel_config_flag_apply_settings(
-        CompilerOptions
-        CMAKE_CXX_FLAGS
-        ALL_PATTERN ""
-        SET_RAW
-          -fno-use-cxa-atexit
-      )
-  endif()
-  intel_config_flag_apply_settings(
-      CompilerOptions
-      CMAKE_CXX_FLAGS
-      ALL_PATTERN ""
-      SET_RAW
-        -fno-operator-names
-        -fpermissive
-        -fvisibility-inlines-hidden
-    )
-endif()
-
-# NOTE: When compiling with Clang, use the flags below for C++ files. These flags cannot be enabled when compiliing
-#       C files.
-if((CMAKE_C_COMPILER_ID MATCHES "^Clang$") OR (CMAKE_CXX_COMPILER_ID MATCHES "^Clang$"))
-  if(LLVM_ON_DARWIN)
-    intel_config_flag_apply_settings(
-        CompilerOptions
-        CMAKE_CXX_FLAGS
-        ALL_PATTERN ""
-        SET_RAW
-          -stdlib=libc++
-      )
-  endif()
-endif()
-
-unset(__CLDNN_RtType)
-unset(__CLDNN_RtTypeDebug)
-unset(__CLDNN_CompilerFlagName)
-
-# ======================================== Generic linker options ======================================
-
-foreach(__CLDNN_LinkerFlagName IN ITEMS "CMAKE_EXE_LINKER_FLAGS" "CMAKE_SHARED_LINKER_FLAGS")
-  # Change some generic settings of linker.
-  # NOTE: Debug info generation is enabled for all build configuration, because it is separate on Windows
-  #       and we will use "strip" command on Linux and Android (to separate it).
-  intel_config_flag_apply_settings(
-      LinkerOptions
-      "${__CLDNN_LinkerFlagName}"
-      ALL_PATTERN ""
-      SET
-        DebugInfoProgramDatabase
-        DeadCodeEliminate
-        IdenticalCodeDataFold
-        IncrementalDisabled
-    )
-endforeach()
-
-# Force static linking of common libraries on Android for shared objects.
-if(CMAKE_COMPILER_IS_GNUCC OR CMAKE_COMPILER_IS_GNUCXX)
-  intel_config_flag_apply_settings(
-        LinkerOptions
-        CMAKE_EXE_LINKER_FLAGS
-        ALL_PATTERN ""
-        SET_RAW
-          -pie
-          -Wl,-z,noexecstack,-z,relro,-z,now
-      )
-  intel_config_flag_apply_settings(
-        LinkerOptions
-        CMAKE_SHARED_LINKER_FLAGS
-        ALL_PATTERN ""
-        SET_RAW
-          -Wl,-z,noexecstack,-z,relro,-z,now
-      )
-
-  if(ANDROID)
-    intel_config_flag_apply_settings(
-        LinkerOptions
-        CMAKE_SHARED_LINKER_FLAGS
-        ALL_PATTERN ""
-        SET_RAW
-          -static
-      )
-  endif()
-endif()
-
-if((CMAKE_C_COMPILER_ID MATCHES "^Clang$") OR (CMAKE_CXX_COMPILER_ID MATCHES "^Clang$"))
-  intel_config_flag_apply_settings(
-      LinkerOptions
-      CMAKE_SHARED_LINKER_FLAGS
-      ALL_PATTERN ""
-      SET_RAW
-        -shared
-        -Wl,-undefined,dynamic_lookup
-        -Wl,-headerpad_max_install_names
-    )
-endif()
-
-unset(__CLDNN_LinkerFlagName)
-
-# ======================================================================================================
-
-cldnn_dmsg(" - compile/link flags:")
-foreach(__CLDNN_Flag IN ITEMS "CMAKE_CXX_FLAGS" "CMAKE_C_FLAGS" "CMAKE_EXE_LINKER_FLAGS" "CMAKE_SHARED_LINKER_FLAGS")
-  cldnn_dmsg("    + ${__CLDNN_Flag}:     ${${__CLDNN_Flag}}")
-  foreach(__CLDNN_CfgType ${CMAKE_CONFIGURATION_TYPES})
-    string(TOUPPER "${__CLDNN_Flag}_${__CLDNN_CfgType}" __CLDNN_CfgFlag)
-    if(DEFINED "${__CLDNN_CfgFlag}")
-      cldnn_dmsg("    + ${__CLDNN_CfgFlag}:     ${${__CLDNN_CfgFlag}}")
-    endif()
-  endforeach()
-  cldnn_dmsg("")
-endforeach()
-unset(__CLDNN_Flag)
-unset(__CLDNN_CfgType)
-unset(__CLDNN_CfgFlag)
-
-# ============================== Generic compiler preprocessor definitions =============================
-
-set_property(DIRECTORY APPEND PROPERTY COMPILE_DEFINITIONS
-    CLDNN_CMAKE
-    BOOST_ALL_NO_LIB
-  )
-
-if (MSVC)
-#  set_property(DIRECTORY APPEND PROPERTY COMPILE_DEFINITIONS
-#      _SCL_SECURE_NO_WARNINGS
-#    )
-elseif(CMAKE_COMPILER_IS_GNUCC OR CMAKE_COMPILER_IS_GNUCXX)
-  set_property(DIRECTORY APPEND PROPERTY COMPILE_DEFINITIONS
-    $<$<CONFIG:Release>:_FORTIFY_SOURCE=2>
-  )
-endif()
-
-# ===================================== Include/Link directories =======================================
-
-include_directories(
-    ${CLDNN__IOCL_ICD_INCDIRS}
-    ${CLDNN__FREEIMAGE_INCDIRS}
-    "${CLDNN__KHR_CLHPP_DIR}"
-#    "${CLDNN__API_DIR}"
-    ${Boost_INCLUDE_DIRS}
-    "${CLDNN__CODEGEN_INCDIR}"
-  )
-link_directories(
-    ${CLDNN__IOCL_ICD_LIBDIRS}
-    ${CLDNN__FREEIMAGE_LIBDIRS}
-  )
-
-# =================================== Link targets and dependencies ====================================
-
-add_subdirectory(src)
-if(CLDNN__INCLUDE_EXAMPLES)
-  add_subdirectory(examples)
-endif()
-if(CLDNN__INCLUDE_TESTS)
-  add_subdirectory(tests)
-endif()
-
-# ======================================================================================================
-# ======================================================================================================
-=======
-# Copyright (c) 2016 Intel Corporation
-
-# Licensed under the Apache License, Version 2.0 (the "License");
-# you may not use this file except in compliance with the License.
-# You may obtain a copy of the License at
-
-#      http://www.apache.org/licenses/LICENSE-2.0
-
-# Unless required by applicable law or agreed to in writing, software
-# distributed under the License is distributed on an "AS IS" BASIS,
-# WITHOUT WARRANTIES OR CONDITIONS OF ANY KIND, either express or implied.
-# See the License for the specific language governing permissions and
-# limitations under the License.
-
-cmake_minimum_required (VERSION 3.1 FATAL_ERROR)
-include(CheckCXXCompilerFlag)
-
-# Register Intel helper modules.
-list(APPEND CMAKE_MODULE_PATH "${CMAKE_CURRENT_SOURCE_DIR}/utils/build/cmake/modules")
-include(IntelHelpers)
-
-
-# ======================================================================================================
-# ==================================== BUILD CONFIGURATIONS (part 1) ===================================
-# ======================================================================================================
-# The section must be before project definition which is a point for configurations generation
-# for multi-configuration generators.
-
-# Available configuration types:
-# Two standard configurations.
-set(CMAKE_CONFIGURATION_TYPES
-    "Debug"
-    "Release"
-  )
-set(CMAKE_CONFIGURATION_TYPES ${CMAKE_CONFIGURATION_TYPES} CACHE INTERNAL "Available build configurations.")
-
-# ======================================================================================================
-# ======================================================================================================
-# ======================================================================================================
-
-# Name of project (helper constant variable).
-set(CLDNN__PROJ_NAME "clDNN")
-
-# Default languages: C, C++.
-project("${CLDNN__PROJ_NAME}")
-
-
-# ======================================================================================================
-# ==================================== BUILD CONFIGURATIONS (part 2) ===================================
-# ======================================================================================================
-# The section must be after project definition and its supported languages because otherwise
-# used variables are not available yet.
-
-#intel_custom_build_add("<custom config>" "Release") # No custom configuration at the momeent.
-# Populating global property with list of debug configurations.
-set_property(GLOBAL PROPERTY DEBUG_CONFIGURATIONS "Debug")
-# Use solution folders.
-set_property(GLOBAL PROPERTY USE_FOLDERS ON)
-
-# ======================================================================================================
-# ======================================================================================================
-# ======================================================================================================
-
-
-# ======================================================================================================
-# ====================================== HELPER CONSTANT VARIABLES =====================================
-# ======================================================================================================
-
-# Path which points to main directory of project.
-set(CLDNN__MAIN_DIR      "${CMAKE_CURRENT_SOURCE_DIR}")
-
-# Path which points to directory with common dependencies (internal and 3-rd party).
-set(CLDNN__COMMON_DIR    "${CMAKE_CURRENT_SOURCE_DIR}/common")
-
-# Path which points to directory with interface for framework.
-set(CLDNN__API_DIR       "${CMAKE_CURRENT_SOURCE_DIR}/api")
-
-# Path which points to directory with binaries for Intel OpenCL SDK ICD (Installable Client Driver).
-set(CLDNN__IOCL_ICD_DIR  "${CLDNN__COMMON_DIR}/intel_ocl_icd")
-
-# Path which points to directory with FreeImage and FreeImagePlus libraries.
-set(CLDNN__FREEIMAGE_DIR "${CLDNN__COMMON_DIR}/FreeImage")
-
-# Path which points to directory with boost libraries (only selection).
-set(CLDNN__BOOST_DIR     "${CLDNN__COMMON_DIR}/boost")
-
-# Path which points to directory with C++ bindings for OpenCL (header files + wrapper that disables specific warnings).
-set(CLDNN__KHR_CLHPP_DIR "${CLDNN__COMMON_DIR}/khronos_ocl_clhpp")
-
-# Path which points to directory with fused version of googletest framework (with fused googlemock as well).
-set(CLDNN__GTEST_DIR     "${CLDNN__COMMON_DIR}/googletest-fused")
-
-# Build targets settings.
-
-# Path which points to default root directory for compilation output.
-set(CLDNN_BUILD__DEFAULT_OUT_ROOT "${CMAKE_CURRENT_SOURCE_DIR}/build/out")
-
-# Prefix for all targets in internal pass.
-set(CLDNN_BUILD__PROJ_NAME_PREFIX "")
-
-# Minimum versions of compilers.
-set(CLDNN__MIN_COMPILER_VERSION__MSVC  "19.0")
-set(CLDNN__MIN_COMPILER_VERSION__GCC   "5.2")
-set(CLDNN__MIN_COMPILER_VERSION__CLANG "3.5")
-
-# Single/multi-configuration generator helpers.
-if(CMAKE_CFG_INTDIR STREQUAL ".")
-  set(CLDNN__TARGET_CFG_VAR "${CMAKE_BUILD_TYPE}")
-  set(CLDNN__MULTI_CFG_GEN  NO)
-else()
-  set(CLDNN__TARGET_CFG_VAR "${CMAKE_CFG_INTDIR}")
-  set(CLDNN__MULTI_CFG_GEN  YES)
-endif()
-
-# Code generation settings.
-
-# Path which points to root directory where code generated elements are created.
-set(CLDNN__CODEGEN_DIR     "${CMAKE_CURRENT_BINARY_DIR}/codegen/${CLDNN__TARGET_CFG_VAR}")
-
-# Path which points to automatically included directory with code generated elements
-# (to support "copy-if-different" optimization).
-set(CLDNN__CODEGEN_INCDIR  "${CLDNN__CODEGEN_DIR}/include")
-
-# ======================================================================================================
-# ======================================================================================================
-# ======================================================================================================
-
-
-# ======================================================================================================
-# =========================================== HELPER FUNCTIONS =========================================
-# ======================================================================================================
-
-# Writes debug message in project (it will be presented only if debug is enabled).
-#
-# @param text Text to present.
-function(cldnn_dmsg text)
-  if(CLDNN__CMAKE_DEBUG)
-    message(STATUS "[clDNN][D] ${text}")
-  endif()
-endfunction()
-
-# ======================================================================================================
-
-# Locates and detects all versions of specific component.
-#
-# The highest version of component is also returned as default version to use.
-#
-# @param retVarNameVersions       Name of variable placeholder with all versions of specified component
-#                                 which are available in the build.
-# @param retVarNamePaths          Name of variable placeholder with all paths to versions of specified
-#                                 component which are available in build. The paths map to corresponding
-#                                 versions from retVarNameVersions (1:1).
-# @param retVarNameDefaultVersion Default version to use. It is highest specified version, or 0 if no
-#                                 version of component was found.
-# @param componentName            Descriptive name of a component. It is presentated in warning and
-#                                 debug messages.
-# @param componentBaseDir         Base directory for component (directory containing version
-#                                 subdirectories).
-# @param [componentReqFile [...]] Optional list of component required files to check for existence.
-#                                 The componentReqFile can contain file(GLOB) wildcards. If multiple
-#                                 are specified, checked version is valid when all files are existing
-#                                 (or GLOB return at least one file for each entry).
-function(cldnn_locate_component_versions retVarNameVersions retVarNamePaths retVarNameDefaultVersion
-                                         componentName componentBaseDir)
-  if(NOT EXISTS "${componentBaseDir}")
-    cldnn_dmsg("Base directory for ${componentName} does not exist at ${componentBaseDir}.")
-    set("${retVarNameVersions}"       ""  PARENT_SCOPE)
-    set("${retVarNamePaths}"          ""  PARENT_SCOPE)
-    set("${retVarNameDefaultVersion}" "0" PARENT_SCOPE)
-    return()
-  endif()
-                                         
-  # Detecting all versions of added component in the project.
-  file(GLOB __CLDNN_F_CompVersionPaths RELATIVE "${componentBaseDir}" "${componentBaseDir}/[0-9rRvV]*")
-  set(__CLDNN_F_CompVersions "")
-  set(__CLDNN_F_CompPaths    "")
-  foreach(__CLDNN_F_CompVersionPath ${__CLDNN_F_CompVersionPaths})
-    string(REPLACE ";" "\;" __CLDNN_F_CompVersionPath "${__CLDNN_F_CompVersionPath}") # [WA#1] Must escape ; again if occurred in item.
-    if(__CLDNN_F_CompVersionPath MATCHES "^[rRvV]?([0-9]+([\\._][0-9]+([\\._][0-9]+([\\._][0-9]+)?)?)?)")
-      string(REPLACE "_" "." __CLDNN_F_CompVersion "${CMAKE_MATCH_1}")
-      set(__CLDNN_F_CompPath "${componentBaseDir}/${__CLDNN_F_CompVersionPath}")
-
-      set(__CLDNN_F_CompPathValid TRUE)
-      foreach(__CLDNN_F_CompReqFile ${ARGN})
-        string(REPLACE ";" "\;" __CLDNN_F_CompReqFile "${__CLDNN_F_CompReqFile}") # [WA#1] Must escape ; again if occurred in item.
-        set(__CLDNN_F_CompReqFileGlob "${__CLDNN_F_CompPath}/${__CLDNN_F_CompReqFile}")
-
-        file(GLOB __CLDNN_F_CompReqTargets ${__CLDNN_F_CompReqFileGlob})
-        list(LENGTH __CLDNN_F_CompReqTargets __CLDNN_F_CompReqTargetsCount)
-        if(__CLDNN_F_CompReqTargetsCount LESS 1)
-            message(WARNING "[clDNN] ${componentName} at \"${__CLDNN_F_CompPath}\" does not contain required files. It will be omitted.")
-            set(__CLDNN_F_CompPathValid FALSE)
-            break()
-        endif()
-      endforeach()
-      unset(__CLDNN_F_CompReqFile)
-      unset(__CLDNN_F_CompReqFileGlob)
-      unset(__CLDNN_F_CompReqTargets)
-      unset(__CLDNN_F_CompReqTargetsCount)
-
-      if(__CLDNN_F_CompPathValid)
-        cldnn_dmsg("Found internal ${componentName} (version: ${__CLDNN_F_CompVersion}) at path: ${__CLDNN_F_CompPath}")
-        list(APPEND __CLDNN_F_CompVersions "${__CLDNN_F_CompVersion}")
-        list(APPEND __CLDNN_F_CompPaths    "${__CLDNN_F_CompPath}")
-      endif()
-    endif()
-  endforeach()
-  unset(__CLDNN_F_CompVersionPaths)
-  unset(__CLDNN_F_CompVersionPath)
-  unset(__CLDNN_F_CompVersion)
-  unset(__CLDNN_F_CompPath)
-  unset(__CLDNN_F_CompPathValid)
-
-  # Selecting highest version of component as a default version.
-  set(__CLDNN_F_CompDefaultVersion "0")
-  foreach(__CLDNN_F_CompVersion ${__CLDNN_F_CompVersions})
-    if(__CLDNN_F_CompVersion VERSION_GREATER __CLDNN_F_CompDefaultVersion)
-      set(__CLDNN_F_CompDefaultVersion "${__CLDNN_F_CompVersion}")
-    endif()
-  endforeach()
-  unset(__CLDNN_F_CompVersion)
-  cldnn_dmsg("Selected default version of internal ${componentName}: ${__CLDNN_F_CompDefaultVersion}")
-
-  set("${retVarNameVersions}"       ${__CLDNN_F_CompVersions}         PARENT_SCOPE)
-  set("${retVarNamePaths}"          ${__CLDNN_F_CompPaths}            PARENT_SCOPE)
-  set("${retVarNameDefaultVersion}" "${__CLDNN_F_CompDefaultVersion}" PARENT_SCOPE)
-endfunction()
-
-
-# ======================================================================================================
-# ======================================================================================================
-# ======================================================================================================
-
-
-# Expressing CMake setting for current build configuration as option and providing a way to correct it (treat as case-insensitive).
-if(DEFINED CMAKE_BUILD_TYPE)
-  string(TOLOWER "${CMAKE_BUILD_TYPE}" __CLDNN_BuildType)
-  string(STRIP "${__CLDNN_BuildType}" __CLDNN_BuildType)
-
-  if(__CLDNN_BuildType MATCHES "^release$")
-    set(__CLDNN_BuildType "Release")
-  elseif(__CLDNN_BuildType MATCHES "^debug$")
-    set(__CLDNN_BuildType "Debug")
-  else()
-    set(__CLDNN_BuildType "Debug")
-    if(NOT CLDNN__MULTI_CFG_GEN)
-      message(WARNING "[clDNN] CMAKE_BUILD_TYPE: Unknown build configuration. The following configurations are available: ${CMAKE_CONFIGURATION_TYPES}.
-          The \"${__CLDNN_BuildType}\" configuration will be used.
-
-          This value has meaning only for single-configuration generators (like Make). It will be ignored for MSVC/XCode."
-        )
-    endif()
-  endif()
-else()
-  set(__CLDNN_BuildType "Debug")
-  if(NOT CLDNN__MULTI_CFG_GEN)
-    message(WARNING "[clDNN] CMAKE_BUILD_TYPE: No build configuration specified. The following configurations are available: ${CMAKE_CONFIGURATION_TYPES}.
-        The \"${__CLDNN_BuildType}\" configuration will be used.
-
-        This value has meaning only for single-configuration generators (like Make). It will be ignored for MSVC/XCode."
-      )
-  endif()
-endif()
-set(CMAKE_BUILD_TYPE "${__CLDNN_BuildType}")
-unset(__CLDNN_BuildType)
-
-# ======================================================================================================
-
-# Detecting, setting and validating target architecture for compilation.
-intel_arch_detect(__CLDNN_DetectedArch_Target __CLDNN_DetectedArch_Host)
-intel_arch_validate(__CLDNN_DetectedArchValid_Target "${__CLDNN_DetectedArch_Target}")
-unset(__CLDNN_DetectedArch_Host)
-
-if(DEFINED CLDNN__ARCHITECTURE_TARGET)
-  intel_arch_normalize(__CLDNN_Arch_Target "${CLDNN__ARCHITECTURE_TARGET}")
-elseif(__CLDNN_DetectedArchValid_Target)
-  set(__CLDNN_Arch_Target "${__CLDNN_DetectedArch_Target}")
-  message("[clDNN] CLDNN__ARCHITECTURE_TARGET: Target architecture is not specified. Trying to deduce it from context.")
-else()
-  message(FATAL_ERROR "[clDNN] CLDNN__ARCHITECTURE_TARGET: Target architecture is not specified and cannot be deduced from context.
-      Please specify one, e.g. Windows32, Linux64, Android32, Darwin32, ..."
-    )
-endif()
-set(CLDNN__ARCHITECTURE_TARGET "${__CLDNN_Arch_Target}")
-unset(__CLDNN_Arch_Target)
-unset(__CLDNN_DetectedArchValid_Target)
-
-intel_arch_validate(__CLDNN_ArchValid_Target "${CLDNN__ARCHITECTURE_TARGET}")
-if(NOT __CLDNN_ArchValid_Target)
-  message(FATAL_ERROR "[clDNN] CLDNN__ARCHITECTURE_TARGET: Target architecture \"${CLDNN__ARCHITECTURE_TARGET}\" is invalid.
-      Please specify correct one, e.g. Windows32, Linux64, Android32, Darwin32, ..."
-    )
-endif()
-unset(__CLDNN_ArchValid_Target)
-
-# ======================================================================================================
-
-# Detecting all versions of added Intel OpenCL SDK ICDs in the project.
-if(NOT EXISTS "${CLDNN__IOCL_ICD_DIR}")
-  if(NOT CLDNN__IOCL_ICD_USE_EXTERNAL)
-    message(FATAL_ERROR "[clDNN] Root for ICDs for Intel OpenCL SDK is invalid or does not exist.
-      Please make sure that ICDs are added into \"${CLDNN__IOCL_ICD_DIR}\".")
-  endif()
-endif()
-
-cldnn_locate_component_versions(__CLDNN_IOclIcdVersions __CLDNN_IOclIcdPaths __CLDNN_IOclIcdDefaultVersion
-    "ICD for Intel OpenCL SDK" "${CLDNN__IOCL_ICD_DIR}"
-    "*/include/CL/opencl.h"
-  )
-
-if(__CLDNN_IOclIcdDefaultVersion VERSION_EQUAL "0")
-  if(NOT CLDNN__IOCL_ICD_USE_EXTERNAL)
-    message(FATAL_ERROR "[clDNN] Intel OpenCL SDK ICD required for build cannot be located.")
-  endif()
-endif()
-
-# ======================================================================================================
-
-# Detecting all versions of added FreeImage library in the project.
-if(NOT EXISTS "${CLDNN__FREEIMAGE_DIR}")
-  message(FATAL_ERROR "[clDNN] Root for FreeImage/FreeImagePlus library is invalid or does not exist.
-    Please make sure that libraries are added into \"${CLDNN__FREEIMAGE_DIR}\".")
-endif()
-
-cldnn_locate_component_versions(__CLDNN_FreeImageVersions __CLDNN_FreeImagePaths __CLDNN_FreeImageDefaultVersion
-    "FreeImage/FreeImagePlus library" "${CLDNN__FREEIMAGE_DIR}"
-    "include/FreeImage.h"
-    "include/FreeImagePlus.h"
-  )
-
-if(__CLDNN_FreeImageDefaultVersion VERSION_EQUAL "0")
-  message(FATAL_ERROR "[clDNN] FreeImage/FreeImagePlus library required for build cannot be located.")
-endif()
-
-# ======================================================================================================
-
-# Detecting all versions of added boost package in the project.
-if(NOT EXISTS "${CLDNN__BOOST_DIR}")
-  message(FATAL_ERROR "[clDNN] Root for boost libraries is invalid or does not exist.
-    Please make sure that libraries are added into \"${CLDNN__BOOST_DIR}\".")
-endif()
-
-cldnn_locate_component_versions(__CLDNN_BoostVersions __CLDNN_BoostPaths __CLDNN_BoostDefaultVersion
-    "boost libraries" "${CLDNN__BOOST_DIR}"
-    "include/boost-*/boost/config.hpp"
-    "include/boost-*/boost/filesystem/config.hpp"
-  )
-
-if(__CLDNN_BoostDefaultVersion VERSION_EQUAL "0")
-  message(FATAL_ERROR "[clDNN] boost libraries required for build cannot be located.")
-endif()
-
-# ======================================================================================================
-# ============================================ CMAKE OPTIONS ===========================================
-# ======================================================================================================
-
-# Current build configuration (only for single-configuration generators).
-set(CMAKE_BUILD_TYPE "${CMAKE_BUILD_TYPE}" CACHE STRING "Current build configuration (only for single-configuration generators)." FORCE)
-set_property(CACHE CMAKE_BUILD_TYPE PROPERTY STRINGS ${CMAKE_CONFIGURATION_TYPES})
-
-# ======================================================================================================
-
-# Target architecture for compilation.
-set(CLDNN__ARCHITECTURE_TARGET "${CLDNN__ARCHITECTURE_TARGET}" CACHE STRING "Target architecture for compilation." FORCE)
-if(MSVC)
-  set_property(CACHE CLDNN__ARCHITECTURE_TARGET PROPERTY STRINGS "Windows32" "Windows64")
-elseif(DEFINED XCODE_VERSION)
-  set_property(CACHE CLDNN__ARCHITECTURE_TARGET PROPERTY STRINGS "Darwin32" "Darwin64")
-endif()
-
-# ======================================================================================================
-
-# Output directory path where the final libraries, examples and tests will be stored.
-if(CLDNN__MULTI_CFG_GEN)
-  # Multi-configuration generators automatically append build type subdirectory.
-  set(__CLDNN_OutDir "${CLDNN_BUILD__DEFAULT_OUT_ROOT}/${CLDNN__ARCHITECTURE_TARGET}")
-else()
-  set(__CLDNN_OutDir "${CLDNN_BUILD__DEFAULT_OUT_ROOT}/${CLDNN__ARCHITECTURE_TARGET}/${CMAKE_BUILD_TYPE}")
-endif()
-set(CLDNN__OUTPUT_DIR "${__CLDNN_OutDir}" CACHE PATH "Output directory path where the final libraries, examples and tests will be stored.")
-unset(__CLDNN_OutDir)
-
-# ======================================================================================================
-
-# Intel OpenCL SDK ICD: Version of ICD used to build clDNN.
-set(CLDNN__IOCL_ICD_VERSION "${__CLDNN_IOclIcdDefaultVersion}" CACHE STRING "Intel OpenCL SDK ICD: Version of ICD used to build clDNN framework.")
-mark_as_advanced(CLDNN__IOCL_ICD_VERSION)
-set_property(CACHE CLDNN__IOCL_ICD_VERSION PROPERTY STRINGS ${__CLDNN_IOclIcdVersions})
-
-# ======================================================================================================
-
-set(CLDNN__IOCL_ICD_USE_EXTERNAL OFF CACHE BOOL "Intel OpenCL SDK ICD: Try to use externally-intalled Intel OpenCL SDK ICD.")
-mark_as_advanced(CLDNN__IOCL_ICD_USE_EXTERNAL)
-
-# ======================================================================================================
-
-# FreeImage/FreeImagePlus library: Version of library used to build clDNN.
-set(CLDNN__FREEIMAGE_VERSION "${__CLDNN_FreeImageDefaultVersion}" CACHE STRING "FreeImage/FreeImagePlus library: Version of library used to build clDNN framework.")
-mark_as_advanced(CLDNN__FREEIMAGE_VERSION)
-set_property(CACHE CLDNN__FREEIMAGE_VERSION PROPERTY STRINGS ${__CLDNN_FreeImageVersions})
-
-# ======================================================================================================
-
-# boost libraries (filesystem subset): Version of libraries used to build clDNN.
-set(CLDNN__BOOST_VERSION "${__CLDNN_BoostDefaultVersion}" CACHE STRING "boost libraries (filesystem subset): Version of libraries used to build clDNN framework.")
-mark_as_advanced(CLDNN__BOOST_VERSION)
-set_property(CACHE CLDNN__BOOST_VERSION PROPERTY STRINGS ${__CLDNN_BoostVersions})
-
-# ======================================================================================================
-
-# Include and build: Examples of usage of clDNN framework.
-set(CLDNN__INCLUDE_EXAMPLES ON CACHE BOOL "Include and build: clDNN framework's usage examples.")
-mark_as_advanced(CLDNN__INCLUDE_EXAMPLES)
-
-# ======================================================================================================
-
-# Include and build: Tests (unit tests and small acceptance tests) for clDNN framework.
-set(CLDNN__INCLUDE_TESTS ON CACHE BOOL "Include and build: clDNN framework's tests.")
-mark_as_advanced(CLDNN__INCLUDE_TESTS)
-
-# ======================================================================================================
-
-# Run (requires CLDNN__INCLUDE_TESTS to be true): Tests (unit tests and small acceptance tests) for clDNN framework.
-set(CLDNN__RUN_TESTS ON CACHE BOOL "Run: clDNN framework's tests.")
-mark_as_advanced(CLDNN__RUN_TESTS)
-
-# ======================================================================================================
-
-# Compile / Link: Use static C++ Runtime library.
-set(CLDNN__COMPILE_LINK_USE_STATIC_RUNTIME OFF CACHE BOOL "Compile / Link: Use static version of C++ Runtime library instead of shared one.")
-mark_as_advanced(CLDNN__COMPILE_LINK_USE_STATIC_RUNTIME)
-# We no longer need test run after each build since we have CI env.
-set(CLDNN__RUN_TESTS OFF)
-
-# ======================================================================================================
-
-# Compile / Link: Allow unsafe binary size optimizations.
-set(CLDNN__COMPILE_LINK_ALLOW_UNSAFE_SIZE_OPT ON CACHE BOOL "Compile / Link: Allow unsafe binary size optimizations.")
-mark_as_advanced(CLDNN__COMPILE_LINK_ALLOW_UNSAFE_SIZE_OPT)
-
-# ======================================================================================================
-
-# CMake: Enables debug trace messages in adapter project.
-set(CLDNN__CMAKE_DEBUG OFF CACHE BOOL "CMake: Enables debug trace messages in clDNN project.")
-mark_as_advanced(CLDNN__CMAKE_DEBUG)
-
-
-# ======================================================================================================
-# ======================================================================================================
-# ======================================================================================================
-
-# Checking whether tests can be run.
-if((NOT CLDNN__INCLUDE_TESTS) AND CLDNN__RUN_TESTS)
-  message(WARNING "[clDNN] CLDNN__RUN_TESTS: Selected running of tests, but test are not built. Option will be disabled.")
-  set(CLDNN__RUN_TESTS OFF)
-endif()
-
-# ======================================================================================================
-
-# Check for python 3.x interpreter (required tool).
-find_package(PythonInterp 3.3)
-if(NOT PYTHONINTERP_FOUND)
-  message(WARNING "[clDNN] Project requires Python 3.3+ interpreter to build (with python loader). CMake could not detect it correctly.
-      If you have installed this interpreter, please disregard this warning or specify PYTHON_EXECUTABLE in CMake command-line."
-    )
-endif()
-
-# ======================================================================================================
-
-# Setting helper variables for component paths.
-intel_arch_get_os(__CLDNN_TargetOs "${CLDNN__ARCHITECTURE_TARGET}")
-string(TOLOWER "${__CLDNN_TargetOs}" __CLDNN_TargetOs)
-
-intel_arch_get_cpu(__CLDNN_TargetCpu "${CLDNN__ARCHITECTURE_TARGET}")
-string(TOLOWER "${__CLDNN_TargetCpu}" __CLDNN_TargetCpu)
-
-if(__CLDNN_TargetCpu STREQUAL "32")
-  set(__CLDNN_TargetCpuDir "x86")
-elseif(__CLDNN_TargetCpu STREQUAL "64")
-  set(__CLDNN_TargetCpuDir "x64")
-else()
-  set(__CLDNN_TargetCpuDir "${__CLDNN_TargetCpu}")
-endif()
-
-# ======================================================================================================
-
-# Selecting Intel OpenCL SDK version and path.
-if (CLDNN__IOCL_ICD_USE_EXTERNAL)
-  if(NOT DEFINED ENV{INTELOCLSDKROOT})
-    message(FATAL_ERROR "[clDNN] CLDNN__IOCL_ICD_USE_EXTERNAL: Usage of external Intel OpenCL SDK ICD was selected, but the INTELOCLSDKROOT environment variable cannot be found.
-      Make sure that SDK is installed on the host.")
-  endif()
-  if(NOT EXISTS "$ENV{INTELOCLSDKROOT}/include/CL/opencl.h")
-    message(FATAL_ERROR "[clDNN] CLDNN__IOCL_ICD_USE_EXTERNAL: Usage of external Intel OpenCL SDK ICD was selected, but the INTELOCLSDKROOT environment variable points to invalid directory.
-      Make sure that SDK is installed on the host.")
-  endif()
-  set(CLDNN__IOCL_ICD_ROOT "$ENV{INTELOCLSDKROOT}")
-else()
-  list(FIND __CLDNN_IOclIcdVersions "${CLDNN__IOCL_ICD_VERSION}" __CLDNN_IOclIcdVersionIdx)
-  if(__CLDNN_IOclIcdVersionIdx LESS 0)
-    message(FATAL_ERROR "[clDNN] CLDNN__IOCL_ICD_VERSION: Selected version of Intel OpenCL SDK ICD cannot be found.
-      Please use one of following values: ${__CLDNN_IOclIcdVersions}.")
-  endif()
-  list(GET __CLDNN_IOclIcdPaths ${__CLDNN_IOclIcdVersionIdx} CLDNN__IOCL_ICD_ROOT)
-endif()
-
-set(CLDNN__IOCL_ICD_ROOT "${CLDNN__IOCL_ICD_ROOT}" CACHE INTERNAL "Path to Intel OpenCL SDK ICD used to build clDNN framework.")
-
-# Select SDK subdirectories with headers, binaries and libraries (based on architecture, cpu, generator and SDK type).
-if(CLDNN__IOCL_ICD_USE_EXTERNAL)
-  set(CLDNN__IOCL_ICD_INCDIRS "${CLDNN__IOCL_ICD_ROOT}/include" CACHE INTERNAL "Paths to interface headers for Intel OpenCL SDK ICD.")
-  set(CLDNN__IOCL_ICD_STLDIRS "${CLDNN__IOCL_ICD_ROOT}/lib/${__CLDNN_TargetCpuDir}" CACHE INTERNAL "Paths to static libraries for Intel OpenCL SDK ICD.")
-
-  set(__CLDNN_FindLibSuffixes ${CMAKE_FIND_LIBRARY_SUFFIXES})
-  set(CMAKE_FIND_LIBRARY_SUFFIXES "${CMAKE_SHARED_LIBRARY_SUFFIX}")
-  find_library(CLDNN_FIND__IOCL_ICD_SHLPATH
-    NAMES OpenCL
-    PATHS "${CLDNN__IOCL_ICD_ROOT}"
-          "${CLDNN__IOCL_ICD_ROOT}/bin"
-          "${CLDNN__IOCL_ICD_ROOT}/bin/${__CLDNN_TargetCpuDir}"
-          "${CLDNN__IOCL_ICD_ROOT}/lib"
-          "${CLDNN__IOCL_ICD_ROOT}/lib/${__CLDNN_TargetCpuDir}"
-    NO_CMAKE_FIND_ROOT_PATH
-  )
-  set(CMAKE_FIND_LIBRARY_SUFFIXES ${__CLDNN_FindLibSuffixes})
-
-  if(CLDNN_FIND__IOCL_ICD_SHLPATH)
-    get_filename_component(__CLDNN_IOclIcdSharedLibDir "${CLDNN_FIND__IOCL_ICD_SHLPATH}" DIRECTORY)
-    set(CLDNN__IOCL_ICD_SHLDIRS "${__CLDNN_IOclIcdSharedLibDir}" CACHE INTERNAL "Paths to shared libraries for Intel OpenCL SDK ICD.")
-  else()
-    message(FATAL_ERROR "[clDNN] CLDNN__IOCL_ICD_USE_EXTERNAL: Usage of external Intel OpenCL SDK ICD was selected, but the ICD shared library cannot be located.
-      Make sure that SDK is installed on the host.")
-  endif()
-
-  unset(CLDNN_FIND__IOCL_ICD_SHLPATH CACHE)
-  unset(__CLDNN_FindLibSuffixes)
-  unset(__CLDNN_IOclIcdSharedLibDir)
-else()
-  set(CLDNN__IOCL_ICD_INCDIRS "${CLDNN__IOCL_ICD_ROOT}/${__CLDNN_TargetOs}/include" CACHE INTERNAL "Paths to interface headers for Intel OpenCL SDK ICD.")
-  set(CLDNN__IOCL_ICD_STLDIRS "${CLDNN__IOCL_ICD_ROOT}/${__CLDNN_TargetOs}/${CLDNN__TARGET_CFG_VAR}/lib/${__CLDNN_TargetCpuDir}" CACHE INTERNAL "Paths to static libraries for Intel OpenCL SDK ICD.")
-  set(CLDNN__IOCL_ICD_SHLDIRS "${CLDNN__IOCL_ICD_ROOT}/${__CLDNN_TargetOs}/${CLDNN__TARGET_CFG_VAR}/bin/${__CLDNN_TargetCpuDir}" CACHE INTERNAL "Paths to shared libraries for Intel OpenCL SDK ICD.")
-endif()
-
-# Select link directory based on targeted OS.
-# - on Windows: static libraries directory.
-# - on others:  shared libraries directory.
-if(__CLDNN_TargetOs MATCHES "^windows$")
-  set(CLDNN__IOCL_ICD_LIBDIRS ${CLDNN__IOCL_ICD_STLDIRS} CACHE INTERNAL "Paths to libraries to link for Intel OpenCL SDK ICD.")
-else()
-  set(CLDNN__IOCL_ICD_LIBDIRS ${CLDNN__IOCL_ICD_SHLDIRS} CACHE INTERNAL "Paths to libraries to link for Intel OpenCL SDK ICD.")
-endif()
-
-unset(__CLDNN_IOclIcdVersions)
-unset(__CLDNN_IOclIcdPaths)
-unset(__CLDNN_IOclIcdDefaultVersion)
-unset(__CLDNN_IOclIcdVersionIdx)
-
-
-# ======================================================================================================
-
-# Selecting FreeImage/FreeImagePlus library version and path.
-list(FIND __CLDNN_FreeImageVersions "${CLDNN__FREEIMAGE_VERSION}" __CLDNN_FreeImageVersionIdx)
-if(__CLDNN_FreeImageVersionIdx LESS 0)
-  message(FATAL_ERROR "[clDNN] CLDNN__FREEIMAGE_VERSION: Selected version of FreeImage/FreeImagePlus library cannot be found.
-    Please use one of following values: ${__CLDNN_FreeImageVersions}.")
-endif()
-list(GET __CLDNN_FreeImagePaths ${__CLDNN_FreeImageVersionIdx} CLDNN__FREEIMAGE_ROOT)
-set(CLDNN__FREEIMAGE_ROOT "${CLDNN__FREEIMAGE_ROOT}" CACHE INTERNAL "Path to FreeImage/FreeImagePlus library used to build clDNN framework.")
-
-set(CLDNN__FREEIMAGE_INCDIRS "${CLDNN__FREEIMAGE_ROOT}/include" CACHE INTERNAL "Paths to interface headers for FreeImage/FreeImagePlus.")
-set(CLDNN__FREEIMAGE_LIBDIRS "${CLDNN__FREEIMAGE_ROOT}/${__CLDNN_TargetOs}/${__CLDNN_TargetCpuDir}" CACHE INTERNAL "Paths to libraries to link for FreeImage/FreeImagePlus.")
-
-# ======================================================================================================
-
-# Selecting boost libraries version and path.
-list(FIND __CLDNN_BoostVersions "${CLDNN__BOOST_VERSION}" __CLDNN_BoostVersionIdx)
-if(__CLDNN_BoostVersionIdx LESS 0)
-  message(FATAL_ERROR "[clDNN] CLDNN__BOOST_VERSION: Selected version of boost libraries cannot be found.
-    Please use one of following values: ${__CLDNN_BoostVersions}.")
-endif()
-list(GET __CLDNN_BoostPaths ${__CLDNN_BoostVersionIdx} CLDNN__BOOST_ROOT)
-set(CLDNN__BOOST_ROOT "${CLDNN__BOOST_ROOT}" CACHE INTERNAL "Path to boost libraries (filesystem subset) used to build clDNN framework.")
-
-# Setting paths for find_package.
-set(BOOST_ROOT            "${CLDNN__BOOST_ROOT}")
-set(BOOST_INCLUDEDIR      "${CLDNN__BOOST_ROOT}")
-set(BOOST_LIBRARYDIR      "${CLDNN__BOOST_ROOT}/${__CLDNN_TargetOs}/${__CLDNN_TargetCpuDir}/lib")
-set(Boost_NO_SYSTEM_PATHS ON)
-# Setting preferred types of libraries.
-set(Boost_USE_STATIC_LIBS    ON)
-set(Boost_USE_DEBUG_RUNTIME  ON)
-set(Boost_USE_STATIC_RUNTIME ${CLDNN__COMPILE_LINK_USE_STATIC_RUNTIME})
-find_package(Boost "${CLDNN__BOOST_VERSION}" EXACT REQUIRED
-      COMPONENTS filesystem date_time program_options
-    )
-
-
-get_cmake_property(__CLDNN_VarNames VARIABLES)
-cldnn_dmsg("All boost package variables:")
-foreach(__CLDNN_VarName ${__CLDNN_VarNames})
-  string(REPLACE ";" "\;" __CLDNN_VarName "${__CLDNN_VarName}") # [WA#1] Must escape ; again if occurred in item.
-  if(__CLDNN_VarName MATCHES "^Boost_")
-    cldnn_dmsg(" - ${__CLDNN_VarName}:     ${${__CLDNN_VarName}}")
-  endif()
-endforeach()
-cldnn_dmsg("")
-
-# ======================================================================================================
-
-# Clean-up of helper variables for component paths.
-unset(__CLDNN_TargetOs)
-unset(__CLDNN_TargetCpu)
-unset(__CLDNN_TargetCpuDir)
-
-# ============================================= Status =================================================
-
-# Display status.
-message(STATUS "[clDNN] ======================== ${CLDNN__PROJ_NAME} Project =======================")
-message(STATUS "[clDNN] Build type:       ${CMAKE_BUILD_TYPE} (for single-configuration generators)")
-message(STATUS "[clDNN] Av. build types:  ${CMAKE_CONFIGURATION_TYPES} (for multi-configuration generators)")
-message(STATUS "[clDNN]")
-message(STATUS "[clDNN] Output directory:")
-message(STATUS "[clDNN]    \"${CLDNN__OUTPUT_DIR}\"")
-message(STATUS "[clDNN] Architecture:")
-message(STATUS "[clDNN]  - target: ${CLDNN__ARCHITECTURE_TARGET}    (detected: ${__CLDNN_DetectedArch_Target})")
-message(STATUS "[clDNN]")
-message(STATUS "[clDNN]")
-message(STATUS "[clDNN] Advanced:")
-if (CLDNN__IOCL_ICD_USE_EXTERNAL)
-  message(STATUS "[clDNN]  - ICD version used to build:  N/A (installed externally)")
-else()
-  message(STATUS "[clDNN]  - ICD version used to build:  ${CLDNN__IOCL_ICD_VERSION}")
-endif()
-message(STATUS "[clDNN]  - FreeImage v. used to build: ${CLDNN__FREEIMAGE_VERSION}")
-message(STATUS "[clDNN]  - boost ver. used to build:   ${CLDNN__BOOST_VERSION}")
-message(STATUS "[clDNN]")
-message(STATUS "[clDNN]  - Include/Build examples:     ${CLDNN__INCLUDE_EXAMPLES}")
-message(STATUS "[clDNN]  - Include/Build tests:        ${CLDNN__INCLUDE_TESTS}")
-message(STATUS "[clDNN]")
-message(STATUS "[clDNN]  - Run tests:                  ${CLDNN__RUN_TESTS}")
-message(STATUS "[clDNN]")
-message(STATUS "[clDNN]  - Use static C++ Runtime:     ${CLDNN__COMPILE_LINK_USE_STATIC_RUNTIME}")
-message(STATUS "[clDNN]  - Allow unsafe size opts:     ${CLDNN__COMPILE_LINK_ALLOW_UNSAFE_SIZE_OPT}")
-message(STATUS "[clDNN]  - CMake debug trace:          ${CLDNN__CMAKE_DEBUG}")
-message(STATUS "[clDNN]")
-message(STATUS "[clDNN]")
-message(STATUS "[clDNN] ICD:")
-message(STATUS "[clDNN]  - Root:            ${CLDNN__IOCL_ICD_ROOT}")
-message(STATUS "[clDNN]     + Headers:      ${CLDNN__IOCL_ICD_INCDIRS}")
-message(STATUS "[clDNN]     + Static libs:  ${CLDNN__IOCL_ICD_STLDIRS}")
-message(STATUS "[clDNN]     + Shared libs:  ${CLDNN__IOCL_ICD_SHLDIRS}")
-message(STATUS "[clDNN]     + Libs to link: ${CLDNN__IOCL_ICD_LIBDIRS}")
-message(STATUS "[clDNN]")
-message(STATUS "[clDNN] FreeImage/FreeImagePlus:")
-message(STATUS "[clDNN]  - Root:            ${CLDNN__FREEIMAGE_ROOT}")
-message(STATUS "[clDNN]     + Headers:      ${CLDNN__FREEIMAGE_INCDIRS}")
-message(STATUS "[clDNN]     + Libs to link: ${CLDNN__FREEIMAGE_LIBDIRS}")
-message(STATUS "[clDNN]")
-message(STATUS "[clDNN] boost libraries:")
-message(STATUS "[clDNN]  - Root:            ${CLDNN__BOOST_ROOT}")
-message(STATUS "[clDNN]     + Headers:      ${Boost_INCLUDE_DIRS}")
-message(STATUS "[clDNN]     + Libs to link: ${Boost_LIBRARY_DIRS}")
-
-message(STATUS "[clDNN] =============================================================================")
-unset(__CLDNN_DetectedArch_Target)
-
-
-# ======================================================================================================
-# ==================================== COMMON BUILD CONFIGURATION ======================================
-# ======================================================================================================
-
-# =================================== Main targets names and labels ====================================
-
-set(CLDNN_BUILD__PROJ__clDNN       "${CLDNN_BUILD__PROJ_NAME_PREFIX}clDNN_shlib")
-set(CLDNN_BUILD__PROJ_LABEL__clDNN "clDNN")
-
-# ================================================ Outputs =============================================
-
-# Old.
-set(EXECUTABLE_OUTPUT_PATH "${CLDNN__OUTPUT_DIR}")
-set(LIBRARY_OUTPUT_PATH    "${CLDNN__OUTPUT_DIR}")
-# New.
-set(CMAKE_ARCHIVE_OUTPUT_DIRECTORY "${CLDNN__OUTPUT_DIR}")
-set(CMAKE_LIBRARY_OUTPUT_DIRECTORY "${CLDNN__OUTPUT_DIR}")
-set(CMAKE_RUNTIME_OUTPUT_DIRECTORY "${CLDNN__OUTPUT_DIR}")
-
-
-# Main targets' output names.
-if(ANDROID)
-  set(CLDNN__OUT_CPU_SUFFIX "")
-else()
-  intel_arch_get_cpu(CLDNN__OUT_CPU_SUFFIX "${CLDNN__ARCHITECTURE_TARGET}")
-endif()
-
-set(CLDNN_BUILD__PROJ_OUTPUT_NAME__clDNN "clDNN${CLDNN__OUT_CPU_SUFFIX}")
-
-
-# RPATH for executables (Linux, Android, Mac)
-set(CMAKE_BUILD_WITH_INSTALL_RPATH ON)
-
-intel_arch_get_os(__CLDNN_TargetOs "${CLDNN__ARCHITECTURE_TARGET}")
-if(__CLDNN_TargetOs MATCHES "^Darwin$")
-  set(CMAKE_INSTALL_RPATH "@executable_path")
-else()
-  set(CMAKE_INSTALL_RPATH "$ORIGIN")
-endif()
-unset(__CLDNN_TargetOs)
-
-# ======================================================================================================
-
-cldnn_dmsg("${CLDNN__PROJ_NAME} Settings:")
-cldnn_dmsg(" - project file name: ${CLDNN_BUILD__PROJ__clDNN}")
-cldnn_dmsg(" - project label:     ${CLDNN_BUILD__PROJ_LABEL__clDNN}")
-cldnn_dmsg(" - library name:      ${CLDNN_BUILD__PROJ_OUTPUT_NAME__clDNN}")
-cldnn_dmsg(" - used generator:    ${CMAKE_GENERATOR}")
-cldnn_dmsg("    + platform:       ${CMAKE_GENERATOR_PLATFORM}")
-cldnn_dmsg("    + toolset:        ${CMAKE_GENERATOR_TOOLSET}")
-cldnn_dmsg(" - crosscompiling:    ${CMAKE_CROSSCOMPILING}")
-if(CMAKE_CROSSCOMPILING)
-  cldnn_dmsg("    + toolchain file: ${CMAKE_TOOLCHAIN_FILE}")
-endif()
-cldnn_dmsg(" - compiler (C++):    ${CMAKE_CXX_COMPILER_ID}")
-cldnn_dmsg("    + version:        ${CMAKE_CXX_COMPILER_VERSION}")
-cldnn_dmsg(" - compiler (C):      ${CMAKE_C_COMPILER_ID}")
-cldnn_dmsg("    + version:        ${CMAKE_C_COMPILER_VERSION}")
-
-# ============================== Abstraction of compiler and linker options ============================
-
-include("${CMAKE_SOURCE_DIR}/CMakeCompilerLinkerOpts.txt" NO_POLICY_SCOPE)
-
-# ======================================= Generic compiler options =====================================
-
-# Selecting C++ Runtime.
-if(CLDNN__COMPILE_LINK_USE_STATIC_RUNTIME)
-  set(__CLDNN_RtType      "RtMultiThreadedStatic")
-  set(__CLDNN_RtTypeDebug "RtMultiThreadedStaticDebug")
-else()
-  set(__CLDNN_RtType      "RtMultiThreadedShared")
-  set(__CLDNN_RtTypeDebug "RtMultiThreadedSharedDebug")
-endif()
-
-foreach(__CLDNN_CompilerFlagName IN ITEMS "CMAKE_CXX_FLAGS" "CMAKE_C_FLAGS")
-  # Change some generic settings of compiler.
-  # NOTE: Debug info generation is enabled for all build configuration, because it is separate on Windows
-  #       and we will use "strip" command on Linux and Android (to separate it).
-  intel_config_flag_apply_settings(
-      CompilerOptions
-      "${__CLDNN_CompilerFlagName}"
-      ALL_PATTERN ""
-      SET
-        CompileAsDefault
-        DebugInfoProgramDatabase
-        ExceptionsEnabled
-        MultiProcessorCompilation
-        DeadCodeEliminate
-        ExtensionsEnabled
-        TreatWarnAsErrorEnabled
-        WarnLevel4
-        FastMath
-    )
-  intel_config_flag_apply_settings(
-      CompilerOptions
-      "${__CLDNN_CompilerFlagName}"
-      ALL_PATTERN_NOINHERIT ""
-      SET
-        OptimizeSize
-        "${__CLDNN_RtType}"
-    )
-  intel_config_flag_apply_settings(
-      CompilerOptions
-      "${__CLDNN_CompilerFlagName}"
-      PATTERN "^Debug"
-      SET
-        OptimizeDisabled
-        "${__CLDNN_RtTypeDebug}"
-    )
-
-  # Adding needed settings specific to MSVC.
-  if(MSVC)
-    intel_config_flag_apply_settings(
-        CompilerOptions
-        "${__CLDNN_CompilerFlagName}"
-        ALL_PATTERN ""
-        SET_RAW
-          "/arch:SSE2"
-          "/sdl"
-      )
-  # Adding needed settings specific to GCC.
-  # NOTE: Following options can be needed in the future (although some not recommended: NR):
-  # [NR] -fno-short-enums
-  # [NR] -fno-tree-pre
-  #      -fno-omit-frame-pointer
-  #      -Wa,--noexecstack
-  #      -fkeep-inline-functions
-  elseif(CMAKE_COMPILER_IS_GNUCC OR CMAKE_COMPILER_IS_GNUCXX)
-    intel_config_flag_apply_settings(
-        CompilerOptions
-        "${__CLDNN_CompilerFlagName}"
-        ALL_PATTERN ""
-        SET_RAW
-          -pipe
-          -fmessage-length=0
-          -fno-strict-aliasing
-          -fstack-protector-strong
-          -W
-          -Wno-unknown-pragmas
-          -Wwrite-strings
-          -Wswitch
-          -Wformat
-          -Wformat-security
-          -Wno-error=missing-field-initializers
-          -Wno-error=unused-parameter
-          -Wno-error=unused-function
-          -march=corei7
-          -mstackrealign
-          -msse
-          -msse2
-          -msse3
-          -mssse3
-          -msse4
-          -msse4.1
-          -msse4.2
-          -fvisibility=hidden
-          -finline
-          -finline-functions
-          -finline-limit=300
-          -funswitch-loops
-          -fPIE
-          -fPIC
-          -Wl,--no-undefined
-      )
-  elseif((CMAKE_C_COMPILER_ID MATCHES "^Clang$") OR (CMAKE_CXX_COMPILER_ID MATCHES "^Clang$"))
-    intel_config_flag_apply_settings(
-        CompilerOptions
-        "${__CLDNN_CompilerFlagName}"
-        ALL_PATTERN ""
-        SET_RAW
-          -pipe
-          -fvisibility=hidden
-          -fvisibility-inlines-hidden
-          -Wall
-          -Wcovered-switch-default
-          -Wextra
-          -Wno-unused-parameter
-          -Wno-gnu
-          -pedantic
-          -finline
-          -finline-functions
-          -fkeep-inline-functions
-          -msse4.2
-      )
-  endif()
-endforeach()
-
-# C++ only options.
-intel_config_flag_apply_settings(
-    CompilerOptions
-    CMAKE_CXX_FLAGS
-    ALL_PATTERN ""
-    SET
-      StandardCxx14
-      RttiDisabled
-  )
-
-# NOTE: [WA] Workaround for possible crash problem (double destruction of static objects on bionic).
-#            This switch is not conformant with C++ standard (order of destruction of static elements is not met) but
-#            it is used in Android build system (possibliy due to Android bionic __cxa_atexit limitations).
-if(CMAKE_COMPILER_IS_GNUCC OR CMAKE_COMPILER_IS_GNUCXX)
-  if(ANDROID)
-    intel_config_flag_apply_settings(
-        CompilerOptions
-        CMAKE_CXX_FLAGS
-        ALL_PATTERN ""
-        SET_RAW
-          -fno-use-cxa-atexit
-      )
-  endif()
-  intel_config_flag_apply_settings(
-      CompilerOptions
-      CMAKE_CXX_FLAGS
-      ALL_PATTERN ""
-      SET_RAW
-        -fno-operator-names
-        -fpermissive
-        -fvisibility-inlines-hidden
-    )
-endif()
-
-# NOTE: When compiling with Clang, use the flags below for C++ files. These flags cannot be enabled when compiliing
-#       C files.
-if((CMAKE_C_COMPILER_ID MATCHES "^Clang$") OR (CMAKE_CXX_COMPILER_ID MATCHES "^Clang$"))
-  if(LLVM_ON_DARWIN)
-    intel_config_flag_apply_settings(
-        CompilerOptions
-        CMAKE_CXX_FLAGS
-        ALL_PATTERN ""
-        SET_RAW
-          -stdlib=libc++
-      )
-  endif()
-endif()
-
-unset(__CLDNN_RtType)
-unset(__CLDNN_RtTypeDebug)
-unset(__CLDNN_CompilerFlagName)
-
-# ======================================== Generic linker options ======================================
-
-foreach(__CLDNN_LinkerFlagName IN ITEMS "CMAKE_EXE_LINKER_FLAGS" "CMAKE_SHARED_LINKER_FLAGS")
-  # Change some generic settings of linker.
-  # NOTE: Debug info generation is enabled for all build configuration, because it is separate on Windows
-  #       and we will use "strip" command on Linux and Android (to separate it).
-  intel_config_flag_apply_settings(
-      LinkerOptions
-      "${__CLDNN_LinkerFlagName}"
-      ALL_PATTERN ""
-      SET
-        DebugInfoProgramDatabase
-        DeadCodeEliminate
-        IdenticalCodeDataFold
-        IncrementalDisabled
-    )
-endforeach()
-
-# Force static linking of common libraries on Android for shared objects.
-if(CMAKE_COMPILER_IS_GNUCC OR CMAKE_COMPILER_IS_GNUCXX)
-  intel_config_flag_apply_settings(
-        LinkerOptions
-        CMAKE_EXE_LINKER_FLAGS
-        ALL_PATTERN ""
-        SET_RAW
-          -pie
-          -Wl,-z,noexecstack,-z,relro,-z,now
-      )
-  intel_config_flag_apply_settings(
-        LinkerOptions
-        CMAKE_SHARED_LINKER_FLAGS
-        ALL_PATTERN ""
-        SET_RAW
-          -Wl,-z,noexecstack,-z,relro,-z,now
-      )
-
-  if(ANDROID)
-    intel_config_flag_apply_settings(
-        LinkerOptions
-        CMAKE_SHARED_LINKER_FLAGS
-        ALL_PATTERN ""
-        SET_RAW
-          -static
-      )
-  endif()
-endif()
-
-if((CMAKE_C_COMPILER_ID MATCHES "^Clang$") OR (CMAKE_CXX_COMPILER_ID MATCHES "^Clang$"))
-  intel_config_flag_apply_settings(
-      LinkerOptions
-      CMAKE_SHARED_LINKER_FLAGS
-      ALL_PATTERN ""
-      SET_RAW
-        -shared
-        -Wl,-undefined,dynamic_lookup
-        -Wl,-headerpad_max_install_names
-    )
-endif()
-
-unset(__CLDNN_LinkerFlagName)
-
-# ======================================================================================================
-
-cldnn_dmsg(" - compile/link flags:")
-foreach(__CLDNN_Flag IN ITEMS "CMAKE_CXX_FLAGS" "CMAKE_C_FLAGS" "CMAKE_EXE_LINKER_FLAGS" "CMAKE_SHARED_LINKER_FLAGS")
-  cldnn_dmsg("    + ${__CLDNN_Flag}:     ${${__CLDNN_Flag}}")
-  foreach(__CLDNN_CfgType ${CMAKE_CONFIGURATION_TYPES})
-    string(TOUPPER "${__CLDNN_Flag}_${__CLDNN_CfgType}" __CLDNN_CfgFlag)
-    if(DEFINED "${__CLDNN_CfgFlag}")
-      cldnn_dmsg("    + ${__CLDNN_CfgFlag}:     ${${__CLDNN_CfgFlag}}")
-    endif()
-  endforeach()
-  cldnn_dmsg("")
-endforeach()
-unset(__CLDNN_Flag)
-unset(__CLDNN_CfgType)
-unset(__CLDNN_CfgFlag)
-
-# ============================== Generic compiler preprocessor definitions =============================
-
-set_property(DIRECTORY APPEND PROPERTY COMPILE_DEFINITIONS
-    CLDNN_CMAKE
-    BOOST_ALL_NO_LIB
-  )
-
-if (MSVC)
-#  set_property(DIRECTORY APPEND PROPERTY COMPILE_DEFINITIONS
-#      _SCL_SECURE_NO_WARNINGS
-#    )
-elseif(CMAKE_COMPILER_IS_GNUCC OR CMAKE_COMPILER_IS_GNUCXX)
-  set_property(DIRECTORY APPEND PROPERTY COMPILE_DEFINITIONS
-    $<$<CONFIG:Release>:_FORTIFY_SOURCE=2>
-  )
-endif()
-
-# ===================================== Include/Link directories =======================================
-
-include_directories(
-    ${CLDNN__IOCL_ICD_INCDIRS}
-    ${CLDNN__FREEIMAGE_INCDIRS}
-    "${CLDNN__KHR_CLHPP_DIR}"
-    "${CLDNN__API_DIR}"
-    ${Boost_INCLUDE_DIRS}
-    "${CLDNN__CODEGEN_INCDIR}"
-  )
-link_directories(
-    ${CLDNN__IOCL_ICD_LIBDIRS}
-    ${CLDNN__FREEIMAGE_LIBDIRS}
-  )
-
-# =================================== Link targets and dependencies ====================================
-
-add_subdirectory(src)
-if(CLDNN__INCLUDE_EXAMPLES)
-  add_subdirectory(examples)
-endif()
-if(CLDNN__INCLUDE_TESTS)
-  add_subdirectory(tests)
-endif()
-
-# ======================================================================================================
-# ======================================================================================================
->>>>>>> b3d50c82
+# Copyright (c) 2016 Intel Corporation
+
+# Licensed under the Apache License, Version 2.0 (the "License");
+# you may not use this file except in compliance with the License.
+# You may obtain a copy of the License at
+
+#      http://www.apache.org/licenses/LICENSE-2.0
+
+# Unless required by applicable law or agreed to in writing, software
+# distributed under the License is distributed on an "AS IS" BASIS,
+# WITHOUT WARRANTIES OR CONDITIONS OF ANY KIND, either express or implied.
+# See the License for the specific language governing permissions and
+# limitations under the License.
+
+cmake_minimum_required (VERSION 3.1 FATAL_ERROR)
+include(CheckCXXCompilerFlag)
+
+# Register Intel helper modules.
+list(APPEND CMAKE_MODULE_PATH "${CMAKE_CURRENT_SOURCE_DIR}/utils/build/cmake/modules")
+include(IntelHelpers)
+
+
+# ======================================================================================================
+# ==================================== BUILD CONFIGURATIONS (part 1) ===================================
+# ======================================================================================================
+# The section must be before project definition which is a point for configurations generation
+# for multi-configuration generators.
+
+# Available configuration types:
+# Two standard configurations.
+set(CMAKE_CONFIGURATION_TYPES
+    "Debug"
+    "Release"
+  )
+set(CMAKE_CONFIGURATION_TYPES ${CMAKE_CONFIGURATION_TYPES} CACHE INTERNAL "Available build configurations.")
+
+# ======================================================================================================
+# ======================================================================================================
+# ======================================================================================================
+
+# Name of project (helper constant variable).
+set(CLDNN__PROJ_NAME "clDNN")
+
+# Default languages: C, C++.
+project("${CLDNN__PROJ_NAME}")
+
+
+# ======================================================================================================
+# ==================================== BUILD CONFIGURATIONS (part 2) ===================================
+# ======================================================================================================
+# The section must be after project definition and its supported languages because otherwise
+# used variables are not available yet.
+
+#intel_custom_build_add("<custom config>" "Release") # No custom configuration at the momeent.
+# Populating global property with list of debug configurations.
+set_property(GLOBAL PROPERTY DEBUG_CONFIGURATIONS "Debug")
+# Use solution folders.
+set_property(GLOBAL PROPERTY USE_FOLDERS ON)
+
+# ======================================================================================================
+# ======================================================================================================
+# ======================================================================================================
+
+
+# ======================================================================================================
+# ====================================== HELPER CONSTANT VARIABLES =====================================
+# ======================================================================================================
+
+# Path which points to main directory of project.
+set(CLDNN__MAIN_DIR      "${CMAKE_CURRENT_SOURCE_DIR}")
+
+# Path which points to directory with common dependencies (internal and 3-rd party).
+set(CLDNN__COMMON_DIR    "${CMAKE_CURRENT_SOURCE_DIR}/common")
+
+# Path which points to directory with interface for framework.
+set(CLDNN__API_DIR       "${CMAKE_CURRENT_SOURCE_DIR}/api")
+
+# Path which points to directory with binaries for Intel OpenCL SDK ICD (Installable Client Driver).
+set(CLDNN__IOCL_ICD_DIR  "${CLDNN__COMMON_DIR}/intel_ocl_icd")
+
+# Path which points to directory with FreeImage and FreeImagePlus libraries.
+set(CLDNN__FREEIMAGE_DIR "${CLDNN__COMMON_DIR}/FreeImage")
+
+# Path which points to directory with boost libraries (only selection).
+set(CLDNN__BOOST_DIR     "${CLDNN__COMMON_DIR}/boost")
+
+# Path which points to directory with C++ bindings for OpenCL (header files + wrapper that disables specific warnings).
+set(CLDNN__KHR_CLHPP_DIR "${CLDNN__COMMON_DIR}/khronos_ocl_clhpp")
+
+# Path which points to directory with fused version of googletest framework (with fused googlemock as well).
+set(CLDNN__GTEST_DIR     "${CLDNN__COMMON_DIR}/googletest-fused")
+
+# Build targets settings.
+
+# Path which points to default root directory for compilation output.
+set(CLDNN_BUILD__DEFAULT_OUT_ROOT "${CMAKE_CURRENT_SOURCE_DIR}/build/out")
+
+# Prefix for all targets in internal pass.
+set(CLDNN_BUILD__PROJ_NAME_PREFIX "")
+
+# Minimum versions of compilers.
+set(CLDNN__MIN_COMPILER_VERSION__MSVC  "19.0")
+set(CLDNN__MIN_COMPILER_VERSION__GCC   "5.2")
+set(CLDNN__MIN_COMPILER_VERSION__CLANG "3.5")
+
+# Single/multi-configuration generator helpers.
+if(CMAKE_CFG_INTDIR STREQUAL ".")
+  set(CLDNN__TARGET_CFG_VAR "${CMAKE_BUILD_TYPE}")
+  set(CLDNN__MULTI_CFG_GEN  NO)
+else()
+  set(CLDNN__TARGET_CFG_VAR "${CMAKE_CFG_INTDIR}")
+  set(CLDNN__MULTI_CFG_GEN  YES)
+endif()
+
+# Code generation settings.
+
+# Path which points to root directory where code generated elements are created.
+set(CLDNN__CODEGEN_DIR     "${CMAKE_CURRENT_BINARY_DIR}/codegen/${CLDNN__TARGET_CFG_VAR}")
+
+# Path which points to automatically included directory with code generated elements
+# (to support "copy-if-different" optimization).
+set(CLDNN__CODEGEN_INCDIR  "${CLDNN__CODEGEN_DIR}/include")
+
+# ======================================================================================================
+# ======================================================================================================
+# ======================================================================================================
+
+
+# ======================================================================================================
+# =========================================== HELPER FUNCTIONS =========================================
+# ======================================================================================================
+
+# Writes debug message in project (it will be presented only if debug is enabled).
+#
+# @param text Text to present.
+function(cldnn_dmsg text)
+  if(CLDNN__CMAKE_DEBUG)
+    message(STATUS "[clDNN][D] ${text}")
+  endif()
+endfunction()
+
+# ======================================================================================================
+
+# Locates and detects all versions of specific component.
+#
+# The highest version of component is also returned as default version to use.
+#
+# @param retVarNameVersions       Name of variable placeholder with all versions of specified component
+#                                 which are available in the build.
+# @param retVarNamePaths          Name of variable placeholder with all paths to versions of specified
+#                                 component which are available in build. The paths map to corresponding
+#                                 versions from retVarNameVersions (1:1).
+# @param retVarNameDefaultVersion Default version to use. It is highest specified version, or 0 if no
+#                                 version of component was found.
+# @param componentName            Descriptive name of a component. It is presentated in warning and
+#                                 debug messages.
+# @param componentBaseDir         Base directory for component (directory containing version
+#                                 subdirectories).
+# @param [componentReqFile [...]] Optional list of component required files to check for existence.
+#                                 The componentReqFile can contain file(GLOB) wildcards. If multiple
+#                                 are specified, checked version is valid when all files are existing
+#                                 (or GLOB return at least one file for each entry).
+function(cldnn_locate_component_versions retVarNameVersions retVarNamePaths retVarNameDefaultVersion
+                                         componentName componentBaseDir)
+  if(NOT EXISTS "${componentBaseDir}")
+    cldnn_dmsg("Base directory for ${componentName} does not exist at ${componentBaseDir}.")
+    set("${retVarNameVersions}"       ""  PARENT_SCOPE)
+    set("${retVarNamePaths}"          ""  PARENT_SCOPE)
+    set("${retVarNameDefaultVersion}" "0" PARENT_SCOPE)
+    return()
+  endif()
+                                         
+  # Detecting all versions of added component in the project.
+  file(GLOB __CLDNN_F_CompVersionPaths RELATIVE "${componentBaseDir}" "${componentBaseDir}/[0-9rRvV]*")
+  set(__CLDNN_F_CompVersions "")
+  set(__CLDNN_F_CompPaths    "")
+  foreach(__CLDNN_F_CompVersionPath ${__CLDNN_F_CompVersionPaths})
+    string(REPLACE ";" "\;" __CLDNN_F_CompVersionPath "${__CLDNN_F_CompVersionPath}") # [WA#1] Must escape ; again if occurred in item.
+    if(__CLDNN_F_CompVersionPath MATCHES "^[rRvV]?([0-9]+([\\._][0-9]+([\\._][0-9]+([\\._][0-9]+)?)?)?)")
+      string(REPLACE "_" "." __CLDNN_F_CompVersion "${CMAKE_MATCH_1}")
+      set(__CLDNN_F_CompPath "${componentBaseDir}/${__CLDNN_F_CompVersionPath}")
+
+      set(__CLDNN_F_CompPathValid TRUE)
+      foreach(__CLDNN_F_CompReqFile ${ARGN})
+        string(REPLACE ";" "\;" __CLDNN_F_CompReqFile "${__CLDNN_F_CompReqFile}") # [WA#1] Must escape ; again if occurred in item.
+        set(__CLDNN_F_CompReqFileGlob "${__CLDNN_F_CompPath}/${__CLDNN_F_CompReqFile}")
+
+        file(GLOB __CLDNN_F_CompReqTargets ${__CLDNN_F_CompReqFileGlob})
+        list(LENGTH __CLDNN_F_CompReqTargets __CLDNN_F_CompReqTargetsCount)
+        if(__CLDNN_F_CompReqTargetsCount LESS 1)
+            message(WARNING "[clDNN] ${componentName} at \"${__CLDNN_F_CompPath}\" does not contain required files. It will be omitted.")
+            set(__CLDNN_F_CompPathValid FALSE)
+            break()
+        endif()
+      endforeach()
+      unset(__CLDNN_F_CompReqFile)
+      unset(__CLDNN_F_CompReqFileGlob)
+      unset(__CLDNN_F_CompReqTargets)
+      unset(__CLDNN_F_CompReqTargetsCount)
+
+      if(__CLDNN_F_CompPathValid)
+        cldnn_dmsg("Found internal ${componentName} (version: ${__CLDNN_F_CompVersion}) at path: ${__CLDNN_F_CompPath}")
+        list(APPEND __CLDNN_F_CompVersions "${__CLDNN_F_CompVersion}")
+        list(APPEND __CLDNN_F_CompPaths    "${__CLDNN_F_CompPath}")
+      endif()
+    endif()
+  endforeach()
+  unset(__CLDNN_F_CompVersionPaths)
+  unset(__CLDNN_F_CompVersionPath)
+  unset(__CLDNN_F_CompVersion)
+  unset(__CLDNN_F_CompPath)
+  unset(__CLDNN_F_CompPathValid)
+
+  # Selecting highest version of component as a default version.
+  set(__CLDNN_F_CompDefaultVersion "0")
+  foreach(__CLDNN_F_CompVersion ${__CLDNN_F_CompVersions})
+    if(__CLDNN_F_CompVersion VERSION_GREATER __CLDNN_F_CompDefaultVersion)
+      set(__CLDNN_F_CompDefaultVersion "${__CLDNN_F_CompVersion}")
+    endif()
+  endforeach()
+  unset(__CLDNN_F_CompVersion)
+  cldnn_dmsg("Selected default version of internal ${componentName}: ${__CLDNN_F_CompDefaultVersion}")
+
+  set("${retVarNameVersions}"       ${__CLDNN_F_CompVersions}         PARENT_SCOPE)
+  set("${retVarNamePaths}"          ${__CLDNN_F_CompPaths}            PARENT_SCOPE)
+  set("${retVarNameDefaultVersion}" "${__CLDNN_F_CompDefaultVersion}" PARENT_SCOPE)
+endfunction()
+
+
+# ======================================================================================================
+# ======================================================================================================
+# ======================================================================================================
+
+
+# Expressing CMake setting for current build configuration as option and providing a way to correct it (treat as case-insensitive).
+if(DEFINED CMAKE_BUILD_TYPE)
+  string(TOLOWER "${CMAKE_BUILD_TYPE}" __CLDNN_BuildType)
+  string(STRIP "${__CLDNN_BuildType}" __CLDNN_BuildType)
+
+  if(__CLDNN_BuildType MATCHES "^release$")
+    set(__CLDNN_BuildType "Release")
+  elseif(__CLDNN_BuildType MATCHES "^debug$")
+    set(__CLDNN_BuildType "Debug")
+  else()
+    set(__CLDNN_BuildType "Debug")
+    if(NOT CLDNN__MULTI_CFG_GEN)
+      message(WARNING "[clDNN] CMAKE_BUILD_TYPE: Unknown build configuration. The following configurations are available: ${CMAKE_CONFIGURATION_TYPES}.
+          The \"${__CLDNN_BuildType}\" configuration will be used.
+
+          This value has meaning only for single-configuration generators (like Make). It will be ignored for MSVC/XCode."
+        )
+    endif()
+  endif()
+else()
+  set(__CLDNN_BuildType "Debug")
+  if(NOT CLDNN__MULTI_CFG_GEN)
+    message(WARNING "[clDNN] CMAKE_BUILD_TYPE: No build configuration specified. The following configurations are available: ${CMAKE_CONFIGURATION_TYPES}.
+        The \"${__CLDNN_BuildType}\" configuration will be used.
+
+        This value has meaning only for single-configuration generators (like Make). It will be ignored for MSVC/XCode."
+      )
+  endif()
+endif()
+set(CMAKE_BUILD_TYPE "${__CLDNN_BuildType}")
+unset(__CLDNN_BuildType)
+
+# ======================================================================================================
+
+# Detecting, setting and validating target architecture for compilation.
+intel_arch_detect(__CLDNN_DetectedArch_Target __CLDNN_DetectedArch_Host)
+intel_arch_validate(__CLDNN_DetectedArchValid_Target "${__CLDNN_DetectedArch_Target}")
+unset(__CLDNN_DetectedArch_Host)
+
+if(DEFINED CLDNN__ARCHITECTURE_TARGET)
+  intel_arch_normalize(__CLDNN_Arch_Target "${CLDNN__ARCHITECTURE_TARGET}")
+elseif(__CLDNN_DetectedArchValid_Target)
+  set(__CLDNN_Arch_Target "${__CLDNN_DetectedArch_Target}")
+  message("[clDNN] CLDNN__ARCHITECTURE_TARGET: Target architecture is not specified. Trying to deduce it from context.")
+else()
+  message(FATAL_ERROR "[clDNN] CLDNN__ARCHITECTURE_TARGET: Target architecture is not specified and cannot be deduced from context.
+      Please specify one, e.g. Windows32, Linux64, Android32, Darwin32, ..."
+    )
+endif()
+set(CLDNN__ARCHITECTURE_TARGET "${__CLDNN_Arch_Target}")
+unset(__CLDNN_Arch_Target)
+unset(__CLDNN_DetectedArchValid_Target)
+
+intel_arch_validate(__CLDNN_ArchValid_Target "${CLDNN__ARCHITECTURE_TARGET}")
+if(NOT __CLDNN_ArchValid_Target)
+  message(FATAL_ERROR "[clDNN] CLDNN__ARCHITECTURE_TARGET: Target architecture \"${CLDNN__ARCHITECTURE_TARGET}\" is invalid.
+      Please specify correct one, e.g. Windows32, Linux64, Android32, Darwin32, ..."
+    )
+endif()
+unset(__CLDNN_ArchValid_Target)
+
+# ======================================================================================================
+
+# Detecting all versions of added Intel OpenCL SDK ICDs in the project.
+if(NOT EXISTS "${CLDNN__IOCL_ICD_DIR}")
+  if(NOT CLDNN__IOCL_ICD_USE_EXTERNAL)
+    message(FATAL_ERROR "[clDNN] Root for ICDs for Intel OpenCL SDK is invalid or does not exist.
+      Please make sure that ICDs are added into \"${CLDNN__IOCL_ICD_DIR}\".")
+  endif()
+endif()
+
+cldnn_locate_component_versions(__CLDNN_IOclIcdVersions __CLDNN_IOclIcdPaths __CLDNN_IOclIcdDefaultVersion
+    "ICD for Intel OpenCL SDK" "${CLDNN__IOCL_ICD_DIR}"
+    "*/include/CL/opencl.h"
+  )
+
+if(__CLDNN_IOclIcdDefaultVersion VERSION_EQUAL "0")
+  if(NOT CLDNN__IOCL_ICD_USE_EXTERNAL)
+    message(FATAL_ERROR "[clDNN] Intel OpenCL SDK ICD required for build cannot be located.")
+  endif()
+endif()
+
+# ======================================================================================================
+
+# Detecting all versions of added FreeImage library in the project.
+if(NOT EXISTS "${CLDNN__FREEIMAGE_DIR}")
+  message(FATAL_ERROR "[clDNN] Root for FreeImage/FreeImagePlus library is invalid or does not exist.
+    Please make sure that libraries are added into \"${CLDNN__FREEIMAGE_DIR}\".")
+endif()
+
+cldnn_locate_component_versions(__CLDNN_FreeImageVersions __CLDNN_FreeImagePaths __CLDNN_FreeImageDefaultVersion
+    "FreeImage/FreeImagePlus library" "${CLDNN__FREEIMAGE_DIR}"
+    "include/FreeImage.h"
+    "include/FreeImagePlus.h"
+  )
+
+if(__CLDNN_FreeImageDefaultVersion VERSION_EQUAL "0")
+  message(FATAL_ERROR "[clDNN] FreeImage/FreeImagePlus library required for build cannot be located.")
+endif()
+
+# ======================================================================================================
+
+# Detecting all versions of added boost package in the project.
+if(NOT EXISTS "${CLDNN__BOOST_DIR}")
+  message(FATAL_ERROR "[clDNN] Root for boost libraries is invalid or does not exist.
+    Please make sure that libraries are added into \"${CLDNN__BOOST_DIR}\".")
+endif()
+
+cldnn_locate_component_versions(__CLDNN_BoostVersions __CLDNN_BoostPaths __CLDNN_BoostDefaultVersion
+    "boost libraries" "${CLDNN__BOOST_DIR}"
+    "include/boost-*/boost/config.hpp"
+    "include/boost-*/boost/filesystem/config.hpp"
+  )
+
+if(__CLDNN_BoostDefaultVersion VERSION_EQUAL "0")
+  message(FATAL_ERROR "[clDNN] boost libraries required for build cannot be located.")
+endif()
+
+# ======================================================================================================
+# ============================================ CMAKE OPTIONS ===========================================
+# ======================================================================================================
+
+# Current build configuration (only for single-configuration generators).
+set(CMAKE_BUILD_TYPE "${CMAKE_BUILD_TYPE}" CACHE STRING "Current build configuration (only for single-configuration generators)." FORCE)
+set_property(CACHE CMAKE_BUILD_TYPE PROPERTY STRINGS ${CMAKE_CONFIGURATION_TYPES})
+
+# ======================================================================================================
+
+# Target architecture for compilation.
+set(CLDNN__ARCHITECTURE_TARGET "${CLDNN__ARCHITECTURE_TARGET}" CACHE STRING "Target architecture for compilation." FORCE)
+if(MSVC)
+  set_property(CACHE CLDNN__ARCHITECTURE_TARGET PROPERTY STRINGS "Windows32" "Windows64")
+elseif(DEFINED XCODE_VERSION)
+  set_property(CACHE CLDNN__ARCHITECTURE_TARGET PROPERTY STRINGS "Darwin32" "Darwin64")
+endif()
+
+# ======================================================================================================
+
+# Output directory path where the final libraries, examples and tests will be stored.
+if(CLDNN__MULTI_CFG_GEN)
+  # Multi-configuration generators automatically append build type subdirectory.
+  set(__CLDNN_OutDir "${CLDNN_BUILD__DEFAULT_OUT_ROOT}/${CLDNN__ARCHITECTURE_TARGET}")
+else()
+  set(__CLDNN_OutDir "${CLDNN_BUILD__DEFAULT_OUT_ROOT}/${CLDNN__ARCHITECTURE_TARGET}/${CMAKE_BUILD_TYPE}")
+endif()
+set(CLDNN__OUTPUT_DIR "${__CLDNN_OutDir}" CACHE PATH "Output directory path where the final libraries, examples and tests will be stored.")
+unset(__CLDNN_OutDir)
+
+# ======================================================================================================
+
+# Intel OpenCL SDK ICD: Version of ICD used to build clDNN.
+set(CLDNN__IOCL_ICD_VERSION "${__CLDNN_IOclIcdDefaultVersion}" CACHE STRING "Intel OpenCL SDK ICD: Version of ICD used to build clDNN framework.")
+mark_as_advanced(CLDNN__IOCL_ICD_VERSION)
+set_property(CACHE CLDNN__IOCL_ICD_VERSION PROPERTY STRINGS ${__CLDNN_IOclIcdVersions})
+
+# ======================================================================================================
+
+set(CLDNN__IOCL_ICD_USE_EXTERNAL OFF CACHE BOOL "Intel OpenCL SDK ICD: Try to use externally-intalled Intel OpenCL SDK ICD.")
+mark_as_advanced(CLDNN__IOCL_ICD_USE_EXTERNAL)
+
+# ======================================================================================================
+
+# FreeImage/FreeImagePlus library: Version of library used to build clDNN.
+set(CLDNN__FREEIMAGE_VERSION "${__CLDNN_FreeImageDefaultVersion}" CACHE STRING "FreeImage/FreeImagePlus library: Version of library used to build clDNN framework.")
+mark_as_advanced(CLDNN__FREEIMAGE_VERSION)
+set_property(CACHE CLDNN__FREEIMAGE_VERSION PROPERTY STRINGS ${__CLDNN_FreeImageVersions})
+
+# ======================================================================================================
+
+# boost libraries (filesystem subset): Version of libraries used to build clDNN.
+set(CLDNN__BOOST_VERSION "${__CLDNN_BoostDefaultVersion}" CACHE STRING "boost libraries (filesystem subset): Version of libraries used to build clDNN framework.")
+mark_as_advanced(CLDNN__BOOST_VERSION)
+set_property(CACHE CLDNN__BOOST_VERSION PROPERTY STRINGS ${__CLDNN_BoostVersions})
+
+# ======================================================================================================
+
+# Include and build: Examples of usage of clDNN framework.
+set(CLDNN__INCLUDE_EXAMPLES ON CACHE BOOL "Include and build: clDNN framework's usage examples.")
+mark_as_advanced(CLDNN__INCLUDE_EXAMPLES)
+
+# ======================================================================================================
+
+# Include and build: Tests (unit tests and small acceptance tests) for clDNN framework.
+set(CLDNN__INCLUDE_TESTS ON CACHE BOOL "Include and build: clDNN framework's tests.")
+mark_as_advanced(CLDNN__INCLUDE_TESTS)
+
+# ======================================================================================================
+
+# Run (requires CLDNN__INCLUDE_TESTS to be true): Tests (unit tests and small acceptance tests) for clDNN framework.
+set(CLDNN__RUN_TESTS ON CACHE BOOL "Run: clDNN framework's tests.")
+mark_as_advanced(CLDNN__RUN_TESTS)
+
+# ======================================================================================================
+
+# Compile / Link: Use static C++ Runtime library.
+set(CLDNN__COMPILE_LINK_USE_STATIC_RUNTIME OFF CACHE BOOL "Compile / Link: Use static version of C++ Runtime library instead of shared one.")
+mark_as_advanced(CLDNN__COMPILE_LINK_USE_STATIC_RUNTIME)
+# We no longer need test run after each build since we have CI env.
+set(CLDNN__RUN_TESTS OFF)
+
+# ======================================================================================================
+
+# Compile / Link: Allow unsafe binary size optimizations.
+set(CLDNN__COMPILE_LINK_ALLOW_UNSAFE_SIZE_OPT ON CACHE BOOL "Compile / Link: Allow unsafe binary size optimizations.")
+mark_as_advanced(CLDNN__COMPILE_LINK_ALLOW_UNSAFE_SIZE_OPT)
+
+# ======================================================================================================
+
+# CMake: Enables debug trace messages in adapter project.
+set(CLDNN__CMAKE_DEBUG OFF CACHE BOOL "CMake: Enables debug trace messages in clDNN project.")
+mark_as_advanced(CLDNN__CMAKE_DEBUG)
+
+
+# ======================================================================================================
+# ======================================================================================================
+# ======================================================================================================
+
+# Checking whether tests can be run.
+if((NOT CLDNN__INCLUDE_TESTS) AND CLDNN__RUN_TESTS)
+  message(WARNING "[clDNN] CLDNN__RUN_TESTS: Selected running of tests, but test are not built. Option will be disabled.")
+  set(CLDNN__RUN_TESTS OFF)
+endif()
+
+# ======================================================================================================
+
+# Check for python 3.x interpreter (required tool).
+find_package(PythonInterp 3.3)
+if(NOT PYTHONINTERP_FOUND)
+  message(WARNING "[clDNN] Project requires Python 3.3+ interpreter to build (with python loader). CMake could not detect it correctly.
+      If you have installed this interpreter, please disregard this warning or specify PYTHON_EXECUTABLE in CMake command-line."
+    )
+endif()
+
+# ======================================================================================================
+
+# Setting helper variables for component paths.
+intel_arch_get_os(__CLDNN_TargetOs "${CLDNN__ARCHITECTURE_TARGET}")
+string(TOLOWER "${__CLDNN_TargetOs}" __CLDNN_TargetOs)
+
+intel_arch_get_cpu(__CLDNN_TargetCpu "${CLDNN__ARCHITECTURE_TARGET}")
+string(TOLOWER "${__CLDNN_TargetCpu}" __CLDNN_TargetCpu)
+
+if(__CLDNN_TargetCpu STREQUAL "32")
+  set(__CLDNN_TargetCpuDir "x86")
+elseif(__CLDNN_TargetCpu STREQUAL "64")
+  set(__CLDNN_TargetCpuDir "x64")
+else()
+  set(__CLDNN_TargetCpuDir "${__CLDNN_TargetCpu}")
+endif()
+
+# ======================================================================================================
+
+# Selecting Intel OpenCL SDK version and path.
+if (CLDNN__IOCL_ICD_USE_EXTERNAL)
+  if(NOT DEFINED ENV{INTELOCLSDKROOT})
+    message(FATAL_ERROR "[clDNN] CLDNN__IOCL_ICD_USE_EXTERNAL: Usage of external Intel OpenCL SDK ICD was selected, but the INTELOCLSDKROOT environment variable cannot be found.
+      Make sure that SDK is installed on the host.")
+  endif()
+  if(NOT EXISTS "$ENV{INTELOCLSDKROOT}/include/CL/opencl.h")
+    message(FATAL_ERROR "[clDNN] CLDNN__IOCL_ICD_USE_EXTERNAL: Usage of external Intel OpenCL SDK ICD was selected, but the INTELOCLSDKROOT environment variable points to invalid directory.
+      Make sure that SDK is installed on the host.")
+  endif()
+  set(CLDNN__IOCL_ICD_ROOT "$ENV{INTELOCLSDKROOT}")
+else()
+  list(FIND __CLDNN_IOclIcdVersions "${CLDNN__IOCL_ICD_VERSION}" __CLDNN_IOclIcdVersionIdx)
+  if(__CLDNN_IOclIcdVersionIdx LESS 0)
+    message(FATAL_ERROR "[clDNN] CLDNN__IOCL_ICD_VERSION: Selected version of Intel OpenCL SDK ICD cannot be found.
+      Please use one of following values: ${__CLDNN_IOclIcdVersions}.")
+  endif()
+  list(GET __CLDNN_IOclIcdPaths ${__CLDNN_IOclIcdVersionIdx} CLDNN__IOCL_ICD_ROOT)
+endif()
+
+set(CLDNN__IOCL_ICD_ROOT "${CLDNN__IOCL_ICD_ROOT}" CACHE INTERNAL "Path to Intel OpenCL SDK ICD used to build clDNN framework.")
+
+# Select SDK subdirectories with headers, binaries and libraries (based on architecture, cpu, generator and SDK type).
+if(CLDNN__IOCL_ICD_USE_EXTERNAL)
+  set(CLDNN__IOCL_ICD_INCDIRS "${CLDNN__IOCL_ICD_ROOT}/include" CACHE INTERNAL "Paths to interface headers for Intel OpenCL SDK ICD.")
+  set(CLDNN__IOCL_ICD_STLDIRS "${CLDNN__IOCL_ICD_ROOT}/lib/${__CLDNN_TargetCpuDir}" CACHE INTERNAL "Paths to static libraries for Intel OpenCL SDK ICD.")
+
+  set(__CLDNN_FindLibSuffixes ${CMAKE_FIND_LIBRARY_SUFFIXES})
+  set(CMAKE_FIND_LIBRARY_SUFFIXES "${CMAKE_SHARED_LIBRARY_SUFFIX}")
+  find_library(CLDNN_FIND__IOCL_ICD_SHLPATH
+    NAMES OpenCL
+    PATHS "${CLDNN__IOCL_ICD_ROOT}"
+          "${CLDNN__IOCL_ICD_ROOT}/bin"
+          "${CLDNN__IOCL_ICD_ROOT}/bin/${__CLDNN_TargetCpuDir}"
+          "${CLDNN__IOCL_ICD_ROOT}/lib"
+          "${CLDNN__IOCL_ICD_ROOT}/lib/${__CLDNN_TargetCpuDir}"
+    NO_CMAKE_FIND_ROOT_PATH
+  )
+  set(CMAKE_FIND_LIBRARY_SUFFIXES ${__CLDNN_FindLibSuffixes})
+
+  if(CLDNN_FIND__IOCL_ICD_SHLPATH)
+    get_filename_component(__CLDNN_IOclIcdSharedLibDir "${CLDNN_FIND__IOCL_ICD_SHLPATH}" DIRECTORY)
+    set(CLDNN__IOCL_ICD_SHLDIRS "${__CLDNN_IOclIcdSharedLibDir}" CACHE INTERNAL "Paths to shared libraries for Intel OpenCL SDK ICD.")
+  else()
+    message(FATAL_ERROR "[clDNN] CLDNN__IOCL_ICD_USE_EXTERNAL: Usage of external Intel OpenCL SDK ICD was selected, but the ICD shared library cannot be located.
+      Make sure that SDK is installed on the host.")
+  endif()
+
+  unset(CLDNN_FIND__IOCL_ICD_SHLPATH CACHE)
+  unset(__CLDNN_FindLibSuffixes)
+  unset(__CLDNN_IOclIcdSharedLibDir)
+else()
+  set(CLDNN__IOCL_ICD_INCDIRS "${CLDNN__IOCL_ICD_ROOT}/${__CLDNN_TargetOs}/include" CACHE INTERNAL "Paths to interface headers for Intel OpenCL SDK ICD.")
+  set(CLDNN__IOCL_ICD_STLDIRS "${CLDNN__IOCL_ICD_ROOT}/${__CLDNN_TargetOs}/${CLDNN__TARGET_CFG_VAR}/lib/${__CLDNN_TargetCpuDir}" CACHE INTERNAL "Paths to static libraries for Intel OpenCL SDK ICD.")
+  set(CLDNN__IOCL_ICD_SHLDIRS "${CLDNN__IOCL_ICD_ROOT}/${__CLDNN_TargetOs}/${CLDNN__TARGET_CFG_VAR}/bin/${__CLDNN_TargetCpuDir}" CACHE INTERNAL "Paths to shared libraries for Intel OpenCL SDK ICD.")
+endif()
+
+# Select link directory based on targeted OS.
+# - on Windows: static libraries directory.
+# - on others:  shared libraries directory.
+if(__CLDNN_TargetOs MATCHES "^windows$")
+  set(CLDNN__IOCL_ICD_LIBDIRS ${CLDNN__IOCL_ICD_STLDIRS} CACHE INTERNAL "Paths to libraries to link for Intel OpenCL SDK ICD.")
+else()
+  set(CLDNN__IOCL_ICD_LIBDIRS ${CLDNN__IOCL_ICD_SHLDIRS} CACHE INTERNAL "Paths to libraries to link for Intel OpenCL SDK ICD.")
+endif()
+
+unset(__CLDNN_IOclIcdVersions)
+unset(__CLDNN_IOclIcdPaths)
+unset(__CLDNN_IOclIcdDefaultVersion)
+unset(__CLDNN_IOclIcdVersionIdx)
+
+
+# ======================================================================================================
+
+# Selecting FreeImage/FreeImagePlus library version and path.
+list(FIND __CLDNN_FreeImageVersions "${CLDNN__FREEIMAGE_VERSION}" __CLDNN_FreeImageVersionIdx)
+if(__CLDNN_FreeImageVersionIdx LESS 0)
+  message(FATAL_ERROR "[clDNN] CLDNN__FREEIMAGE_VERSION: Selected version of FreeImage/FreeImagePlus library cannot be found.
+    Please use one of following values: ${__CLDNN_FreeImageVersions}.")
+endif()
+list(GET __CLDNN_FreeImagePaths ${__CLDNN_FreeImageVersionIdx} CLDNN__FREEIMAGE_ROOT)
+set(CLDNN__FREEIMAGE_ROOT "${CLDNN__FREEIMAGE_ROOT}" CACHE INTERNAL "Path to FreeImage/FreeImagePlus library used to build clDNN framework.")
+
+set(CLDNN__FREEIMAGE_INCDIRS "${CLDNN__FREEIMAGE_ROOT}/include" CACHE INTERNAL "Paths to interface headers for FreeImage/FreeImagePlus.")
+set(CLDNN__FREEIMAGE_LIBDIRS "${CLDNN__FREEIMAGE_ROOT}/${__CLDNN_TargetOs}/${__CLDNN_TargetCpuDir}" CACHE INTERNAL "Paths to libraries to link for FreeImage/FreeImagePlus.")
+
+# ======================================================================================================
+
+# Selecting boost libraries version and path.
+list(FIND __CLDNN_BoostVersions "${CLDNN__BOOST_VERSION}" __CLDNN_BoostVersionIdx)
+if(__CLDNN_BoostVersionIdx LESS 0)
+  message(FATAL_ERROR "[clDNN] CLDNN__BOOST_VERSION: Selected version of boost libraries cannot be found.
+    Please use one of following values: ${__CLDNN_BoostVersions}.")
+endif()
+list(GET __CLDNN_BoostPaths ${__CLDNN_BoostVersionIdx} CLDNN__BOOST_ROOT)
+set(CLDNN__BOOST_ROOT "${CLDNN__BOOST_ROOT}" CACHE INTERNAL "Path to boost libraries (filesystem subset) used to build clDNN framework.")
+
+# Setting paths for find_package.
+set(BOOST_ROOT            "${CLDNN__BOOST_ROOT}")
+set(BOOST_INCLUDEDIR      "${CLDNN__BOOST_ROOT}")
+set(BOOST_LIBRARYDIR      "${CLDNN__BOOST_ROOT}/${__CLDNN_TargetOs}/${__CLDNN_TargetCpuDir}/lib")
+set(Boost_NO_SYSTEM_PATHS ON)
+# Setting preferred types of libraries.
+set(Boost_USE_STATIC_LIBS    ON)
+set(Boost_USE_DEBUG_RUNTIME  ON)
+set(Boost_USE_STATIC_RUNTIME ${CLDNN__COMPILE_LINK_USE_STATIC_RUNTIME})
+find_package(Boost "${CLDNN__BOOST_VERSION}" EXACT REQUIRED
+      COMPONENTS filesystem date_time program_options
+    )
+
+
+get_cmake_property(__CLDNN_VarNames VARIABLES)
+cldnn_dmsg("All boost package variables:")
+foreach(__CLDNN_VarName ${__CLDNN_VarNames})
+  string(REPLACE ";" "\;" __CLDNN_VarName "${__CLDNN_VarName}") # [WA#1] Must escape ; again if occurred in item.
+  if(__CLDNN_VarName MATCHES "^Boost_")
+    cldnn_dmsg(" - ${__CLDNN_VarName}:     ${${__CLDNN_VarName}}")
+  endif()
+endforeach()
+cldnn_dmsg("")
+
+# ======================================================================================================
+
+# Clean-up of helper variables for component paths.
+unset(__CLDNN_TargetOs)
+unset(__CLDNN_TargetCpu)
+unset(__CLDNN_TargetCpuDir)
+
+# ============================================= Status =================================================
+
+# Display status.
+message(STATUS "[clDNN] ======================== ${CLDNN__PROJ_NAME} Project =======================")
+message(STATUS "[clDNN] Build type:       ${CMAKE_BUILD_TYPE} (for single-configuration generators)")
+message(STATUS "[clDNN] Av. build types:  ${CMAKE_CONFIGURATION_TYPES} (for multi-configuration generators)")
+message(STATUS "[clDNN]")
+message(STATUS "[clDNN] Output directory:")
+message(STATUS "[clDNN]    \"${CLDNN__OUTPUT_DIR}\"")
+message(STATUS "[clDNN] Architecture:")
+message(STATUS "[clDNN]  - target: ${CLDNN__ARCHITECTURE_TARGET}    (detected: ${__CLDNN_DetectedArch_Target})")
+message(STATUS "[clDNN]")
+message(STATUS "[clDNN]")
+message(STATUS "[clDNN] Advanced:")
+if (CLDNN__IOCL_ICD_USE_EXTERNAL)
+  message(STATUS "[clDNN]  - ICD version used to build:  N/A (installed externally)")
+else()
+  message(STATUS "[clDNN]  - ICD version used to build:  ${CLDNN__IOCL_ICD_VERSION}")
+endif()
+message(STATUS "[clDNN]  - FreeImage v. used to build: ${CLDNN__FREEIMAGE_VERSION}")
+message(STATUS "[clDNN]  - boost ver. used to build:   ${CLDNN__BOOST_VERSION}")
+message(STATUS "[clDNN]")
+message(STATUS "[clDNN]  - Include/Build examples:     ${CLDNN__INCLUDE_EXAMPLES}")
+message(STATUS "[clDNN]  - Include/Build tests:        ${CLDNN__INCLUDE_TESTS}")
+message(STATUS "[clDNN]")
+message(STATUS "[clDNN]  - Run tests:                  ${CLDNN__RUN_TESTS}")
+message(STATUS "[clDNN]")
+message(STATUS "[clDNN]  - Use static C++ Runtime:     ${CLDNN__COMPILE_LINK_USE_STATIC_RUNTIME}")
+message(STATUS "[clDNN]  - Allow unsafe size opts:     ${CLDNN__COMPILE_LINK_ALLOW_UNSAFE_SIZE_OPT}")
+message(STATUS "[clDNN]  - CMake debug trace:          ${CLDNN__CMAKE_DEBUG}")
+message(STATUS "[clDNN]")
+message(STATUS "[clDNN]")
+message(STATUS "[clDNN] ICD:")
+message(STATUS "[clDNN]  - Root:            ${CLDNN__IOCL_ICD_ROOT}")
+message(STATUS "[clDNN]     + Headers:      ${CLDNN__IOCL_ICD_INCDIRS}")
+message(STATUS "[clDNN]     + Static libs:  ${CLDNN__IOCL_ICD_STLDIRS}")
+message(STATUS "[clDNN]     + Shared libs:  ${CLDNN__IOCL_ICD_SHLDIRS}")
+message(STATUS "[clDNN]     + Libs to link: ${CLDNN__IOCL_ICD_LIBDIRS}")
+message(STATUS "[clDNN]")
+message(STATUS "[clDNN] FreeImage/FreeImagePlus:")
+message(STATUS "[clDNN]  - Root:            ${CLDNN__FREEIMAGE_ROOT}")
+message(STATUS "[clDNN]     + Headers:      ${CLDNN__FREEIMAGE_INCDIRS}")
+message(STATUS "[clDNN]     + Libs to link: ${CLDNN__FREEIMAGE_LIBDIRS}")
+message(STATUS "[clDNN]")
+message(STATUS "[clDNN] boost libraries:")
+message(STATUS "[clDNN]  - Root:            ${CLDNN__BOOST_ROOT}")
+message(STATUS "[clDNN]     + Headers:      ${Boost_INCLUDE_DIRS}")
+message(STATUS "[clDNN]     + Libs to link: ${Boost_LIBRARY_DIRS}")
+
+message(STATUS "[clDNN] =============================================================================")
+unset(__CLDNN_DetectedArch_Target)
+
+
+# ======================================================================================================
+# ==================================== COMMON BUILD CONFIGURATION ======================================
+# ======================================================================================================
+
+# =================================== Main targets names and labels ====================================
+
+set(CLDNN_BUILD__PROJ__clDNN       "${CLDNN_BUILD__PROJ_NAME_PREFIX}clDNN_shlib")
+set(CLDNN_BUILD__PROJ_LABEL__clDNN "clDNN")
+
+# ================================================ Outputs =============================================
+
+# Old.
+set(EXECUTABLE_OUTPUT_PATH "${CLDNN__OUTPUT_DIR}")
+set(LIBRARY_OUTPUT_PATH    "${CLDNN__OUTPUT_DIR}")
+# New.
+set(CMAKE_ARCHIVE_OUTPUT_DIRECTORY "${CLDNN__OUTPUT_DIR}")
+set(CMAKE_LIBRARY_OUTPUT_DIRECTORY "${CLDNN__OUTPUT_DIR}")
+set(CMAKE_RUNTIME_OUTPUT_DIRECTORY "${CLDNN__OUTPUT_DIR}")
+
+
+# Main targets' output names.
+if(ANDROID)
+  set(CLDNN__OUT_CPU_SUFFIX "")
+else()
+  intel_arch_get_cpu(CLDNN__OUT_CPU_SUFFIX "${CLDNN__ARCHITECTURE_TARGET}")
+endif()
+
+set(CLDNN_BUILD__PROJ_OUTPUT_NAME__clDNN "clDNN${CLDNN__OUT_CPU_SUFFIX}")
+
+
+# RPATH for executables (Linux, Android, Mac)
+set(CMAKE_BUILD_WITH_INSTALL_RPATH ON)
+
+intel_arch_get_os(__CLDNN_TargetOs "${CLDNN__ARCHITECTURE_TARGET}")
+if(__CLDNN_TargetOs MATCHES "^Darwin$")
+  set(CMAKE_INSTALL_RPATH "@executable_path")
+else()
+  set(CMAKE_INSTALL_RPATH "$ORIGIN")
+endif()
+unset(__CLDNN_TargetOs)
+
+# ======================================================================================================
+
+cldnn_dmsg("${CLDNN__PROJ_NAME} Settings:")
+cldnn_dmsg(" - project file name: ${CLDNN_BUILD__PROJ__clDNN}")
+cldnn_dmsg(" - project label:     ${CLDNN_BUILD__PROJ_LABEL__clDNN}")
+cldnn_dmsg(" - library name:      ${CLDNN_BUILD__PROJ_OUTPUT_NAME__clDNN}")
+cldnn_dmsg(" - used generator:    ${CMAKE_GENERATOR}")
+cldnn_dmsg("    + platform:       ${CMAKE_GENERATOR_PLATFORM}")
+cldnn_dmsg("    + toolset:        ${CMAKE_GENERATOR_TOOLSET}")
+cldnn_dmsg(" - crosscompiling:    ${CMAKE_CROSSCOMPILING}")
+if(CMAKE_CROSSCOMPILING)
+  cldnn_dmsg("    + toolchain file: ${CMAKE_TOOLCHAIN_FILE}")
+endif()
+cldnn_dmsg(" - compiler (C++):    ${CMAKE_CXX_COMPILER_ID}")
+cldnn_dmsg("    + version:        ${CMAKE_CXX_COMPILER_VERSION}")
+cldnn_dmsg(" - compiler (C):      ${CMAKE_C_COMPILER_ID}")
+cldnn_dmsg("    + version:        ${CMAKE_C_COMPILER_VERSION}")
+
+# ============================== Abstraction of compiler and linker options ============================
+
+include("${CMAKE_SOURCE_DIR}/CMakeCompilerLinkerOpts.txt" NO_POLICY_SCOPE)
+
+# ======================================= Generic compiler options =====================================
+
+# Selecting C++ Runtime.
+if(CLDNN__COMPILE_LINK_USE_STATIC_RUNTIME)
+  set(__CLDNN_RtType      "RtMultiThreadedStatic")
+  set(__CLDNN_RtTypeDebug "RtMultiThreadedStaticDebug")
+else()
+  set(__CLDNN_RtType      "RtMultiThreadedShared")
+  set(__CLDNN_RtTypeDebug "RtMultiThreadedSharedDebug")
+endif()
+
+foreach(__CLDNN_CompilerFlagName IN ITEMS "CMAKE_CXX_FLAGS" "CMAKE_C_FLAGS")
+  # Change some generic settings of compiler.
+  # NOTE: Debug info generation is enabled for all build configuration, because it is separate on Windows
+  #       and we will use "strip" command on Linux and Android (to separate it).
+  intel_config_flag_apply_settings(
+      CompilerOptions
+      "${__CLDNN_CompilerFlagName}"
+      ALL_PATTERN ""
+      SET
+        CompileAsDefault
+        DebugInfoProgramDatabase
+        ExceptionsEnabled
+        MultiProcessorCompilation
+        DeadCodeEliminate
+        ExtensionsEnabled
+        TreatWarnAsErrorEnabled
+        WarnLevel4
+        FastMath
+    )
+  intel_config_flag_apply_settings(
+      CompilerOptions
+      "${__CLDNN_CompilerFlagName}"
+      ALL_PATTERN_NOINHERIT ""
+      SET
+        OptimizeSize
+        "${__CLDNN_RtType}"
+    )
+  intel_config_flag_apply_settings(
+      CompilerOptions
+      "${__CLDNN_CompilerFlagName}"
+      PATTERN "^Debug"
+      SET
+        OptimizeDisabled
+        "${__CLDNN_RtTypeDebug}"
+    )
+
+  # Adding needed settings specific to MSVC.
+  if(MSVC)
+    intel_config_flag_apply_settings(
+        CompilerOptions
+        "${__CLDNN_CompilerFlagName}"
+        ALL_PATTERN ""
+        SET_RAW
+          "/arch:SSE2"
+          "/sdl"
+      )
+  # Adding needed settings specific to GCC.
+  # NOTE: Following options can be needed in the future (although some not recommended: NR):
+  # [NR] -fno-short-enums
+  # [NR] -fno-tree-pre
+  #      -fno-omit-frame-pointer
+  #      -Wa,--noexecstack
+  #      -fkeep-inline-functions
+  elseif(CMAKE_COMPILER_IS_GNUCC OR CMAKE_COMPILER_IS_GNUCXX)
+    intel_config_flag_apply_settings(
+        CompilerOptions
+        "${__CLDNN_CompilerFlagName}"
+        ALL_PATTERN ""
+        SET_RAW
+          -pipe
+          -fmessage-length=0
+          -fno-strict-aliasing
+          -fstack-protector-strong
+          -W
+          -Wno-unknown-pragmas
+          -Wwrite-strings
+          -Wswitch
+          -Wformat
+          -Wformat-security
+          -Wno-error=missing-field-initializers
+          -Wno-error=unused-parameter
+          -Wno-error=unused-function
+          -march=corei7
+          -mstackrealign
+          -msse
+          -msse2
+          -msse3
+          -mssse3
+          -msse4
+          -msse4.1
+          -msse4.2
+          -fvisibility=hidden
+          -finline
+          -finline-functions
+          -finline-limit=300
+          -funswitch-loops
+          -fPIE
+          -fPIC
+          -Wl,--no-undefined
+      )
+  elseif((CMAKE_C_COMPILER_ID MATCHES "^Clang$") OR (CMAKE_CXX_COMPILER_ID MATCHES "^Clang$"))
+    intel_config_flag_apply_settings(
+        CompilerOptions
+        "${__CLDNN_CompilerFlagName}"
+        ALL_PATTERN ""
+        SET_RAW
+          -pipe
+          -fvisibility=hidden
+          -fvisibility-inlines-hidden
+          -Wall
+          -Wcovered-switch-default
+          -Wextra
+          -Wno-unused-parameter
+          -Wno-gnu
+          -pedantic
+          -finline
+          -finline-functions
+          -fkeep-inline-functions
+          -msse4.2
+      )
+  endif()
+endforeach()
+
+# C++ only options.
+intel_config_flag_apply_settings(
+    CompilerOptions
+    CMAKE_CXX_FLAGS
+    ALL_PATTERN ""
+    SET
+      StandardCxx14
+      RttiDisabled
+  )
+
+# NOTE: [WA] Workaround for possible crash problem (double destruction of static objects on bionic).
+#            This switch is not conformant with C++ standard (order of destruction of static elements is not met) but
+#            it is used in Android build system (possibliy due to Android bionic __cxa_atexit limitations).
+if(CMAKE_COMPILER_IS_GNUCC OR CMAKE_COMPILER_IS_GNUCXX)
+  if(ANDROID)
+    intel_config_flag_apply_settings(
+        CompilerOptions
+        CMAKE_CXX_FLAGS
+        ALL_PATTERN ""
+        SET_RAW
+          -fno-use-cxa-atexit
+      )
+  endif()
+  intel_config_flag_apply_settings(
+      CompilerOptions
+      CMAKE_CXX_FLAGS
+      ALL_PATTERN ""
+      SET_RAW
+        -fno-operator-names
+        -fpermissive
+        -fvisibility-inlines-hidden
+    )
+endif()
+
+# NOTE: When compiling with Clang, use the flags below for C++ files. These flags cannot be enabled when compiliing
+#       C files.
+if((CMAKE_C_COMPILER_ID MATCHES "^Clang$") OR (CMAKE_CXX_COMPILER_ID MATCHES "^Clang$"))
+  if(LLVM_ON_DARWIN)
+    intel_config_flag_apply_settings(
+        CompilerOptions
+        CMAKE_CXX_FLAGS
+        ALL_PATTERN ""
+        SET_RAW
+          -stdlib=libc++
+      )
+  endif()
+endif()
+
+unset(__CLDNN_RtType)
+unset(__CLDNN_RtTypeDebug)
+unset(__CLDNN_CompilerFlagName)
+
+# ======================================== Generic linker options ======================================
+
+foreach(__CLDNN_LinkerFlagName IN ITEMS "CMAKE_EXE_LINKER_FLAGS" "CMAKE_SHARED_LINKER_FLAGS")
+  # Change some generic settings of linker.
+  # NOTE: Debug info generation is enabled for all build configuration, because it is separate on Windows
+  #       and we will use "strip" command on Linux and Android (to separate it).
+  intel_config_flag_apply_settings(
+      LinkerOptions
+      "${__CLDNN_LinkerFlagName}"
+      ALL_PATTERN ""
+      SET
+        DebugInfoProgramDatabase
+        DeadCodeEliminate
+        IdenticalCodeDataFold
+        IncrementalDisabled
+    )
+endforeach()
+
+# Force static linking of common libraries on Android for shared objects.
+if(CMAKE_COMPILER_IS_GNUCC OR CMAKE_COMPILER_IS_GNUCXX)
+  intel_config_flag_apply_settings(
+        LinkerOptions
+        CMAKE_EXE_LINKER_FLAGS
+        ALL_PATTERN ""
+        SET_RAW
+          -pie
+          -Wl,-z,noexecstack,-z,relro,-z,now
+      )
+  intel_config_flag_apply_settings(
+        LinkerOptions
+        CMAKE_SHARED_LINKER_FLAGS
+        ALL_PATTERN ""
+        SET_RAW
+          -Wl,-z,noexecstack,-z,relro,-z,now
+      )
+
+  if(ANDROID)
+    intel_config_flag_apply_settings(
+        LinkerOptions
+        CMAKE_SHARED_LINKER_FLAGS
+        ALL_PATTERN ""
+        SET_RAW
+          -static
+      )
+  endif()
+endif()
+
+if((CMAKE_C_COMPILER_ID MATCHES "^Clang$") OR (CMAKE_CXX_COMPILER_ID MATCHES "^Clang$"))
+  intel_config_flag_apply_settings(
+      LinkerOptions
+      CMAKE_SHARED_LINKER_FLAGS
+      ALL_PATTERN ""
+      SET_RAW
+        -shared
+        -Wl,-undefined,dynamic_lookup
+        -Wl,-headerpad_max_install_names
+    )
+endif()
+
+unset(__CLDNN_LinkerFlagName)
+
+# ======================================================================================================
+
+cldnn_dmsg(" - compile/link flags:")
+foreach(__CLDNN_Flag IN ITEMS "CMAKE_CXX_FLAGS" "CMAKE_C_FLAGS" "CMAKE_EXE_LINKER_FLAGS" "CMAKE_SHARED_LINKER_FLAGS")
+  cldnn_dmsg("    + ${__CLDNN_Flag}:     ${${__CLDNN_Flag}}")
+  foreach(__CLDNN_CfgType ${CMAKE_CONFIGURATION_TYPES})
+    string(TOUPPER "${__CLDNN_Flag}_${__CLDNN_CfgType}" __CLDNN_CfgFlag)
+    if(DEFINED "${__CLDNN_CfgFlag}")
+      cldnn_dmsg("    + ${__CLDNN_CfgFlag}:     ${${__CLDNN_CfgFlag}}")
+    endif()
+  endforeach()
+  cldnn_dmsg("")
+endforeach()
+unset(__CLDNN_Flag)
+unset(__CLDNN_CfgType)
+unset(__CLDNN_CfgFlag)
+
+# ============================== Generic compiler preprocessor definitions =============================
+
+set_property(DIRECTORY APPEND PROPERTY COMPILE_DEFINITIONS
+    CLDNN_CMAKE
+    BOOST_ALL_NO_LIB
+  )
+
+if (MSVC)
+#  set_property(DIRECTORY APPEND PROPERTY COMPILE_DEFINITIONS
+#      _SCL_SECURE_NO_WARNINGS
+#    )
+elseif(CMAKE_COMPILER_IS_GNUCC OR CMAKE_COMPILER_IS_GNUCXX)
+  set_property(DIRECTORY APPEND PROPERTY COMPILE_DEFINITIONS
+    $<$<CONFIG:Release>:_FORTIFY_SOURCE=2>
+  )
+endif()
+
+# ===================================== Include/Link directories =======================================
+
+include_directories(
+    ${CLDNN__IOCL_ICD_INCDIRS}
+    ${CLDNN__FREEIMAGE_INCDIRS}
+    "${CLDNN__KHR_CLHPP_DIR}"
+#    "${CLDNN__API_DIR}"
+    ${Boost_INCLUDE_DIRS}
+    "${CLDNN__CODEGEN_INCDIR}"
+  )
+link_directories(
+    ${CLDNN__IOCL_ICD_LIBDIRS}
+    ${CLDNN__FREEIMAGE_LIBDIRS}
+  )
+
+# =================================== Link targets and dependencies ====================================
+
+add_subdirectory(src)
+if(CLDNN__INCLUDE_EXAMPLES)
+  add_subdirectory(examples)
+endif()
+if(CLDNN__INCLUDE_TESTS)
+  add_subdirectory(tests)
+endif()
+
+# ======================================================================================================
+# ======================================================================================================
 # ======================================================================================================