--- conflicted
+++ resolved
@@ -132,11 +132,7 @@
     set_values(weights, { 1.0f, 2.0f, -1.0f, -2.0f });
     set_values(biases,  { 0.1f, -0.2f});
 
-<<<<<<< HEAD
-    auto conv = convolution::create({ engine::reference, output, input, { 1, {5, 5}, 1 }, weights, biases, padding::zero });
-=======
     auto conv = convolution::create({ engine::reference, output, {input, weights, biases}, { 1, {5, 5}, 1 }, padding::zero });
->>>>>>> d3f8ef8b
 
     execute({ conv });
 
@@ -180,11 +176,7 @@
     set_values(weights, { 1.0f, 2.0f, 3.0f, 4.0f, 5.0f, 6.0f, 7.0f, 8.0f, 9.0f, 10.0f, 11.0f, 12.0f });
     set_values(biases,  { -5.0f, -6.0f, -7.0f});
 
-<<<<<<< HEAD
-    auto conv = convolution::create({ engine::reference, output, input, { 1, {5, 5}, 1 }, weights, biases, padding::zero });
-=======
     auto conv = convolution::create({ engine::reference, output, {input, weights, biases}, { 1, {5, 5}, 1 }, padding::zero });
->>>>>>> d3f8ef8b
 
     execute({ conv });
 
