/*
// Copyright (c) 2016 Intel Corporation
//
// Licensed under the Apache License, Version 2.0 (the "License");
// you may not use this file except in compliance with the License.
// You may obtain a copy of the License at
//
//      http://www.apache.org/licenses/LICENSE-2.0
//
// Unless required by applicable law or agreed to in writing, software
// distributed under the License is distributed on an "AS IS" BASIS,
// WITHOUT WARRANTIES OR CONDITIONS OF ANY KIND, either express or implied.
// See the License for the specific language governing permissions and
// limitations under the License.
*/

///////////////////////////////////////////////////////////////////////////////////////////////////

#include "api/neural.h"
#include "tests/gtest/gtest.h"
#include "test_utils/test_utils.h"
#include "memory_utils.h"

using namespace neural;
using namespace tests;

TEST(convolution_f32_fw, basic_wsiz2x2_wstr2x2_in4x4x1x1_nopad) {
//  Filter : 2x2
//  Stride : 2x2
//  Input  : 4x4
//  Output : 2x2
//
//  Input:
//  -0.5   1.5   0.5  0.5
//   1    -0.5   0.5  2
//   0.5   0    -1    1.5
//   2    -1     1   -0.5
//
//  Filter
//  -2   3.5
//   0.5 1.5
//
//  Bias
//  2
//
//  Output:
//  8   6
//  0.5 9

<<<<<<< HEAD
    auto engine_resource = execution_resource_cpu::create({std::thread::hardware_concurrency()});
    auto input           = memory::create({engine::reference, memory::format::yxfb_f32, {1, {4, 4}, 1}, true});
    auto output          = memory::create({engine::reference, memory::format::yxfb_f32, {1, {2, 2}, 1}, true});
    auto weights         = memory::create({engine::reference, memory::format::yxfb_f32, {1, {2, 2}, 1}, true});
    auto biases          = memory::create({engine::reference, memory::format::   x_f32, {1, {{1}} , 1}, true});

    auto& output_memory  = output.as<const memory&>();
=======
    auto input  = memory::create({engine::reference, memory::format::yxfb_f32, {1, {4, 4}, 1}, true});
    auto output = memory::create({engine::reference, memory::format::yxfb_f32, {1, {2, 2}, 1}, true});
    auto weights= memory::create({engine::reference, memory::format::oiyx_f32, {1, {2, 2},{1, 1}}, true});
    auto biases = memory::create({engine::reference, memory::format::   x_f32, {1, {{1}} , 1}, true});
>>>>>>> a749c8c0

    set_values(input  , {-0.5f, 1.0f, 0.5f, 2.0f, 1.5f, -0.5f, 0.0f, -1.0f, 0.5f, 0.5f, -1.0f, 1.0f, 0.5f, 2.0f, 1.5f, -0.5f});
    set_values(weights, {-2.0f, 0.5f, 3.5f, 1.5f});
    set_values(biases , {2.0f});

    auto conv = convolution::create({engine::reference, output, input, {1, {2, 2}, 1}, weights, biases, padding::zero});

    fill<float>(output_memory, 0);
    execute({conv});
    EXPECT_FLOAT_EQ(8.0f, get_value<float>(output_memory, 0));
    EXPECT_FLOAT_EQ(0.5f, get_value<float>(output_memory, 1));
    EXPECT_FLOAT_EQ(6.0f, get_value<float>(output_memory, 2));
    EXPECT_FLOAT_EQ(9.0f, get_value<float>(output_memory, 3));
    
    fill<float>(output_memory, 0);
    execute({conv}, engine_resource);
    EXPECT_FLOAT_EQ(8.0f, get_value<float>(output_memory, 0));
    EXPECT_FLOAT_EQ(0.5f, get_value<float>(output_memory, 1));
    EXPECT_FLOAT_EQ(6.0f, get_value<float>(output_memory, 2));
    EXPECT_FLOAT_EQ(9.0f, get_value<float>(output_memory, 3));
}

TEST(convolution_f32_fw, basic_wsiz2x2_wstr2x2_in2x2x1x2_nopad) {
<<<<<<< HEAD
    //  Filter : 2x2
    //  Stride : 2x2
    //  Input  : 2x2x1x2
    //  Output : 1x1x1x2
    //
    //  Input:
    //  0.5  1.5    2.3 -0.4
    //  2.0  4.0    1.0  3.0
    //
    //  Filter:
    //  -1.2  1.5
    //   0.5 -0.5
    //
    //  Bias:
    //  -1
    //
    //  Output:
    //  3.65 -5.36
    //
    auto engine_resource = execution_resource_cpu::create({std::thread::hardware_concurrency()});
    auto input           = memory::create({ engine::reference, memory::format::yxfb_f32,{2, {2, 2}, 1}, true });
    auto output          = memory::create({ engine::reference, memory::format::yxfb_f32,{2, {1, 1}, 1}, true });
    auto weights         = memory::create({ engine::reference, memory::format::yxfb_f32,{1, {2, 2}, 1}, true });
    auto biases          = memory::create({ engine::reference, memory::format::   x_f32,{1, {{1}} , 1}, true });

    auto& output_memory  = output.as<const memory&>();
=======
//  Filter : 2x2
//  Stride : 2x2
//  Input  : 2x2x1x2
//  Output : 1x1x1x2
//
//  Input:
//  0.5  1.5    2.3 -0.4
//  2.0  4.0    1.0  3.0
//
//  Filter:
//  -1.2  1.5
//   0.5 -0.5
//
//  Bias:
//  -1
//
//  Output:
//  3.65 -5.36
    auto input   = memory::create({ engine::reference, memory::format::yxfb_f32,{2, {2, 2}, 1}, true });
    auto output  = memory::create({ engine::reference, memory::format::yxfb_f32,{2, {1, 1}, 1}, true });
    auto weights = memory::create({ engine::reference, memory::format::oiyx_f32,{1, {2, 2},{1, 1}}, true });
    auto biases  = memory::create({ engine::reference, memory::format::   x_f32,{1, {{1}} , 1}, true });
>>>>>>> a749c8c0

    set_values(input,  { 0.5f, 2.3f, 1.5f, -0.4f, 2.0f, 1.0f, -4.0f, 3.0f });
    set_values(weights,{ -1.2f, 1.5f, 0.5f, -0.5f });
    set_values(biases, { -1.0f });

    auto conv = convolution::create({ engine::reference, output, input, { 1, {2, 2}, 1 }, weights, biases, padding::zero });

    fill<float>(output_memory, 0);
    execute({ conv });
    EXPECT_FLOAT_EQ(3.65f, get_value<float>(output_memory, 0));
    EXPECT_FLOAT_EQ(-5.36f, get_value<float>(output_memory, 1));

    fill<float>(output_memory, 0);
    execute({ conv }, engine_resource);
    EXPECT_FLOAT_EQ(3.65f, get_value<float>(output_memory, 0));
    EXPECT_FLOAT_EQ(-5.36f, get_value<float>(output_memory, 1));
}

<<<<<<< HEAD
TEST(convolution_f32_fw, DISABLED_basic_wsiz2x2x1x3_wstr2x2_in2x2x1x1_nopad) {
    //  Filter : 2x2x1x3
    //  Stride : 2x2
    //  Input  : 2x2x1x1
    //  Output : 1x1x3x1
    //
    //  Input:
    //  -2.3 -0.1
    //   3.1  1.9
    //
     // Filter:
    //  -1.1  1.5    0.1  0.2    2.0  -1.0
    //   0.5 -0.5    0.4  0.7    2.5  -1.5
    //
    //  Bias:
    //  0.1 -0.2 0.3
    //
    //  Output:
    //     0.7
    //   2.12
    // 3.08
    auto engine_resource = execution_resource_cpu::create({std::thread::hardware_concurrency()});
    auto input           = memory::create({ engine::reference, memory::format::yxfb_f32,{1 ,{2, 2}, 1}, true });
    auto output          = memory::create({ engine::reference, memory::format::yxfb_f32,{1 ,{1, 1}, 3}, true });
    auto weights         = memory::create({ engine::reference, memory::format::yxfb_f32,{3 ,{2, 2}, 1}, true });
    auto biases          = memory::create({ engine::reference, memory::format::   x_f32,{1 ,{{3 }}, 1}, true });

    auto& output_memory  = output.as<const memory&>();
=======
TEST(convolution_f32_fw, basic_ofm_wsiz2x1x2x1_in1x2x1_nopad) {
//  Filter : 1x2x1x2x1
//  Input  : 1x1x2x1
//  Output : 1x2x1x1
//
//  Input:
//  1.0    2.0
//
// Filter:
//   1.0    2.0  ofm=0
//  -1.0   -2.0  ofm=1
//
//  Bias:
//  0.1 -0.2
//
//  Output:
//   5.1  f=0
//  -5.2  f=1

    auto input   = memory::create({ engine::reference, memory::format::yxfb_f32,{1 ,{2, 1}, 1}, true });
    auto output  = memory::create({ engine::reference, memory::format::yxfb_f32,{1 ,{1, 1}, 2}, true });
    auto weights = memory::create({ engine::reference, memory::format::oiyx_f32,{1 ,{2, 1},{2, 1}}, true });
    auto biases  = memory::create({ engine::reference, memory::format::   x_f32,{1 ,{{2}}, 1}, true });

    set_values(input,   { 1.0f, 2.0f });
    set_values(weights, { 1.0f, 2.0f, -1.0f, -2.0f });
    set_values(biases,  { 0.1f, -0.2f});

    auto conv = convolution::create({ engine::reference, output, input, { 1, {5, 5}, 1 }, weights, biases, padding::zero });

    execute({ conv });

    auto& output_memory = output.as<const memory&>();
    EXPECT_FLOAT_EQ(5.1f, get_value<float>(output_memory, 0));
    EXPECT_FLOAT_EQ(-5.2f, get_value<float>(output_memory, 1));
}

TEST(convolution_f32_fw, basic_ofm_wsiz3x2x2x1_in2x2x1_nopad) {
//  Filter : 1x3x2x2x1
//  Input  : 1x2x2x1
//  Output : 1x3x1x1
//
//  Input:
//  1.0    2.0  f=0
//  3.0    4.0  f=1
//
// Filter:
//   1.0    2.0  ifm=0  ofm=0
//   3.0    4.0  ifm=1
//
//   5.0    6.0  ifm=0  ofm=1
//   7.0    8.0  ifm=1
//
//   9.0   10.0  ifm=0  ofm=2
//  11.0   12.0  ifm=1
//  Bias:
//   -5     -6     -7
//
//  Output:
//   25.0  f=0
//   64,0  f=1
//  103.0  f=2

    auto input   = memory::create({ engine::reference, memory::format::yxfb_f32,{1 ,{2, 1}, 2}, true });
    auto output  = memory::create({ engine::reference, memory::format::yxfb_f32,{1 ,{1, 1}, 3}, true });
    auto weights = memory::create({ engine::reference, memory::format::oiyx_f32,{1 ,{2, 1},{3, 2}}, true });
    auto biases  = memory::create({ engine::reference, memory::format::   x_f32,{1 ,{{3}}, 1}, true });

    set_values(input,   { 1.0f, 3.0f, 2.0f, 4.0f });
    set_values(weights, { 1.0f, 2.0f, 3.0f, 4.0f, 5.0f, 6.0f, 7.0f, 8.0f, 9.0f, 10.0f, 11.0f, 12.0f });
    set_values(biases,  { -5.0f, -6.0f, -7.0f});

    auto conv = convolution::create({ engine::reference, output, input, { 1, {5, 5}, 1 }, weights, biases, padding::zero });

    execute({ conv });

    auto& output_memory = output.as<const memory&>();
    EXPECT_FLOAT_EQ( 25.0f, get_value<float>(output_memory, 0));
    EXPECT_FLOAT_EQ( 64.0f, get_value<float>(output_memory, 1));
    EXPECT_FLOAT_EQ(103.0f, get_value<float>(output_memory, 2));
}

TEST(convolution_f32_fw, basic_wsiz2x2x1x3_wstr2x2_in2x2x1x1_nopad) {
//  Filter : 2x2x1x3
//  Stride : 2x2
//  Input  : 2x2x1x1
//  Output : 1x1x3x1
//
//  Input:
//  -2.3 -0.1
//   3.1  1.9
//
//  Filter:
//  -1.1  1.5       0.1  0.2        2.0  -1.0
//   0.5 -0.5       0.4  0.7        2.5  -1.5
//
//  Bias:
//  0.1 -0.2 0.3
//
//  Output:
//   0.7
//   2.12
//   3.08

    auto input   = memory::create({ engine::reference, memory::format::yxfb_f32,{1 ,{2, 2}, 1}, true });
    auto output  = memory::create({ engine::reference, memory::format::yxfb_f32,{1 ,{1, 1}, 3}, true });
    auto weights = memory::create({ engine::reference, memory::format::oiyx_f32,{1 ,{2, 2},{3, 1}}, true });
    auto biases  = memory::create({ engine::reference, memory::format::   x_f32,{1 ,{{3 }}, 1}, true });
>>>>>>> a749c8c0

    set_values(input,   { -2.3f, -0.1f, 3.1f, 1.9f });
    set_values(weights, { -1.1f, 1.5f, 0.5f, -0.5f, 0.1f, 0.2f, 0.4f, 0.7f, 2.0f, -1.0f, 2.5f, -1.5f });
    set_values(biases,  { 0.1f, -0.2f, 0.3f });

    auto conv = convolution::create({ engine::reference, output, input, { 1, {2, 2}, 1 }, weights, biases, padding::zero });

    fill<float>(output_memory, 0);
    execute({ conv });
    EXPECT_FLOAT_EQ(3.08f, get_value<float>(output_memory, 0));
    EXPECT_FLOAT_EQ(2.12f, get_value<float>(output_memory, 1));
    EXPECT_FLOAT_EQ(0.7f, get_value<float>(output_memory, 2));

<<<<<<< HEAD
    fill<float>(output_memory, 0);
    execute({ conv }, engine_resource);
    EXPECT_FLOAT_EQ(3.08f, get_value<float>(output_memory, 0));
    EXPECT_FLOAT_EQ(2.12f, get_value<float>(output_memory, 1));
    EXPECT_FLOAT_EQ(0.7f, get_value<float>(output_memory, 2));
=======
    auto& output_memory = output.as<const memory&>();
    EXPECT_TRUE(are_equal(3.08f, get_value<float>(output_memory, 0)));
    EXPECT_TRUE(are_equal(2.12f, get_value<float>(output_memory, 1)));
    EXPECT_TRUE(are_equal(0.7f , get_value<float>(output_memory, 2)));
>>>>>>> a749c8c0
}

TEST(convolution_f32_fw, wsiz3x3_wstr2x2_in2x2x1x1_zeropad) {
//  Filter  : 3x3
//  Stride  : 2x2
//  Input   : 2x2
//  Output  : 1x1
//  Padding : zero
//
//  Input:
//  -0.5   1.0   padd
//   0.5   2.0   padd
//  padd  padd   padd
//
//  Filter
//  -2    0.5  3.5
//   1.5  4   -5
//   0.5  1.5 -1.5
//
//  Bias
//  2
//
//  Output:
//  12.25
<<<<<<< HEAD
    auto engine_resource = execution_resource_cpu::create({std::thread::hardware_concurrency()});
    auto input           = memory::create({engine::reference, memory::format::yxfb_f32, { 1, {2, 2}, 1}, true});
    auto output          = memory::create({engine::reference, memory::format::yxfb_f32, { 1, {1, 1}, 1}, true});
    auto weights         = memory::create({engine::reference, memory::format::yxfb_f32, { 1, {3, 3}, 1}, true});
    auto biases          = memory::create({engine::reference, memory::format::   x_f32, { 1, {{1}} , 1}, true});

    auto& output_memory  = output.as<const memory&>();
=======
    auto input  = memory::create({engine::reference, memory::format::yxfb_f32, { 1, {2, 2}, 1}, true});
    auto output = memory::create({engine::reference, memory::format::yxfb_f32, { 1, {1, 1}, 1}, true});
    auto weights= memory::create({engine::reference, memory::format::oiyx_f32, { 1, {3, 3},{1, 1}}, true});
    auto biases = memory::create({engine::reference, memory::format::   x_f32, { 1, {{1}} , 1}, true});
>>>>>>> a749c8c0

    set_values(input  , {-0.5f, 1.0f, 0.5f, 2.0f});
    set_values(weights, {-2.0f, 0.5f, 3.5f, 1.5f, 4.0f, -5.0f, 0.5f, 1.5f, -1.5f});
    set_values(biases , {2.0f});

    auto conv = convolution::create({engine::reference, output, input, {1, {2, 2}, 1}, weights, biases, padding::zero});
    
    fill<float>(output_memory, 0);
    execute({conv});
    EXPECT_FLOAT_EQ(12.25f, get_value<float>(output_memory, 0));

    fill<float>(output_memory, 0);
    execute({conv}, engine_resource);
    EXPECT_FLOAT_EQ(12.25f, get_value<float>(output_memory, 0));
}

TEST(convolution_f32_fw, offsets_wsiz3x3_wstr2x2_in2x2x1x1_zeropad) {
//   Filter       : 3x3
//   Stride       : 2x2
//   Input        : 2x2
//   Input offset : -1x-1
//   Output       : 2x2
//   Output offset: 1x1
//   Padding      : zero
//
//   Input:
//   padd padd  padd
//   padd -0.5   1
//   padd  0.5   2.0
//
//   Filter
//   -2    0.5  3.5
//    1.5  4   -5
//    0.5  1.5 -1.5
//
//   Bias
//   2
//
//   Output:
//   rnd   rnd
<<<<<<< HEAD
//   rnd  -7.25
    auto engine_resource = execution_resource_cpu::create({std::thread::hardware_concurrency()});
    auto input           = memory::create({engine::cpu, memory::format::yxfb_f32, {1 ,{2, 2}, 1}, true});
    auto output          = memory::create({engine::cpu, memory::format::yxfb_f32, {1 ,{2, 2}, 1}, true});
    auto weights         = memory::create({engine::cpu, memory::format::yxfb_f32, {1 ,{3, 3}, 1}, true});
    auto biases          = memory::create({engine::cpu, memory::format::   x_f32, {1 ,{{1}} , 1}, true});

    auto& output_memory  = output.as<const memory&>();
=======
//   rnd   2.0
    auto input  = memory::create({engine::cpu, memory::format::yxfb_f32, {1 ,{2, 2}, 1}, true});
    auto output = memory::create({engine::cpu, memory::format::yxfb_f32, {1 ,{2, 2}, 1}, true});
    auto weights= memory::create({engine::cpu, memory::format::oiyx_f32, {1 ,{3, 3},{1, 1}}, true});
    auto biases = memory::create({engine::cpu, memory::format::   x_f32, {1 ,{{1}} , 1}, true});
>>>>>>> a749c8c0

    set_values(input  , {-0.5f, 1.0f, 0.5f, 2.0f});
    set_values(weights, {-2.0f, 0.5f, 3.5f, 1.5f, 4.0f, -5.0f, 0.5f, 1.5f, -1.5f});
    set_values(biases , {2.0f});

    auto conv = convolution::create({engine::reference,
                                     output,
                                     {0, {1, 1}, 0},
                                     {1, {1, 1}, 1},
                                     input,
                                     {0, {-1, -1}, 0},
                                     {1, { 2,  2}, 1},
                                     weights,
                                     biases,
                                     padding::zero});
    
    fill<float>(output_memory, 0);
    execute({conv});
    EXPECT_FLOAT_EQ(-7.25f, get_value<float>(output_memory, 3));

<<<<<<< HEAD
    fill<float>(output_memory, 0);
    execute({conv}, engine_resource);
    EXPECT_FLOAT_EQ(-7.25f, get_value<float>(output_memory, 3));
=======
    auto& output_memory = output.as<const memory&>();
    EXPECT_FLOAT_EQ(2.0f, get_value<float>(output_memory, 3));
>>>>>>> a749c8c0
}

TEST(convolution_f32_bw, wsiz2x2_wstr1x1_in2x2x1x1_nopad) {
//   Filter    : 2x2
//   Stride    : 1x1
//   FW Input  : 3x3
//   BW Input  : 2x2
//   BW Output : 3x3
//
//   FW Input:
//   -0.5   1.5  1
//    1    -0.5  2
//    1     2    3
//
//   BW Input
//   1   2
//   3   4
//
//   Filter
//   -2   3.5
//    0.5 1.5
//
//   Bias
//   2
//
//   BW Output:
//   -2   -0.5   7
//   -5.5  5    17
//    1.5  6.5   6
//
//   Weights grad
//   -7    35
//    5.5  32.25
//
//   Bias grad
//   10
    auto engine_resource = execution_resource_cpu::create({std::thread::hardware_concurrency()});
    auto bw_output       = memory::create({engine::reference, memory::format::yxfb_f32, {1 ,{3, 3}, 1}, true});
    auto bw_input        = memory::create({engine::reference, memory::format::yxfb_f32, {1 ,{2, 2}, 1}, true});
    auto fw_input        = memory::create({engine::reference, memory::format::yxfb_f32, {1 ,{3, 3}, 1}, true});
    auto weights         = memory::create({engine::reference, memory::format::yxfb_f32, {1 ,{2, 2}, 1}, true});
    auto weights_diff    = memory::create({engine::reference, memory::format::yxfb_f32, {1 ,{2, 2}, 1}, true});
    auto biases          = memory::create({engine::reference, memory::format::x_f32,    {1 ,{{1}} , 1}, true});
    auto biases_diff     = memory::create({engine::reference, memory::format::x_f32,    {1 ,{{1}} , 1}, true});

    auto& bw_output_mem    = bw_output.as<const memory&>();
    auto& weights_diff_mem = weights_diff.as<const memory&>();
    auto& biases_diff_mem  = biases_diff.as<const memory&>();

    set_values( fw_input, {-0.5f, 1.5f, 1.0f, 1.0f, -0.5f, 2.0f, 1.0f, 2.0f, 3.0f});
    set_values( bw_input, {1.0f, 2.0f, 3.0f, 4.0f});
    set_values( weights , {-2.0f, 3.5f, 0.5f, 1.5f});
    set_values( biases  , {2.0f});

    auto conv_bw = convolution_backward::create({engine::reference,
                                                 std::vector<primitive>{bw_output, weights_diff, biases_diff},
                                                 {bw_input, fw_input, weights, biases},
                                                 {1, {1, 1}, 1},
                                                 padding::zero});

    fill<float>(bw_output_mem, 0);
    fill<float>(weights_diff_mem, 0);
    fill<float>(biases_diff_mem, 0);
    execute({conv_bw});

    bool results_equal = true;
    results_equal &= -2.0f == get_value<float>(bw_output_mem, 0);
    results_equal &= -0.5f == get_value<float>(bw_output_mem, 1);
    results_equal &=  7.0f == get_value<float>(bw_output_mem, 2);
    results_equal &= -5.5f == get_value<float>(bw_output_mem, 3);
    results_equal &=  5.0f == get_value<float>(bw_output_mem, 4);
    results_equal &= 17.0f == get_value<float>(bw_output_mem, 5);
    results_equal &=  1.5f == get_value<float>(bw_output_mem, 6);
    results_equal &=  6.5f == get_value<float>(bw_output_mem, 7);
    results_equal &=  6.0f == get_value<float>(bw_output_mem, 8);
    EXPECT_TRUE(results_equal) << "ERROR MESSAGE: wrong output gradient";

    results_equal = true;
    results_equal &= -7.00f == get_value<float>(weights_diff_mem, 0);
    results_equal &= 35.00f == get_value<float>(weights_diff_mem, 1);
    results_equal &=  5.50f == get_value<float>(weights_diff_mem, 2);
    results_equal &= 32.25f == get_value<float>(weights_diff_mem, 3);
    EXPECT_TRUE(results_equal) << "ERROR MESSAGE: wrong weights gradient";

    results_equal = true;
    results_equal &= 10.0f == get_value<float>(biases_diff_mem, 0);
    EXPECT_TRUE(results_equal) << "ERROR MESSAGE: wrong bias gradient";

    fill<float>(bw_output_mem, 0);
    fill<float>(weights_diff_mem, 0);
    fill<float>(biases_diff_mem, 0);
    execute({conv_bw}, engine_resource);

    results_equal = true;
    results_equal &= -2.0f == get_value<float>(bw_output_mem, 0);
    results_equal &= -0.5f == get_value<float>(bw_output_mem, 1);
    results_equal &=  7.0f == get_value<float>(bw_output_mem, 2);
    results_equal &= -5.5f == get_value<float>(bw_output_mem, 3);
    results_equal &=  5.0f == get_value<float>(bw_output_mem, 4);
    results_equal &= 17.0f == get_value<float>(bw_output_mem, 5);
    results_equal &=  1.5f == get_value<float>(bw_output_mem, 6);
    results_equal &=  6.5f == get_value<float>(bw_output_mem, 7);
    results_equal &=  6.0f == get_value<float>(bw_output_mem, 8);
    EXPECT_TRUE(results_equal) << "ERROR MESSAGE: wrong output gradient";

    results_equal = true;
    results_equal &= -7.00f == get_value<float>(weights_diff_mem, 0);
    results_equal &= 35.00f == get_value<float>(weights_diff_mem, 1);
    results_equal &=  5.50f == get_value<float>(weights_diff_mem, 2);
    results_equal &= 32.25f == get_value<float>(weights_diff_mem, 3);
    EXPECT_TRUE(results_equal) << "ERROR MESSAGE: wrong weights gradient";

    results_equal = true;
    results_equal &= 10.0f == get_value<float>(biases_diff_mem, 0);
    EXPECT_TRUE(results_equal) << "ERROR MESSAGE: wrong bias gradient";
}

TEST(convolution_f32_bw, wsiz3x3_wstr2x2_in1x1x1x1_zeropad) {
//  Filter    : 3x3
//  Stride    : 2x2
//  FW Input  : 2x2
//  BW Input  : 1x1
//  BW Output : 2x2
//
//  FW Input:
//  -0.5   1.5  padd
//   1    -0.5  padd
//   padd padd  padd
//
//  BW Input
//  2
//
//  Filter
//  -2   3.5  1
//   0.5 1.5  2
//   1   2    3
//
//  Bias
//  -3
//
//  BW Output:
//   -4    7    padd
//    1    3    padd
//  padd  padd  padd
//
//  Weights grad
//   2  10.5  0
//   1  -1.5  0
//   0   0    0
//
//  Bias grad
//  -3
    auto engine_resource = execution_resource_cpu::create({std::thread::hardware_concurrency()});
    auto bw_output       = memory::create({engine::reference, memory::format::yxfb_f32, {1, {2, 2}, 1}, true});
    auto bw_input        = memory::create({engine::reference, memory::format::yxfb_f32, {1, {1, 1}, 1}, true});
    auto fw_input        = memory::create({engine::reference, memory::format::yxfb_f32, {1, {2, 2}, 1}, true});
    auto weights         = memory::create({engine::reference, memory::format::yxfb_f32, {1, {3, 3}, 1}, true});
    auto weights_diff    = memory::create({engine::reference, memory::format::yxfb_f32, {1, {3, 3}, 1}, true});
    auto biases          = memory::create({engine::reference, memory::format::x_f32,    {1, {{1}} , 1}, true});
    auto biases_diff     = memory::create({engine::reference, memory::format::x_f32,    {1, {{1}} , 1}, true});

    auto& bw_output_mem    = bw_output.as<const memory&>();
    auto& weights_diff_mem = weights_diff.as<const memory&>();
    auto& biases_diff_mem  = biases_diff.as<const memory&>();

    set_values( fw_input, {-0.5f, 1.5f, 1.0f,-0.5f});
    set_values( bw_input, {2.0f});
    set_values( weights , {-2.0f, 3.5f, 1.0f, 0.5f, 1.5f, 2.0f, 1.0f, 2.0f, 3.0f});
    set_values( biases  , {-3.0f});

    auto conv_bw = convolution_backward::create({engine::reference,
                                                 std::vector<primitive>{bw_output, weights_diff, biases_diff},
                                                 {bw_input, fw_input, weights, biases},
                                                 {1, {1, 1}, 1},
                                                 padding::zero});
    
    fill<float>(bw_output_mem, 0);
    fill<float>(weights_diff_mem, 0);
    fill<float>(biases_diff_mem, 0);
    execute({conv_bw});

    bool results_equal = true;
    results_equal &= -4.0f == get_value<float>(bw_output_mem, 0);
    results_equal &=  7.0f == get_value<float>(bw_output_mem, 1);
    results_equal &=  1.0f == get_value<float>(bw_output_mem, 2);
    results_equal &=  3.0f == get_value<float>(bw_output_mem, 3);
    EXPECT_TRUE(results_equal) << "ERROR MESSAGE: wrong output gradient";

    results_equal = true;
    results_equal &=  2.0f == get_value<float>(weights_diff_mem, 0);
    results_equal &= 10.5f == get_value<float>(weights_diff_mem, 1);
    results_equal &=  0.0f == get_value<float>(weights_diff_mem, 2);
    results_equal &=  1.0f == get_value<float>(weights_diff_mem, 3);
    results_equal &= -1.5f == get_value<float>(weights_diff_mem, 4);
    results_equal &=  0.0f == get_value<float>(weights_diff_mem, 5);
    results_equal &=  0.0f == get_value<float>(weights_diff_mem, 6);
    results_equal &=  0.0f == get_value<float>(weights_diff_mem, 7);
    results_equal &=  0.0f == get_value<float>(weights_diff_mem, 8);
    EXPECT_TRUE(results_equal) << "ERROR MESSAGE: wrong weights gradient";

    results_equal = true;
    results_equal &= 2.0f == get_value<float>(biases_diff_mem, 0);
    EXPECT_TRUE(results_equal) << "ERROR MESSAGE: wrong bias gradient";

    fill<float>(bw_output_mem, 0);
    fill<float>(weights_diff_mem, 0);
    fill<float>(biases_diff_mem, 0);
    execute({conv_bw}, engine_resource);

    results_equal = true;
    results_equal &= -4.0f == get_value<float>(bw_output_mem, 0);
    results_equal &=  7.0f == get_value<float>(bw_output_mem, 1);
    results_equal &=  1.0f == get_value<float>(bw_output_mem, 2);
    results_equal &=  3.0f == get_value<float>(bw_output_mem, 3);
    EXPECT_TRUE(results_equal) << "ERROR MESSAGE: wrong output gradient";

    results_equal = true;
    results_equal &=  2.0f == get_value<float>(weights_diff_mem, 0);
    results_equal &= 10.5f == get_value<float>(weights_diff_mem, 1);
    results_equal &=  0.0f == get_value<float>(weights_diff_mem, 2);
    results_equal &=  1.0f == get_value<float>(weights_diff_mem, 3);
    results_equal &= -1.5f == get_value<float>(weights_diff_mem, 4);
    results_equal &=  0.0f == get_value<float>(weights_diff_mem, 5);
    results_equal &=  0.0f == get_value<float>(weights_diff_mem, 6);
    results_equal &=  0.0f == get_value<float>(weights_diff_mem, 7);
    results_equal &=  0.0f == get_value<float>(weights_diff_mem, 8);
    EXPECT_TRUE(results_equal) << "ERROR MESSAGE: wrong weights gradient";

    results_equal = true;
    results_equal &= 2.0f == get_value<float>(biases_diff_mem, 0);
    EXPECT_TRUE(results_equal) << "ERROR MESSAGE: wrong bias gradient";
}

TEST(convolution_f32_bw, offsets_wsiz3x3_in2x2x1x1_zeropad) {
//  Filter      : 3x3
//  Stride      : 1x1
//  FW Input    : 4x4
//  BW Input    : 2x2
//  BWin offset : 1x1
//  BW Output   : 4x4
//  BWout offset: 1x1 (the same offset applies to FWin)
//
//  FW Input:
//  1   1   1     1
//  1   1   1     1
//  1   1  -0.5   1.5
//  1   1   1    -0.5
//
//  BW Input
//  1  1
//  1  2
//
//  Filter
//  1   1    1
//  1  -2    3.5
//  1   0.5  1.5
//
//  Bias
//  -3
//
//  BW Output:
//  0   0   0   0
//  0   2   2   2
//  0   2  -4   7
//  0   2   1   3
//
//
//  Weights grad
//  2   2   2
//  2   2  10.5
//  2   1  -1.5
//
//  Bias grad
//  -3
    using namespace neural;
    auto engine_resource = execution_resource_cpu::create({std::thread::hardware_concurrency()});
    auto bw_output       = memory::create({engine::reference, memory::format::yxfb_f32, {1, {4, 4}, 1}, true});
    auto bw_input        = memory::create({engine::reference, memory::format::yxfb_f32, {1, {2, 2}, 1}, true});
    auto fw_input        = memory::create({engine::reference, memory::format::yxfb_f32, {1, {4, 4}, 1}, true});
    auto weights         = memory::create({engine::reference, memory::format::yxfb_f32, {1, {3, 3}, 1}, true});
    auto weights_diff    = memory::create({engine::reference, memory::format::yxfb_f32, {1, {3, 3}, 1}, true});
    auto biases          = memory::create({engine::reference, memory::format::x_f32,    {1, {{1}} , 1}, true});
    auto biases_diff     = memory::create({engine::reference, memory::format::x_f32,    {1, {{1}} , 1}, true});

    auto& bw_output_mem    = bw_output.as<const memory&>();
    auto& bw_input_mem     = bw_input.as<const memory&>();
    auto& fw_input_mem     = fw_input.as<const memory&>();
    auto& weights_mem      = weights.as<const memory&>();
    auto& weights_diff_mem = weights_diff.as<const memory&>();
    auto& biases_mem       = biases.as<const memory&>();
    auto& biases_diff_mem  = biases_diff.as<const memory&>();

    fill(fw_input_mem, 1.0f);
    static_cast<float*>(fw_input_mem.pointer)[10] = -0.5f;
    static_cast<float*>(fw_input_mem.pointer)[11] =  1.5f;
    static_cast<float*>(fw_input_mem.pointer)[14] =  1.0f;
    static_cast<float*>(fw_input_mem.pointer)[15] = -0.5f;

    fill(bw_input_mem, 1.0f);
    static_cast<float*>(bw_input_mem.pointer)[3] = 2.0f;

    fill(weights_mem, 1.0f);
    static_cast<float*>(weights_mem.pointer)[4] = -2.0f;
    static_cast<float*>(weights_mem.pointer)[5] =  3.5f;
    static_cast<float*>(weights_mem.pointer)[7] =  0.5f;
    static_cast<float*>(weights_mem.pointer)[8] =  1.5f;

    fill(biases_mem, -3.0f);

    auto conv_bw = convolution_backward::create({engine::reference,
                                                 std::vector<primitive>{bw_output, weights_diff, biases_diff},
                                                 {0, {1, 1}, 0},
                                                 {1, {1, 1}, 1},
                                                 {bw_input, fw_input, weights, biases},
                                                 {0, {1, 1}, 0},
                                                 {1, {1, 1}, 1},
                                                 padding::zero});
    
    fill<float>(bw_output_mem, 0);
    fill<float>(weights_diff_mem, 0);
    fill<float>(biases_diff_mem, 0);
    execute({conv_bw});

    bool results_equal = true;
    results_equal &=  0.0f == get_value<float>(bw_output_mem, 0);
    results_equal &=  0.0f == get_value<float>(bw_output_mem, 1);
    results_equal &=  0.0f == get_value<float>(bw_output_mem, 2);
    results_equal &=  0.0f == get_value<float>(bw_output_mem, 3);
    results_equal &=  0.0f == get_value<float>(bw_output_mem, 4);
    results_equal &=  2.0f == get_value<float>(bw_output_mem, 5);
    results_equal &=  2.0f == get_value<float>(bw_output_mem, 6);
    results_equal &=  2.0f == get_value<float>(bw_output_mem, 7);
    results_equal &=  0.0f == get_value<float>(bw_output_mem, 8);
    results_equal &=  2.0f == get_value<float>(bw_output_mem, 9);
    results_equal &= -4.0f == get_value<float>(bw_output_mem, 10);
    results_equal &=  7.0f == get_value<float>(bw_output_mem, 11);
    results_equal &=  0.0f == get_value<float>(bw_output_mem, 12);
    results_equal &=  2.0f == get_value<float>(bw_output_mem, 13);
    results_equal &=  1.0f == get_value<float>(bw_output_mem, 14);
    results_equal &=  3.0f == get_value<float>(bw_output_mem, 15);
    EXPECT_TRUE(results_equal) << "ERROR MESSAGE: wrong output gradient";

    results_equal = true;
    results_equal &=  2.0f == get_value<float>(weights_diff_mem, 0);
    results_equal &=  2.0f == get_value<float>(weights_diff_mem, 1);
    results_equal &=  2.0f == get_value<float>(weights_diff_mem, 2);
    results_equal &=  2.0f == get_value<float>(weights_diff_mem, 3);
    results_equal &=  2.0f == get_value<float>(weights_diff_mem, 4);
    results_equal &= 10.5f == get_value<float>(weights_diff_mem, 5);
    results_equal &=  2.0f == get_value<float>(weights_diff_mem, 6);
    results_equal &=  1.0f == get_value<float>(weights_diff_mem, 7);
    results_equal &= -1.5f == get_value<float>(weights_diff_mem, 8);
    EXPECT_TRUE(results_equal) << "ERROR MESSAGE: wrong weights gradient";

    results_equal = true;
    results_equal &= 2.0f == get_value<float>(biases_diff_mem, 0);
    EXPECT_TRUE(results_equal) << "ERROR MESSAGE: wrong bias gradient";
<<<<<<< HEAD

    fill<float>(bw_output_mem, 0);
    fill<float>(weights_diff_mem, 0);
    fill<float>(biases_diff_mem, 0);
    execute({conv_bw}, engine_resource);

    results_equal = true;
    results_equal &=  0.0f == get_value<float>(bw_output_mem, 0);
    results_equal &=  0.0f == get_value<float>(bw_output_mem, 1);
    results_equal &=  0.0f == get_value<float>(bw_output_mem, 2);
    results_equal &=  0.0f == get_value<float>(bw_output_mem, 3);
    results_equal &=  0.0f == get_value<float>(bw_output_mem, 4);
    results_equal &=  2.0f == get_value<float>(bw_output_mem, 5);
    results_equal &=  2.0f == get_value<float>(bw_output_mem, 6);
    results_equal &=  2.0f == get_value<float>(bw_output_mem, 7);
    results_equal &=  0.0f == get_value<float>(bw_output_mem, 8);
    results_equal &=  2.0f == get_value<float>(bw_output_mem, 9);
    results_equal &= -4.0f == get_value<float>(bw_output_mem, 10);
    results_equal &=  7.0f == get_value<float>(bw_output_mem, 11);
    results_equal &=  0.0f == get_value<float>(bw_output_mem, 12);
    results_equal &=  2.0f == get_value<float>(bw_output_mem, 13);
    results_equal &=  1.0f == get_value<float>(bw_output_mem, 14);
    results_equal &=  3.0f == get_value<float>(bw_output_mem, 15);
    EXPECT_TRUE(results_equal) << "ERROR MESSAGE: wrong output gradient";

    results_equal = true;
    results_equal &=  2.0f == get_value<float>(weights_diff_mem, 0);
    results_equal &=  2.0f == get_value<float>(weights_diff_mem, 1);
    results_equal &=  2.0f == get_value<float>(weights_diff_mem, 2);
    results_equal &=  2.0f == get_value<float>(weights_diff_mem, 3);
    results_equal &=  2.0f == get_value<float>(weights_diff_mem, 4);
    results_equal &= 10.5f == get_value<float>(weights_diff_mem, 5);
    results_equal &=  2.0f == get_value<float>(weights_diff_mem, 6);
    results_equal &=  1.0f == get_value<float>(weights_diff_mem, 7);
    results_equal &= -1.5f == get_value<float>(weights_diff_mem, 8);
    EXPECT_TRUE(results_equal) << "ERROR MESSAGE: wrong weights gradient";

    results_equal = true;
    results_equal &= 2.0f == get_value<float>(biases_diff_mem, 0);
    EXPECT_TRUE(results_equal) << "ERROR MESSAGE: wrong bias gradient";
=======
}

TEST(convolution_f32_fw, optimized_wsiz2x2_wstr2x2_in4x4x1x1_nopad) {

    auto engine_resource = execution_resource_cpu::create({std::thread::hardware_concurrency()});
    auto input           = memory::create({engine::cpu, memory::format::       byxf_f32,    {1, {4, 4}, 1}, true});
    auto output          = memory::create({engine::cpu, memory::format::       byxf_f32,   {1, {2, 2}, 16}, true});
    auto weights         = memory::create({engine::cpu, memory::format::os_yxi_sv16_f32, {{2, 2}, {16, 1}}, true});
    auto biases          = memory::create({engine::cpu, memory::format::          x_f32,   {1, {{16}} , 1}, true});

    auto& output_memory  = output.as<const memory&>();
    auto& input_memory   = input.as<const memory&>();
    auto& weights_memory = weights.as<const memory&>();
    auto& biases_memory  = biases.as<const memory&>();

    auto conv = convolution::create({engine::cpu, output, input, {1, {2, 2}, 1}, weights, biases, padding::zero});

    auto& kernel_sizes = weights_memory.argument.size;
    size_t num_input_kernel_elements = kernel_sizes.spatial[0] * kernel_sizes.spatial[1] * kernel_sizes.feature[1];
    size_t num_output_elements = output_memory.count();

    auto run_subtest = [&](float input_val, float weight_val, float bias_val)
    {
        fill<float>(input_memory, input_val);
        fill<float>(weights_memory, weight_val);
        fill<float>(biases_memory, bias_val);

        execute({conv}, engine_resource);

        // This test was just a sum of uniform values in whole window. 
        // So each output value should be: number of input elements of 3d kernel (times input and kernel values) + bias value.
        float expected_value = num_input_kernel_elements * input_val * weight_val + bias_val;
        for(int output_element = 0; output_element < num_output_elements; ++output_element)
            EXPECT_EQ(true, tests::are_equal(expected_value, get_value<float>(output_memory, output_element)));
    };

    run_subtest(1.0f, 1.0f, 1.0f);
    run_subtest(1.0f, 2.0f, 1.0f);
    run_subtest(1.0f, 1.0f, 2.0f);
    run_subtest(2.0f, 2.0f, 1.0f);
    run_subtest(1.0f, 2.0f, 2.0f);
    run_subtest(2.0f, 2.0f, 2.0f);
}

TEST(convolution_f32_fw, optimized_2slice_wsiz2x2_wstr2x2_in4x4x1x1_nopad) {

    // This implementation will use two jobs, each for one slice, so make sure it will test MT path, no matter what underlying HW we have.
    auto engine_resource = execution_resource_cpu::create({2});

    auto input           = memory::create({engine::cpu, memory::format::       byxf_f32,    {1, {4, 4}, 1}, true});
    auto output          = memory::create({engine::cpu, memory::format::       byxf_f32,   {1, {2, 2}, 32}, true});
    auto weights         = memory::create({engine::cpu, memory::format::os_yxi_sv16_f32, {{2, 2}, {32, 1}}, true});
    auto biases          = memory::create({engine::cpu, memory::format::          x_f32,   {1, {{32}} , 1}, true});

    auto& output_memory  = output.as<const memory&>();
    auto& input_memory   = input.as<const memory&>();
    auto& weights_memory = weights.as<const memory&>();
    auto& biases_memory  = biases.as<const memory&>();

    auto conv = convolution::create({engine::cpu, output, input, {1, {2, 2}, 1}, weights, biases, padding::zero});

    auto& kernel_sizes = weights_memory.argument.size;
    auto& output_sizes = output_memory.argument.size;
    size_t num_input_kernel_elements = kernel_sizes.spatial[0] * kernel_sizes.spatial[1] * kernel_sizes.feature[1];
    size_t num_output_elements = output_memory.count();

    auto run_subtest = [&](float input_val, float weight_val_slice0, float weight_val_slice1, float bias_val_slice0, float bias_val_slice1)
    {
        fill<float>(input_memory, input_val);

        // Weights and biases are grouped by slices, so we can easily initialize them with different values.
        for(int weight_element = 0; weight_element < weights_memory.count(); ++weight_element)
            set_value<float>(weights_memory, weight_element, (weight_element < weights_memory.count()/2) ? weight_val_slice0 : weight_val_slice1);

        for(int bias_element = 0; bias_element < biases_memory.count(); ++bias_element)
            set_value<float>(biases_memory, bias_element, (bias_element < biases_memory.count()/2) ? bias_val_slice0 : bias_val_slice1);

        execute({conv}, engine_resource);

        // This test was just a sum of uniform values in whole window. 
        // So each output value should be: number of input elements of 3d kernel (times input and kernel values) + bias value.
        float expected_value_slice0 = num_input_kernel_elements * input_val * weight_val_slice0 + bias_val_slice0;
        float expected_value_slice1 = num_input_kernel_elements * input_val * weight_val_slice1 + bias_val_slice1;

        for(uint32_t fmap = 0; fmap < output_sizes.feature[0]; ++fmap)
            for(uint32_t col = 0; col < output_sizes.spatial[0]; ++col)
                for(uint32_t row = 0; row < output_sizes.spatial[1]; ++row)
                {
                    uint32_t output_element = fmap + col * output_sizes.feature[0] + row * output_sizes.feature[0] * output_sizes.spatial[0];
                    EXPECT_EQ(true, tests::are_equal((fmap < 16) ? expected_value_slice0 : expected_value_slice1, get_value<float>(output_memory, output_element)));
                }
        };

    run_subtest(1.0f, 1.0f, 1.0f, 1.0f, 1.0f);

    run_subtest(2.0f, 1.0f, 1.0f, 1.0f, 1.0f);
    run_subtest(1.0f, 2.0f, 1.0f, 1.0f, 1.0f);
    run_subtest(1.0f, 1.0f, 2.0f, 1.0f, 1.0f);
    run_subtest(1.0f, 1.0f, 1.0f, 2.0f, 1.0f);
    run_subtest(1.0f, 1.0f, 1.0f, 2.0f, 2.0f);

    run_subtest(2.0f, 1.0f, 1.0f, 1.0f, 3.0f);
    run_subtest(1.0f, 2.0f, 1.0f, 3.0f, 1.0f);
    run_subtest(1.0f, 1.0f, 5.0f, 1.0f, 1.0f);
    run_subtest(1.0f, 3.0f, 1.0f, 2.0f, 1.0f);
    run_subtest(3.0f, 1.0f, 1.0f, 2.0f, 2.0f);
}

TEST(convolution_f32_fw, naive_comparison_optimized_2slice_wsiz3x3_wstr2x3_in21x12x3x2_nopad) {

    // This implementation will use two jobs, each for one slice, so make sure it will test MT path, no matter what underlying HW we have.
    auto engine_resource = execution_resource_cpu::create({2});

    // Optimized data.
    auto input   = memory::create({engine::cpu, memory::format::       byxf_f32,  {2, {11, 12}, 3}, true}); auto& input_memory   = input.as<const memory&>();
    auto output  = memory::create({engine::cpu, memory::format::       byxf_f32,   {2, {5, 4}, 32}, true}); auto& output_memory  = output.as<const memory&>();
    auto weights = memory::create({engine::cpu, memory::format::os_yxi_sv16_f32, {{3, 2}, {32, 3}}, true}); auto& weights_memory = weights.as<const memory&>();
    auto biases  = memory::create({engine::cpu, memory::format::          x_f32,   {1, {{32}} , 1}, true}); auto& biases_memory  = biases.as<const memory&>();

    // Reference data.
    auto ref_input   = memory::create({engine::cpu, memory::format::yxfb_f32,  {2, {11, 12}, 3}, true}); auto& ref_input_memory   = ref_input.as<const memory&>();
    auto ref_output  = memory::create({engine::cpu, memory::format::yxfb_f32,   {2, {5, 4}, 32}, true}); auto& ref_output_memory  = ref_output.as<const memory&>();
    auto ref_weights = memory::create({engine::cpu, memory::format::oiyx_f32, {{3, 2}, {32, 3}}, true}); auto& ref_weights_memory = ref_weights.as<const memory&>();
    auto ref_biases  = memory::create({engine::cpu, memory::format::   x_f32,   {1, {{32}} , 1}, true}); auto& ref_biases_memory  = ref_biases.as<const memory&>();

    // Temporary data for optimized results in reference space.
    auto temp_output  = memory::create({engine::cpu, memory::format::yxfb_f32, {2, {5, 4}, 32},  true}); auto& temp_output_memory = temp_output.as<const memory&>();

    // Reordering primitives.
    auto reorder_input_to_ref   = reorder::create({engine::reference, input, ref_input});
    auto reorder_weights_to_ref = reorder::create({engine::reference, weights, ref_weights});
    auto reorder_biases_to_ref  = reorder::create({engine::reference, biases, ref_biases});
    auto reorder_output_to_tmp_ref  = reorder::create({engine::reference, output, temp_output});

    // Main convolutions.
    auto opt_conv = convolution::create({engine::cpu, output, input, {1, {2, 3}, 1}, weights, biases, padding::zero});
    auto ref_conv = convolution::create({engine::reference, ref_output, ref_input, {1, {2, 3}, 1}, ref_weights, ref_biases, padding::zero});

    // Initialize data.
    fill_rng<float>(input_memory, 10, -5.0f, 5.0f);
    fill_rng<float>(weights_memory, 11, -5.0f, 5.0f);
    fill_rng<float>(biases_memory, 12, -5.0f, 5.0f);

    execute(
    {
        opt_conv,
        reorder_output_to_tmp_ref,
        reorder_input_to_ref, 
        reorder_weights_to_ref, 
        reorder_biases_to_ref, 
        ref_conv,
    }, engine_resource);

    for(int output_element = 0; output_element < temp_output_memory.count(); ++output_element)
        EXPECT_EQ(true, tests::are_equal(get_value<float>(ref_output_memory, output_element), get_value<float>(temp_output_memory, output_element), 0.0005f)); 
>>>>>>> a749c8c0
}<|MERGE_RESOLUTION|>--- conflicted
+++ resolved
@@ -47,20 +47,10 @@
 //  8   6
 //  0.5 9
 
-<<<<<<< HEAD
-    auto engine_resource = execution_resource_cpu::create({std::thread::hardware_concurrency()});
-    auto input           = memory::create({engine::reference, memory::format::yxfb_f32, {1, {4, 4}, 1}, true});
-    auto output          = memory::create({engine::reference, memory::format::yxfb_f32, {1, {2, 2}, 1}, true});
-    auto weights         = memory::create({engine::reference, memory::format::yxfb_f32, {1, {2, 2}, 1}, true});
-    auto biases          = memory::create({engine::reference, memory::format::   x_f32, {1, {{1}} , 1}, true});
-
-    auto& output_memory  = output.as<const memory&>();
-=======
     auto input  = memory::create({engine::reference, memory::format::yxfb_f32, {1, {4, 4}, 1}, true});
     auto output = memory::create({engine::reference, memory::format::yxfb_f32, {1, {2, 2}, 1}, true});
     auto weights= memory::create({engine::reference, memory::format::oiyx_f32, {1, {2, 2},{1, 1}}, true});
     auto biases = memory::create({engine::reference, memory::format::   x_f32, {1, {{1}} , 1}, true});
->>>>>>> a749c8c0
 
     set_values(input  , {-0.5f, 1.0f, 0.5f, 2.0f, 1.5f, -0.5f, 0.0f, -1.0f, 0.5f, 0.5f, -1.0f, 1.0f, 0.5f, 2.0f, 1.5f, -0.5f});
     set_values(weights, {-2.0f, 0.5f, 3.5f, 1.5f});
@@ -68,50 +58,16 @@
 
     auto conv = convolution::create({engine::reference, output, input, {1, {2, 2}, 1}, weights, biases, padding::zero});
 
-    fill<float>(output_memory, 0);
     execute({conv});
+
+    auto& output_memory = output.as<const memory&>();
     EXPECT_FLOAT_EQ(8.0f, get_value<float>(output_memory, 0));
     EXPECT_FLOAT_EQ(0.5f, get_value<float>(output_memory, 1));
     EXPECT_FLOAT_EQ(6.0f, get_value<float>(output_memory, 2));
     EXPECT_FLOAT_EQ(9.0f, get_value<float>(output_memory, 3));
-    
-    fill<float>(output_memory, 0);
-    execute({conv}, engine_resource);
-    EXPECT_FLOAT_EQ(8.0f, get_value<float>(output_memory, 0));
-    EXPECT_FLOAT_EQ(0.5f, get_value<float>(output_memory, 1));
-    EXPECT_FLOAT_EQ(6.0f, get_value<float>(output_memory, 2));
-    EXPECT_FLOAT_EQ(9.0f, get_value<float>(output_memory, 3));
 }
 
 TEST(convolution_f32_fw, basic_wsiz2x2_wstr2x2_in2x2x1x2_nopad) {
-<<<<<<< HEAD
-    //  Filter : 2x2
-    //  Stride : 2x2
-    //  Input  : 2x2x1x2
-    //  Output : 1x1x1x2
-    //
-    //  Input:
-    //  0.5  1.5    2.3 -0.4
-    //  2.0  4.0    1.0  3.0
-    //
-    //  Filter:
-    //  -1.2  1.5
-    //   0.5 -0.5
-    //
-    //  Bias:
-    //  -1
-    //
-    //  Output:
-    //  3.65 -5.36
-    //
-    auto engine_resource = execution_resource_cpu::create({std::thread::hardware_concurrency()});
-    auto input           = memory::create({ engine::reference, memory::format::yxfb_f32,{2, {2, 2}, 1}, true });
-    auto output          = memory::create({ engine::reference, memory::format::yxfb_f32,{2, {1, 1}, 1}, true });
-    auto weights         = memory::create({ engine::reference, memory::format::yxfb_f32,{1, {2, 2}, 1}, true });
-    auto biases          = memory::create({ engine::reference, memory::format::   x_f32,{1, {{1}} , 1}, true });
-
-    auto& output_memory  = output.as<const memory&>();
-=======
 //  Filter : 2x2
 //  Stride : 2x2
 //  Input  : 2x2x1x2
@@ -134,7 +90,6 @@
     auto output  = memory::create({ engine::reference, memory::format::yxfb_f32,{2, {1, 1}, 1}, true });
     auto weights = memory::create({ engine::reference, memory::format::oiyx_f32,{1, {2, 2},{1, 1}}, true });
     auto biases  = memory::create({ engine::reference, memory::format::   x_f32,{1, {{1}} , 1}, true });
->>>>>>> a749c8c0
 
     set_values(input,  { 0.5f, 2.3f, 1.5f, -0.4f, 2.0f, 1.0f, -4.0f, 3.0f });
     set_values(weights,{ -1.2f, 1.5f, 0.5f, -0.5f });
@@ -142,47 +97,13 @@
 
     auto conv = convolution::create({ engine::reference, output, input, { 1, {2, 2}, 1 }, weights, biases, padding::zero });
 
-    fill<float>(output_memory, 0);
     execute({ conv });
+
+    auto& output_memory = output.as<const memory&>();
     EXPECT_FLOAT_EQ(3.65f, get_value<float>(output_memory, 0));
     EXPECT_FLOAT_EQ(-5.36f, get_value<float>(output_memory, 1));
-
-    fill<float>(output_memory, 0);
-    execute({ conv }, engine_resource);
-    EXPECT_FLOAT_EQ(3.65f, get_value<float>(output_memory, 0));
-    EXPECT_FLOAT_EQ(-5.36f, get_value<float>(output_memory, 1));
-}
-
-<<<<<<< HEAD
-TEST(convolution_f32_fw, DISABLED_basic_wsiz2x2x1x3_wstr2x2_in2x2x1x1_nopad) {
-    //  Filter : 2x2x1x3
-    //  Stride : 2x2
-    //  Input  : 2x2x1x1
-    //  Output : 1x1x3x1
-    //
-    //  Input:
-    //  -2.3 -0.1
-    //   3.1  1.9
-    //
-     // Filter:
-    //  -1.1  1.5    0.1  0.2    2.0  -1.0
-    //   0.5 -0.5    0.4  0.7    2.5  -1.5
-    //
-    //  Bias:
-    //  0.1 -0.2 0.3
-    //
-    //  Output:
-    //     0.7
-    //   2.12
-    // 3.08
-    auto engine_resource = execution_resource_cpu::create({std::thread::hardware_concurrency()});
-    auto input           = memory::create({ engine::reference, memory::format::yxfb_f32,{1 ,{2, 2}, 1}, true });
-    auto output          = memory::create({ engine::reference, memory::format::yxfb_f32,{1 ,{1, 1}, 3}, true });
-    auto weights         = memory::create({ engine::reference, memory::format::yxfb_f32,{3 ,{2, 2}, 1}, true });
-    auto biases          = memory::create({ engine::reference, memory::format::   x_f32,{1 ,{{3 }}, 1}, true });
-
-    auto& output_memory  = output.as<const memory&>();
-=======
+}
+
 TEST(convolution_f32_fw, basic_ofm_wsiz2x1x2x1_in1x2x1_nopad) {
 //  Filter : 1x2x1x2x1
 //  Input  : 1x1x2x1
@@ -291,7 +212,6 @@
     auto output  = memory::create({ engine::reference, memory::format::yxfb_f32,{1 ,{1, 1}, 3}, true });
     auto weights = memory::create({ engine::reference, memory::format::oiyx_f32,{1 ,{2, 2},{3, 1}}, true });
     auto biases  = memory::create({ engine::reference, memory::format::   x_f32,{1 ,{{3 }}, 1}, true });
->>>>>>> a749c8c0
 
     set_values(input,   { -2.3f, -0.1f, 3.1f, 1.9f });
     set_values(weights, { -1.1f, 1.5f, 0.5f, -0.5f, 0.1f, 0.2f, 0.4f, 0.7f, 2.0f, -1.0f, 2.5f, -1.5f });
@@ -299,24 +219,12 @@
 
     auto conv = convolution::create({ engine::reference, output, input, { 1, {2, 2}, 1 }, weights, biases, padding::zero });
 
-    fill<float>(output_memory, 0);
     execute({ conv });
-    EXPECT_FLOAT_EQ(3.08f, get_value<float>(output_memory, 0));
-    EXPECT_FLOAT_EQ(2.12f, get_value<float>(output_memory, 1));
-    EXPECT_FLOAT_EQ(0.7f, get_value<float>(output_memory, 2));
-
-<<<<<<< HEAD
-    fill<float>(output_memory, 0);
-    execute({ conv }, engine_resource);
-    EXPECT_FLOAT_EQ(3.08f, get_value<float>(output_memory, 0));
-    EXPECT_FLOAT_EQ(2.12f, get_value<float>(output_memory, 1));
-    EXPECT_FLOAT_EQ(0.7f, get_value<float>(output_memory, 2));
-=======
+
     auto& output_memory = output.as<const memory&>();
     EXPECT_TRUE(are_equal(3.08f, get_value<float>(output_memory, 0)));
     EXPECT_TRUE(are_equal(2.12f, get_value<float>(output_memory, 1)));
     EXPECT_TRUE(are_equal(0.7f , get_value<float>(output_memory, 2)));
->>>>>>> a749c8c0
 }
 
 TEST(convolution_f32_fw, wsiz3x3_wstr2x2_in2x2x1x1_zeropad) {
@@ -341,33 +249,19 @@
 //
 //  Output:
 //  12.25
-<<<<<<< HEAD
-    auto engine_resource = execution_resource_cpu::create({std::thread::hardware_concurrency()});
-    auto input           = memory::create({engine::reference, memory::format::yxfb_f32, { 1, {2, 2}, 1}, true});
-    auto output          = memory::create({engine::reference, memory::format::yxfb_f32, { 1, {1, 1}, 1}, true});
-    auto weights         = memory::create({engine::reference, memory::format::yxfb_f32, { 1, {3, 3}, 1}, true});
-    auto biases          = memory::create({engine::reference, memory::format::   x_f32, { 1, {{1}} , 1}, true});
-
-    auto& output_memory  = output.as<const memory&>();
-=======
     auto input  = memory::create({engine::reference, memory::format::yxfb_f32, { 1, {2, 2}, 1}, true});
     auto output = memory::create({engine::reference, memory::format::yxfb_f32, { 1, {1, 1}, 1}, true});
     auto weights= memory::create({engine::reference, memory::format::oiyx_f32, { 1, {3, 3},{1, 1}}, true});
     auto biases = memory::create({engine::reference, memory::format::   x_f32, { 1, {{1}} , 1}, true});
->>>>>>> a749c8c0
 
     set_values(input  , {-0.5f, 1.0f, 0.5f, 2.0f});
     set_values(weights, {-2.0f, 0.5f, 3.5f, 1.5f, 4.0f, -5.0f, 0.5f, 1.5f, -1.5f});
     set_values(biases , {2.0f});
 
     auto conv = convolution::create({engine::reference, output, input, {1, {2, 2}, 1}, weights, biases, padding::zero});
-    
-    fill<float>(output_memory, 0);
     execute({conv});
-    EXPECT_FLOAT_EQ(12.25f, get_value<float>(output_memory, 0));
-
-    fill<float>(output_memory, 0);
-    execute({conv}, engine_resource);
+
+    auto& output_memory = output.as<const memory&>();
     EXPECT_FLOAT_EQ(12.25f, get_value<float>(output_memory, 0));
 }
 
@@ -395,22 +289,11 @@
 //
 //   Output:
 //   rnd   rnd
-<<<<<<< HEAD
-//   rnd  -7.25
-    auto engine_resource = execution_resource_cpu::create({std::thread::hardware_concurrency()});
-    auto input           = memory::create({engine::cpu, memory::format::yxfb_f32, {1 ,{2, 2}, 1}, true});
-    auto output          = memory::create({engine::cpu, memory::format::yxfb_f32, {1 ,{2, 2}, 1}, true});
-    auto weights         = memory::create({engine::cpu, memory::format::yxfb_f32, {1 ,{3, 3}, 1}, true});
-    auto biases          = memory::create({engine::cpu, memory::format::   x_f32, {1 ,{{1}} , 1}, true});
-
-    auto& output_memory  = output.as<const memory&>();
-=======
 //   rnd   2.0
     auto input  = memory::create({engine::cpu, memory::format::yxfb_f32, {1 ,{2, 2}, 1}, true});
     auto output = memory::create({engine::cpu, memory::format::yxfb_f32, {1 ,{2, 2}, 1}, true});
     auto weights= memory::create({engine::cpu, memory::format::oiyx_f32, {1 ,{3, 3},{1, 1}}, true});
     auto biases = memory::create({engine::cpu, memory::format::   x_f32, {1 ,{{1}} , 1}, true});
->>>>>>> a749c8c0
 
     set_values(input  , {-0.5f, 1.0f, 0.5f, 2.0f});
     set_values(weights, {-2.0f, 0.5f, 3.5f, 1.5f, 4.0f, -5.0f, 0.5f, 1.5f, -1.5f});
@@ -426,19 +309,10 @@
                                      weights,
                                      biases,
                                      padding::zero});
-    
-    fill<float>(output_memory, 0);
     execute({conv});
-    EXPECT_FLOAT_EQ(-7.25f, get_value<float>(output_memory, 3));
-
-<<<<<<< HEAD
-    fill<float>(output_memory, 0);
-    execute({conv}, engine_resource);
-    EXPECT_FLOAT_EQ(-7.25f, get_value<float>(output_memory, 3));
-=======
+
     auto& output_memory = output.as<const memory&>();
     EXPECT_FLOAT_EQ(2.0f, get_value<float>(output_memory, 3));
->>>>>>> a749c8c0
 }
 
 TEST(convolution_f32_bw, wsiz2x2_wstr1x1_in2x2x1x1_nopad) {
@@ -475,14 +349,13 @@
 //
 //   Bias grad
 //   10
-    auto engine_resource = execution_resource_cpu::create({std::thread::hardware_concurrency()});
-    auto bw_output       = memory::create({engine::reference, memory::format::yxfb_f32, {1 ,{3, 3}, 1}, true});
-    auto bw_input        = memory::create({engine::reference, memory::format::yxfb_f32, {1 ,{2, 2}, 1}, true});
-    auto fw_input        = memory::create({engine::reference, memory::format::yxfb_f32, {1 ,{3, 3}, 1}, true});
-    auto weights         = memory::create({engine::reference, memory::format::yxfb_f32, {1 ,{2, 2}, 1}, true});
-    auto weights_diff    = memory::create({engine::reference, memory::format::yxfb_f32, {1 ,{2, 2}, 1}, true});
-    auto biases          = memory::create({engine::reference, memory::format::x_f32,    {1 ,{{1}} , 1}, true});
-    auto biases_diff     = memory::create({engine::reference, memory::format::x_f32,    {1 ,{{1}} , 1}, true});
+    auto bw_output    = memory::create({engine::reference, memory::format::yxfb_f32, {1 ,{3, 3}, 1}, true});
+    auto bw_input     = memory::create({engine::reference, memory::format::yxfb_f32, {1 ,{2, 2}, 1}, true});
+    auto fw_input     = memory::create({engine::reference, memory::format::yxfb_f32, {1 ,{3, 3}, 1}, true});
+    auto weights      = memory::create({engine::reference, memory::format::yxfb_f32, {1 ,{2, 2}, 1}, true});
+    auto weights_diff = memory::create({engine::reference, memory::format::yxfb_f32, {1 ,{2, 2}, 1}, true});
+    auto biases       = memory::create({engine::reference, memory::format::x_f32,    {1 ,{{1}} , 1}, true});
+    auto biases_diff  = memory::create({engine::reference, memory::format::x_f32,    {1 ,{{1}} , 1}, true});
 
     auto& bw_output_mem    = bw_output.as<const memory&>();
     auto& weights_diff_mem = weights_diff.as<const memory&>();
@@ -499,9 +372,6 @@
                                                  {1, {1, 1}, 1},
                                                  padding::zero});
 
-    fill<float>(bw_output_mem, 0);
-    fill<float>(weights_diff_mem, 0);
-    fill<float>(biases_diff_mem, 0);
     execute({conv_bw});
 
     bool results_equal = true;
@@ -526,34 +396,6 @@
     results_equal = true;
     results_equal &= 10.0f == get_value<float>(biases_diff_mem, 0);
     EXPECT_TRUE(results_equal) << "ERROR MESSAGE: wrong bias gradient";
-
-    fill<float>(bw_output_mem, 0);
-    fill<float>(weights_diff_mem, 0);
-    fill<float>(biases_diff_mem, 0);
-    execute({conv_bw}, engine_resource);
-
-    results_equal = true;
-    results_equal &= -2.0f == get_value<float>(bw_output_mem, 0);
-    results_equal &= -0.5f == get_value<float>(bw_output_mem, 1);
-    results_equal &=  7.0f == get_value<float>(bw_output_mem, 2);
-    results_equal &= -5.5f == get_value<float>(bw_output_mem, 3);
-    results_equal &=  5.0f == get_value<float>(bw_output_mem, 4);
-    results_equal &= 17.0f == get_value<float>(bw_output_mem, 5);
-    results_equal &=  1.5f == get_value<float>(bw_output_mem, 6);
-    results_equal &=  6.5f == get_value<float>(bw_output_mem, 7);
-    results_equal &=  6.0f == get_value<float>(bw_output_mem, 8);
-    EXPECT_TRUE(results_equal) << "ERROR MESSAGE: wrong output gradient";
-
-    results_equal = true;
-    results_equal &= -7.00f == get_value<float>(weights_diff_mem, 0);
-    results_equal &= 35.00f == get_value<float>(weights_diff_mem, 1);
-    results_equal &=  5.50f == get_value<float>(weights_diff_mem, 2);
-    results_equal &= 32.25f == get_value<float>(weights_diff_mem, 3);
-    EXPECT_TRUE(results_equal) << "ERROR MESSAGE: wrong weights gradient";
-
-    results_equal = true;
-    results_equal &= 10.0f == get_value<float>(biases_diff_mem, 0);
-    EXPECT_TRUE(results_equal) << "ERROR MESSAGE: wrong bias gradient";
 }
 
 TEST(convolution_f32_bw, wsiz3x3_wstr2x2_in1x1x1x1_zeropad) {
@@ -591,14 +433,13 @@
 //
 //  Bias grad
 //  -3
-    auto engine_resource = execution_resource_cpu::create({std::thread::hardware_concurrency()});
-    auto bw_output       = memory::create({engine::reference, memory::format::yxfb_f32, {1, {2, 2}, 1}, true});
-    auto bw_input        = memory::create({engine::reference, memory::format::yxfb_f32, {1, {1, 1}, 1}, true});
-    auto fw_input        = memory::create({engine::reference, memory::format::yxfb_f32, {1, {2, 2}, 1}, true});
-    auto weights         = memory::create({engine::reference, memory::format::yxfb_f32, {1, {3, 3}, 1}, true});
-    auto weights_diff    = memory::create({engine::reference, memory::format::yxfb_f32, {1, {3, 3}, 1}, true});
-    auto biases          = memory::create({engine::reference, memory::format::x_f32,    {1, {{1}} , 1}, true});
-    auto biases_diff     = memory::create({engine::reference, memory::format::x_f32,    {1, {{1}} , 1}, true});
+    auto bw_output    = memory::create({engine::reference, memory::format::yxfb_f32, {1, {2, 2}, 1}, true});
+    auto bw_input     = memory::create({engine::reference, memory::format::yxfb_f32, {1, {1, 1}, 1}, true});
+    auto fw_input     = memory::create({engine::reference, memory::format::yxfb_f32, {1, {2, 2}, 1}, true});
+    auto weights      = memory::create({engine::reference, memory::format::yxfb_f32, {1, {3, 3}, 1}, true});
+    auto weights_diff = memory::create({engine::reference, memory::format::yxfb_f32, {1, {3, 3}, 1}, true});
+    auto biases       = memory::create({engine::reference, memory::format::x_f32,    {1, {{1}} , 1}, true});
+    auto biases_diff  = memory::create({engine::reference, memory::format::x_f32,    {1, {{1}} , 1}, true});
 
     auto& bw_output_mem    = bw_output.as<const memory&>();
     auto& weights_diff_mem = weights_diff.as<const memory&>();
@@ -614,10 +455,6 @@
                                                  {bw_input, fw_input, weights, biases},
                                                  {1, {1, 1}, 1},
                                                  padding::zero});
-    
-    fill<float>(bw_output_mem, 0);
-    fill<float>(weights_diff_mem, 0);
-    fill<float>(biases_diff_mem, 0);
     execute({conv_bw});
 
     bool results_equal = true;
@@ -642,34 +479,6 @@
     results_equal = true;
     results_equal &= 2.0f == get_value<float>(biases_diff_mem, 0);
     EXPECT_TRUE(results_equal) << "ERROR MESSAGE: wrong bias gradient";
-
-    fill<float>(bw_output_mem, 0);
-    fill<float>(weights_diff_mem, 0);
-    fill<float>(biases_diff_mem, 0);
-    execute({conv_bw}, engine_resource);
-
-    results_equal = true;
-    results_equal &= -4.0f == get_value<float>(bw_output_mem, 0);
-    results_equal &=  7.0f == get_value<float>(bw_output_mem, 1);
-    results_equal &=  1.0f == get_value<float>(bw_output_mem, 2);
-    results_equal &=  3.0f == get_value<float>(bw_output_mem, 3);
-    EXPECT_TRUE(results_equal) << "ERROR MESSAGE: wrong output gradient";
-
-    results_equal = true;
-    results_equal &=  2.0f == get_value<float>(weights_diff_mem, 0);
-    results_equal &= 10.5f == get_value<float>(weights_diff_mem, 1);
-    results_equal &=  0.0f == get_value<float>(weights_diff_mem, 2);
-    results_equal &=  1.0f == get_value<float>(weights_diff_mem, 3);
-    results_equal &= -1.5f == get_value<float>(weights_diff_mem, 4);
-    results_equal &=  0.0f == get_value<float>(weights_diff_mem, 5);
-    results_equal &=  0.0f == get_value<float>(weights_diff_mem, 6);
-    results_equal &=  0.0f == get_value<float>(weights_diff_mem, 7);
-    results_equal &=  0.0f == get_value<float>(weights_diff_mem, 8);
-    EXPECT_TRUE(results_equal) << "ERROR MESSAGE: wrong weights gradient";
-
-    results_equal = true;
-    results_equal &= 2.0f == get_value<float>(biases_diff_mem, 0);
-    EXPECT_TRUE(results_equal) << "ERROR MESSAGE: wrong bias gradient";
 }
 
 TEST(convolution_f32_bw, offsets_wsiz3x3_in2x2x1x1_zeropad) {
@@ -714,14 +523,13 @@
 //  Bias grad
 //  -3
     using namespace neural;
-    auto engine_resource = execution_resource_cpu::create({std::thread::hardware_concurrency()});
-    auto bw_output       = memory::create({engine::reference, memory::format::yxfb_f32, {1, {4, 4}, 1}, true});
-    auto bw_input        = memory::create({engine::reference, memory::format::yxfb_f32, {1, {2, 2}, 1}, true});
-    auto fw_input        = memory::create({engine::reference, memory::format::yxfb_f32, {1, {4, 4}, 1}, true});
-    auto weights         = memory::create({engine::reference, memory::format::yxfb_f32, {1, {3, 3}, 1}, true});
-    auto weights_diff    = memory::create({engine::reference, memory::format::yxfb_f32, {1, {3, 3}, 1}, true});
-    auto biases          = memory::create({engine::reference, memory::format::x_f32,    {1, {{1}} , 1}, true});
-    auto biases_diff     = memory::create({engine::reference, memory::format::x_f32,    {1, {{1}} , 1}, true});
+    auto bw_output    = memory::create({engine::reference, memory::format::yxfb_f32, {1, {4, 4}, 1}, true});
+    auto bw_input     = memory::create({engine::reference, memory::format::yxfb_f32, {1, {2, 2}, 1}, true});
+    auto fw_input     = memory::create({engine::reference, memory::format::yxfb_f32, {1, {4, 4}, 1}, true});
+    auto weights      = memory::create({engine::reference, memory::format::yxfb_f32, {1, {3, 3}, 1}, true});
+    auto weights_diff = memory::create({engine::reference, memory::format::yxfb_f32, {1, {3, 3}, 1}, true});
+    auto biases       = memory::create({engine::reference, memory::format::x_f32,    {1, {{1}} , 1}, true});
+    auto biases_diff  = memory::create({engine::reference, memory::format::x_f32,    {1, {{1}} , 1}, true});
 
     auto& bw_output_mem    = bw_output.as<const memory&>();
     auto& bw_input_mem     = bw_input.as<const memory&>();
@@ -756,10 +564,6 @@
                                                  {0, {1, 1}, 0},
                                                  {1, {1, 1}, 1},
                                                  padding::zero});
-    
-    fill<float>(bw_output_mem, 0);
-    fill<float>(weights_diff_mem, 0);
-    fill<float>(biases_diff_mem, 0);
     execute({conv_bw});
 
     bool results_equal = true;
@@ -796,48 +600,6 @@
     results_equal = true;
     results_equal &= 2.0f == get_value<float>(biases_diff_mem, 0);
     EXPECT_TRUE(results_equal) << "ERROR MESSAGE: wrong bias gradient";
-<<<<<<< HEAD
-
-    fill<float>(bw_output_mem, 0);
-    fill<float>(weights_diff_mem, 0);
-    fill<float>(biases_diff_mem, 0);
-    execute({conv_bw}, engine_resource);
-
-    results_equal = true;
-    results_equal &=  0.0f == get_value<float>(bw_output_mem, 0);
-    results_equal &=  0.0f == get_value<float>(bw_output_mem, 1);
-    results_equal &=  0.0f == get_value<float>(bw_output_mem, 2);
-    results_equal &=  0.0f == get_value<float>(bw_output_mem, 3);
-    results_equal &=  0.0f == get_value<float>(bw_output_mem, 4);
-    results_equal &=  2.0f == get_value<float>(bw_output_mem, 5);
-    results_equal &=  2.0f == get_value<float>(bw_output_mem, 6);
-    results_equal &=  2.0f == get_value<float>(bw_output_mem, 7);
-    results_equal &=  0.0f == get_value<float>(bw_output_mem, 8);
-    results_equal &=  2.0f == get_value<float>(bw_output_mem, 9);
-    results_equal &= -4.0f == get_value<float>(bw_output_mem, 10);
-    results_equal &=  7.0f == get_value<float>(bw_output_mem, 11);
-    results_equal &=  0.0f == get_value<float>(bw_output_mem, 12);
-    results_equal &=  2.0f == get_value<float>(bw_output_mem, 13);
-    results_equal &=  1.0f == get_value<float>(bw_output_mem, 14);
-    results_equal &=  3.0f == get_value<float>(bw_output_mem, 15);
-    EXPECT_TRUE(results_equal) << "ERROR MESSAGE: wrong output gradient";
-
-    results_equal = true;
-    results_equal &=  2.0f == get_value<float>(weights_diff_mem, 0);
-    results_equal &=  2.0f == get_value<float>(weights_diff_mem, 1);
-    results_equal &=  2.0f == get_value<float>(weights_diff_mem, 2);
-    results_equal &=  2.0f == get_value<float>(weights_diff_mem, 3);
-    results_equal &=  2.0f == get_value<float>(weights_diff_mem, 4);
-    results_equal &= 10.5f == get_value<float>(weights_diff_mem, 5);
-    results_equal &=  2.0f == get_value<float>(weights_diff_mem, 6);
-    results_equal &=  1.0f == get_value<float>(weights_diff_mem, 7);
-    results_equal &= -1.5f == get_value<float>(weights_diff_mem, 8);
-    EXPECT_TRUE(results_equal) << "ERROR MESSAGE: wrong weights gradient";
-
-    results_equal = true;
-    results_equal &= 2.0f == get_value<float>(biases_diff_mem, 0);
-    EXPECT_TRUE(results_equal) << "ERROR MESSAGE: wrong bias gradient";
-=======
 }
 
 TEST(convolution_f32_fw, optimized_wsiz2x2_wstr2x2_in4x4x1x1_nopad) {
@@ -993,5 +755,4 @@
 
     for(int output_element = 0; output_element < temp_output_memory.count(); ++output_element)
         EXPECT_EQ(true, tests::are_equal(get_value<float>(ref_output_memory, output_element), get_value<float>(temp_output_memory, output_element), 0.0005f)); 
->>>>>>> a749c8c0
 }