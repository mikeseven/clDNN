--- conflicted
+++ resolved
@@ -24,223 +24,50 @@
 using namespace neural;
 using namespace tests;
 
-//TEST(fully_connected, xb_f32_batch_1) {
-////  Input  : 3x1
-////  Output : 4x1
-////  Weights: 4x3
-////
-////  Input:
-////  -0.5     2    0.5
-////
-////  Weights:
-////   1.5     1    0.5
-////  -1       0    0.5
-////   0.5    -0.5 -2
-////  -0.5     1    1.5
-////
-////
-////  Biases:
-////   1.0, 2.0, 3.0, 4.0
-////
-////  Output:
-////   2.5    2.75    0.75   7
-//
-//    const uint32_t output_x  = 4, output_b  = 1,  // size of whole output buffer
-//                   input_x   = 3, input_b   = 1,  // size of whole input buffer
-//                   weight_x  = 4, weight_y  = 3;  // size of whole weights buffer
-//
-//    auto input_prim   = memory::create({ engine::reference, memory::format::xb_f32,{ input_b , {{input_x }}, {1} } , true });
-//    auto output_prim  = memory::create({ engine::reference, memory::format::xb_f32,{ output_b, {{output_x}}, {1} } , true });
-//    auto weights_prim = memory::create({ engine::reference, memory::format::xb_f32,{ weight_y, {{weight_x}}, {1} } , true });
-//    auto bias_prim    = memory::create({ engine::reference, memory::format::x_f32, { 1,        {{output_x}}, {1} } , true });
-//    auto full_con_prim = fully_connected::create({ engine::cpu, output_prim, input_prim, weights_prim,  bias_prim});
-//
-//    set_values(input_prim  , {-0.5f, 2.0f, 0.5f});
-//    set_values(weights_prim, {1.5f, 1.0f, 0.5f, -1.0f, 0.0f, 0.5f, 0.5f, -0.5f, -2.0f, -0.5f, 1.0f, 1.5f});
-//    set_values(bias_prim   , {1.0f, 2.0f, 3.0f, 4.0f});
-//
-//    execute({full_con_prim}).sync();
-//
-//    auto& output_memory  = output_prim.as<const memory&>();
-//    EXPECT_EQ( 2.5f,  get_value<float>(output_memory, 0));
-//    EXPECT_EQ( 2.75f, get_value<float>(output_memory, 1));
-//    EXPECT_EQ( 0.75f, get_value<float>(output_memory, 2));
-//    EXPECT_EQ( 7.0f,  get_value<float>(output_memory, 3));
-//}
-
-//TEST(fully_connected, xb_f32_batch_2) {
-////  Input  : 3x2
-////  Output : 4x2
-////  Weights: 4x3
-////
-////  Input:
-////  -0.5     2    0.5
-////   1       1.5  0
-////
-////  Weights:
-////   1.5     1    0.5
-////  -1       0    0.5
-////   0.5    -0.5 -2
-////  -0.5     1    1.5
-////
-////  Biases:
-////   1.0, 2.0, 3.0, 4.0
-////
-////  Output:
-////   2.5    2.75     0.75   7
-////   4      1        2.75   5
-//
-//    const uint32_t output_x  = 4, output_b  = 2,  // size of whole output buffer
-//                   input_x   = 3, input_b   = 2,  // size of whole input buffer
-//                   weight_x  = 4, weight_y  = 3;  // size of whole weights buffer
-//
-//    auto input_prim   = memory::create({ engine::reference, memory::format::xb_f32,{ input_b , {{input_x }}, 1}, true });
-//    auto output_prim  = memory::create({ engine::reference, memory::format::xb_f32,{ output_b, {{output_x}}, 1}, true });
-//    auto weights_prim = memory::create({ engine::reference, memory::format::xb_f32,{ weight_y, {{weight_x}}, 1}, true });
-//    auto bias_prim    = memory::create({ engine::reference, memory::format::x_f32, { 1,        {{output_x}}, 1} , true });
-//    auto full_con_prim = fully_connected::create({ engine::cpu, output_prim, input_prim, weights_prim, bias_prim });
-//
-//    set_values(input_prim  , {-0.5f, 1.0f, 2.0f, 1.5f, 0.5f, 0.0f});
-//    set_values(weights_prim, {1.5f, 1.0f, 0.5f, -1.0f, 0.0f, 0.5f, 0.5f, -0.5f, -2.0f, -0.5f, 1.0f, 1.5f});
-//    set_values(bias_prim   , {1.0f, 2.0f, 3.0f, 4.0f});
-//
-//    execute({full_con_prim}).sync();
-//
-//    auto& output_memory  = output_prim.as<const memory&>();
-//    EXPECT_EQ( 2.5f,  get_value<float>(output_memory,0));
-//    EXPECT_EQ( 4.0f,  get_value<float>(output_memory,1));
-//    EXPECT_EQ( 2.75f, get_value<float>(output_memory,2));
-//    EXPECT_EQ( 1.0f,  get_value<float>(output_memory,3));
-//    EXPECT_EQ( 0.75f, get_value<float>(output_memory,4));
-//    EXPECT_EQ( 2.75f, get_value<float>(output_memory,5));
-//    EXPECT_EQ( 7.0f,  get_value<float>(output_memory,6));
-//    EXPECT_EQ( 5.0f,  get_value<float>(output_memory,7));
-//}
-//
-
-<<<<<<< HEAD
-//TEST(fully_connected, x_f32) {
-////  Input  : 3x1
-////  Output : 4x1
-////  Weights: 4x3
-////
-////  Input:
-////  -0.5     2    0.5
-////
-////  Weights:
-////   1.5     1    0.5
-////  -1       0    0.5
-////   0.5    -0.5 -2
-////  -0.5     1    1.5
-////
-////  Biases:
-////   1.0, 2.0, 3.0, 4.0
-////  Output:
-////   2.5    2.75    0.75   7
-//
-//    const uint32_t output_x  = 4,                 // size of whole output buffer
-//                   input_x   = 3,                 // size of whole input buffer
-//                   weight_x  = 4, weight_y  = 3;  // size of whole weights buffer
-//
-//    auto input_prim   = memory::create({ engine::reference, memory::format:: x_f32, {1       , {{input_x }}, 1 } , true });
-//    auto output_prim  = memory::create({ engine::reference, memory::format:: x_f32, {1       , {{output_x}}, 1 } , true });
-//    auto weights_prim = memory::create({ engine::reference, memory::format::xb_f32, {weight_y, {{weight_x}}, 1 } , true });
-//    auto bias_prim    = memory::create({ engine::reference, memory::format:: x_f32, {1,        {{output_x}}, 1 } , true });
-//
-//    auto full_con_prim = fully_connected::create({ engine::cpu, output_prim, input_prim, weights_prim, bias_prim });
-//
-//    auto& output_memory  = output_prim.as<const memory&>();
-//
-//    set_values(input_prim  , {-0.5f, 2.0f, 0.5f});
-//    set_values(weights_prim, {1.5f, 1.0f, 0.5f, -1.0f, 0.0f, 0.5f, 0.5f, -0.5f, -2.0f, -0.5f, 1.0f, 1.5f});
-//    set_values(bias_prim   , {1.0f, 2.0f, 3.0f, 4.0f});
-//
-//    execute({full_con_prim}).sync();
-//
-//    EXPECT_EQ( 2.5f,  get_value<float>(output_memory,0));
-//    EXPECT_EQ( 2.75f, get_value<float>(output_memory,1));
-//    EXPECT_EQ( 0.75f, get_value<float>(output_memory,2));
-//    EXPECT_EQ( 7.0f,  get_value<float>(output_memory,3));
-//}
-//
-=======
+TEST(fully_connected, xb_f32_batch_1) {
+//  Input  : 3x1
+//  Output : 4x1
+//  Weights: 4x3
+//
+//  Input:
+//  -0.5     2    0.5
+//
+//  Weights:
+//   1.5     1    0.5
+//  -1       0    0.5
+//   0.5    -0.5 -2
+//  -0.5     1    1.5
+//
+//
+//  Biases:
+//   1.0, 2.0, 3.0, 4.0
+//
+//  Output:
+//   2.5    2.75    0.75   7
+
+    const uint32_t output_x  = 4, output_b  = 1,  // size of whole output buffer
+                   input_x   = 3, input_b   = 1,  // size of whole input buffer
+                   weight_x  = 4, weight_y  = 3;  // size of whole weights buffer
+
     auto input_prim   = memory::allocate({ engine::reference, memory::format::xb_f32,{ input_b , {{input_x }}, {1} } });
     auto output_prim  = memory::allocate({ engine::reference, memory::format::xb_f32,{ output_b, {{output_x}}, {1} } });
     auto weights_prim = memory::allocate({ engine::reference, memory::format::xb_f32,{ weight_y, {{weight_x}}, {1} } });
     auto bias_prim    = memory::allocate({ engine::reference, memory::format::x_f32, { 1,        {{output_x}}, {1} } });
     auto full_con_prim = fully_connected::create({ engine::reference, output_prim, input_prim, weights_prim,  bias_prim});
->>>>>>> 3875e874
-
-
-<<<<<<< HEAD
-static void fillrand(primitive& mr)
-{
-    auto& mem = mr.as<const neural::memory&>();
-    auto it = static_cast<float*>(mem.pointer);
-    auto size = mem.argument.size.spatial[0] * mem.argument.size.batch[0];
-    for (int i = 0; i < size; i++)
-        *it++ = (rand() % 20 - 10) / 2.0f;
-};
-=======
+
+    set_values(input_prim  , {-0.5f, 2.0f, 0.5f});
+    set_values(weights_prim, {1.5f, 1.0f, 0.5f, -1.0f, 0.0f, 0.5f, 0.5f, -0.5f, -2.0f, -0.5f, 1.0f, 1.5f});
+    set_values(bias_prim   , {1.0f, 2.0f, 3.0f, 4.0f});
+
     execute({full_con_prim}).wait();
->>>>>>> 3875e874
-
-static void TransposeMatrix(primitive& dst, primitive& src)
-{
-	auto& mem_src = src.as<const neural::memory&>();
-	auto& mem_dst = dst.as<const neural::memory&>();
-	auto size = mem_src.argument.size.spatial[0] * mem_dst.argument.size.batch[0];
-	auto width = mem_src.argument.size.spatial[0];
-	auto length = mem_dst.argument.size.batch[0];
-
-	auto memp_src = static_cast<float*>(mem_src.pointer);
-	auto memp_dst = static_cast<float*>(mem_dst.pointer);
-	
-	for (int i = 0; i < size; i++)
-	{
-		auto x = i / length;
-		auto y = i % length;
-		memp_dst[x + y * width] = memp_src[i];
-	}
-};
-
-TEST(fully_connected_avx2_batch1, x_f32) 
-{
-    const uint32_t output_x = 129,                 // size of whole output buffer
-                   input_x = 3,                 // size of whole input buffer
-                   weight_x = output_x, weight_y = input_x;  // size of whole weights buffer
-
-    auto input_prim     = memory::create({ engine::reference, memory::format:: x_f32,{ 1       ,{ { input_x } }, 1 } , true });
-    auto output_prim    = memory::create({ engine::reference, memory::format::x_f32,{ 1       ,{ { output_x } }, 1 } , true });
-    auto output_prim_ref= memory::create({ engine::reference, memory::format:: x_f32,{ 1       ,{ { output_x } }, 1 } , true });
-    auto weights_prim   = memory::create({ engine::reference, memory::format::xb_f32,{ weight_y,{ { weight_x } }, 1 } , true });
-	auto weights_prim_tr= memory::create({ engine::reference, memory::format::xb_f32,{ weight_y,{ { weight_x } }, 1 } , true });
-    auto bias_prim      = memory::create({ engine::reference, memory::format:: x_f32,{ 1,       { { output_x } }, 1 } , true });
-
-    auto full_con_prim_ref = fully_connected::create({ engine::reference, output_prim_ref, input_prim, weights_prim, bias_prim });
-
-<<<<<<< HEAD
-    auto& output_memory_ref = output_prim_ref.as<const memory&>();
-
-    srand(0);
-    fillrand(input_prim);
-    fillrand(weights_prim);
-    fillrand(bias_prim);
-	TransposeMatrix(weights_prim_tr, weights_prim);
-
-    
-    execute({ full_con_prim_ref }).sync();
-
-    auto full_con_prim = fully_connected::create({ engine::cpu, output_prim, input_prim, weights_prim_tr, bias_prim });
-    execute({ full_con_prim }).sync();
-    auto& output_memory = output_prim.as<const memory&>();
-
-    auto it_ref = static_cast<float*>(output_memory_ref.pointer);
-    auto it = static_cast<float*>(output_memory.pointer);
-
-	for (int i = 0; i < output_memory_ref.count(); i++)
-		EXPECT_EQ(true, tests::are_equal(get_value<float>(output_memory_ref, i), get_value<float>(output_memory, i))) << " at index " << i << "\n";
-=======
+
+    auto& output_memory  = output_prim.as<const memory&>();
+    EXPECT_EQ( 2.5f,  get_value<float>(output_memory, 0));
+    EXPECT_EQ( 2.75f, get_value<float>(output_memory, 1));
+    EXPECT_EQ( 0.75f, get_value<float>(output_memory, 2));
+    EXPECT_EQ( 7.0f,  get_value<float>(output_memory, 3));
+}
+
 TEST(fully_connected, xb_f32_batch_2) {
 //  Input  : 3x2
 //  Output : 4x2
@@ -288,70 +115,174 @@
     EXPECT_EQ( 2.75f, get_value<float>(output_memory,5));
     EXPECT_EQ( 7.0f,  get_value<float>(output_memory,6));
     EXPECT_EQ( 5.0f,  get_value<float>(output_memory,7));
->>>>>>> 3875e874
 }
 
-#include <chrono>
-#include <thread>
-
-TEST(fully_connected_avx2_batch8, x_f32) 
-{
-    const uint32_t output_x = 13,     output_b = 8,            // size of whole output buffer
-                     input_x = 3,      input_b  = 8,           // size of whole input buffer
-                 weight_x = output_x, weight_y = input_x;  // size of whole weights buffer
-
-    auto input_prim     = memory::create({ engine::reference, memory::format:: x_f32,{ input_b ,{ { input_x } }, 1 } , true });
-    auto output_prim    = memory::create({ engine::reference, memory::format:: x_f32,{ output_b,{ { output_x } }, 1 } , true });
-    auto output_prim_ref= memory::create({ engine::reference, memory::format:: x_f32,{ output_b,{ { output_x } }, 1 } , true });
-    auto weights_prim   = memory::create({ engine::reference, memory::format::xb_f32,{ weight_y,{ { weight_x } }, 1 } , true });
-    auto weights_prim_tr= memory::create({ engine::reference, memory::format::xb_f32,{ weight_y,{ { weight_x } }, 1 } , true });
-    auto bias_prim      = memory::create({ engine::reference, memory::format:: x_f32,{ 1,       { { output_x } }, 1 } , true });
-
-    auto full_con_prim_ref = fully_connected::create({ engine::reference, output_prim_ref, input_prim, weights_prim, bias_prim });
-
-<<<<<<< HEAD
-    auto& output_memory_ref = output_prim_ref.as<const memory&>();
-=======
+
+TEST(fully_connected, x_f32) {
+//  Input  : 3x1
+//  Output : 4x1
+//  Weights: 4x3
+//
+//  Input:
+//  -0.5     2    0.5
+//
+//  Weights:
+//   1.5     1    0.5
+//  -1       0    0.5
+//   0.5    -0.5 -2
+//  -0.5     1    1.5
+//
+//  Biases:
+//   1.0, 2.0, 3.0, 4.0
+//  Output:
+//   2.5    2.75    0.75   7
+
+    const uint32_t output_x  = 4,                 // size of whole output buffer
+                   input_x   = 3,                 // size of whole input buffer
+                   weight_x  = 4, weight_y  = 3;  // size of whole weights buffer
+
     auto input_prim   = memory::allocate({ engine::reference, memory::format:: x_f32, {1       , {{input_x }}, 1 } });
     auto output_prim  = memory::allocate({ engine::reference, memory::format:: x_f32, {1       , {{output_x}}, 1 } });
     auto weights_prim = memory::allocate({ engine::reference, memory::format::xb_f32, {weight_y, {{weight_x}}, 1 } });
     auto bias_prim    = memory::allocate({ engine::reference, memory::format:: x_f32, {1,        {{output_x}}, 1 } });
->>>>>>> 3875e874
-
-    srand(0);
-    fillrand(input_prim);
-    fillrand(weights_prim);
-    fillrand(bias_prim);
-    TransposeMatrix(weights_prim_tr, weights_prim);
-
-
-    execute({ full_con_prim_ref }).sync();
-    std::this_thread::sleep_for(std::chrono::milliseconds(100));
-
-
-    auto full_con_prim = fully_connected::create({ engine::cpu, output_prim, input_prim, weights_prim_tr, bias_prim });
-    execute({ full_con_prim }).sync();
-    std::this_thread::sleep_for(std::chrono::milliseconds(100));
-
-    
-    auto& output_memory = output_prim.as<const memory&>();
-
-    auto it_ref = static_cast<float*>(output_memory_ref.pointer);
-    auto it = static_cast<float*>(output_memory.pointer);
-
-    //for (int i = 0; i < output_memory_ref.count(); i++)
-    //    std::cout << " " << *it_ref++;
-
-    //for (int i = 0; i < output_memory.count(); i++)
-    //    std::cout << " " << *it++;
-
-    for (int i = 0; i < output_memory_ref.count(); i++)
-        EXPECT_EQ(true, tests::are_equal(get_value<float>(output_memory_ref, i), get_value<float>(output_memory, i))) << " at index " << i << "\n";
+
+    auto full_con_prim = fully_connected::create({ engine::reference, output_prim, input_prim, weights_prim, bias_prim });
+
+    auto& output_memory  = output_prim.as<const memory&>();
+
+    set_values(input_prim  , {-0.5f, 2.0f, 0.5f});
+    set_values(weights_prim, {1.5f, 1.0f, 0.5f, -1.0f, 0.0f, 0.5f, 0.5f, -0.5f, -2.0f, -0.5f, 1.0f, 1.5f});
+    set_values(bias_prim   , {1.0f, 2.0f, 3.0f, 4.0f});
+
+    execute({full_con_prim}).wait();
+
+    EXPECT_EQ( 2.5f,  get_value<float>(output_memory,0));
+    EXPECT_EQ( 2.75f, get_value<float>(output_memory,1));
+    EXPECT_EQ( 0.75f, get_value<float>(output_memory,2));
+    EXPECT_EQ( 7.0f,  get_value<float>(output_memory,3));
 }
 
 
-<<<<<<< HEAD
-=======
-    execute({full_con_prim}).wait();
->>>>>>> 3875e874
-
+//
+//
+//
+//
+//static void fillrand(primitive& mr)
+//{
+//    auto& mem = mr.as<const neural::memory&>();
+//    auto it = static_cast<float*>(mem.pointer);
+//    auto size = mem.argument.size.spatial[0] * mem.argument.size.batch[0];
+//    for (int i = 0; i < size; i++)
+//        *it++ = (rand() % 20 - 10) / 2.0f;
+//};
+//
+//static void TransposeMatrix(primitive& dst, primitive& src)
+//{
+//    auto& mem_src = src.as<const neural::memory&>();
+//    auto& mem_dst = dst.as<const neural::memory&>();
+//    auto size = mem_src.argument.size.spatial[0] * mem_dst.argument.size.batch[0];
+//    auto width = mem_src.argument.size.spatial[0];
+//    auto length = mem_dst.argument.size.batch[0];
+//
+//    auto memp_src = static_cast<float*>(mem_src.pointer);
+//    auto memp_dst = static_cast<float*>(mem_dst.pointer);
+//
+//    for (int i = 0; i < size; i++)
+//    {
+//        auto x = i / length;
+//        auto y = i % length;
+//        memp_dst[x + y * width] = memp_src[i];
+//    }
+//};
+//
+//TEST(fully_connected_avx2_batch1, x_f32) 
+//{
+//    const uint32_t output_x = 129,                 // size of whole output buffer
+//        input_x = 3,                 // size of whole input buffer
+//        weight_x = output_x, weight_y = input_x;  // size of whole weights buffer
+//
+//    auto input_prim     = memory::create({ engine::reference, memory::format:: x_f32,{ 1       ,{ { input_x } }, 1 } , true });
+//    auto output_prim    = memory::create({ engine::reference, memory::format::x_f32,{ 1       ,{ { output_x } }, 1 } , true });
+//    auto output_prim_ref= memory::create({ engine::reference, memory::format:: x_f32,{ 1       ,{ { output_x } }, 1 } , true });
+//    auto weights_prim   = memory::create({ engine::reference, memory::format::xb_f32,{ weight_y,{ { weight_x } }, 1 } , true });
+//    auto weights_prim_tr= memory::create({ engine::reference, memory::format::xb_f32,{ weight_y,{ { weight_x } }, 1 } , true });
+//    auto bias_prim      = memory::create({ engine::reference, memory::format:: x_f32,{ 1,       { { output_x } }, 1 } , true });
+//
+//    auto full_con_prim_ref = fully_connected::create({ engine::reference, output_prim_ref, input_prim, weights_prim, bias_prim });
+//
+//    auto& output_memory_ref = output_prim_ref.as<const memory&>();
+//
+//    srand(0);
+//    fillrand(input_prim);
+//    fillrand(weights_prim);
+//    fillrand(bias_prim);
+//    TransposeMatrix(weights_prim_tr, weights_prim);
+//
+//
+//    execute({ full_con_prim_ref }).sync();
+//
+//    auto full_con_prim = fully_connected::create({ engine::cpu, output_prim, input_prim, weights_prim_tr, bias_prim });
+//    execute({ full_con_prim }).sync();
+//    auto& output_memory = output_prim.as<const memory&>();
+//
+//    auto it_ref = static_cast<float*>(output_memory_ref.pointer);
+//    auto it = static_cast<float*>(output_memory.pointer);
+//
+//    for (int i = 0; i < output_memory_ref.count(); i++)
+//        EXPECT_EQ(true, tests::are_equal(get_value<float>(output_memory_ref, i), get_value<float>(output_memory, i))) << " at index " << i << "\n";
+//}
+//
+//#include <chrono>
+//#include <thread>
+//
+//TEST(fully_connected_avx2_batch8, x_f32) 
+//{
+//    const uint32_t output_x = 13,     output_b = 8,            // size of whole output buffer
+//        input_x = 3,      input_b  = 8,           // size of whole input buffer
+//        weight_x = output_x, weight_y = input_x;  // size of whole weights buffer
+//
+//    auto input_prim     = memory::create({ engine::reference, memory::format:: x_f32,{ input_b ,{ { input_x } }, 1 } , true });
+//    auto output_prim    = memory::create({ engine::reference, memory::format:: x_f32,{ output_b,{ { output_x } }, 1 } , true });
+//    auto output_prim_ref= memory::create({ engine::reference, memory::format:: x_f32,{ output_b,{ { output_x } }, 1 } , true });
+//    auto weights_prim   = memory::create({ engine::reference, memory::format::xb_f32,{ weight_y,{ { weight_x } }, 1 } , true });
+//    auto weights_prim_tr= memory::create({ engine::reference, memory::format::xb_f32,{ weight_y,{ { weight_x } }, 1 } , true });
+//    auto bias_prim      = memory::create({ engine::reference, memory::format:: x_f32,{ 1,       { { output_x } }, 1 } , true });
+//
+//    auto full_con_prim_ref = fully_connected::create({ engine::reference, output_prim_ref, input_prim, weights_prim, bias_prim });
+//
+//    auto& output_memory_ref = output_prim_ref.as<const memory&>();
+//
+//    srand(0);
+//    fillrand(input_prim);
+//    fillrand(weights_prim);
+//    fillrand(bias_prim);
+//    TransposeMatrix(weights_prim_tr, weights_prim);
+//
+//
+//    execute({ full_con_prim_ref }).sync();
+//    std::this_thread::sleep_for(std::chrono::milliseconds(100));
+//
+//
+//    auto full_con_prim = fully_connected::create({ engine::cpu, output_prim, input_prim, weights_prim_tr, bias_prim });
+//    execute({ full_con_prim }).sync();
+//    std::this_thread::sleep_for(std::chrono::milliseconds(100));
+//
+//
+//    auto& output_memory = output_prim.as<const memory&>();
+//
+//    auto it_ref = static_cast<float*>(output_memory_ref.pointer);
+//    auto it = static_cast<float*>(output_memory.pointer);
+//
+//    //for (int i = 0; i < output_memory_ref.count(); i++)
+//    //    std::cout << " " << *it_ref++;
+//
+//    //for (int i = 0; i < output_memory.count(); i++)
+//    //    std::cout << " " << *it++;
+//
+//    for (int i = 0; i < output_memory_ref.count(); i++)
+//        EXPECT_EQ(true, tests::are_equal(get_value<float>(output_memory_ref, i), get_value<float>(output_memory, i))) << " at index " << i << "\n";
+//}
+//
+//
+//
+//