--- conflicted
+++ resolved
@@ -263,17 +263,10 @@
   Blob<size_t> max_idx_;
 private:
   neural::engine::type engine_;
-<<<<<<< HEAD
 
   shared_ptr<MKL_DNNData<Dtype> > fwd_top_data_, fwd_bottom_data_;
   shared_ptr<MKL_DNNDiff<Dtype> > bwd_top_diff_, bwd_bottom_diff_;
 
-=======
-
-  shared_ptr<MKL_DNNData<Dtype> > fwd_top_data_, fwd_bottom_data_;
-  shared_ptr<MKL_DNNDiff<Dtype> > bwd_top_diff_, bwd_bottom_diff_;
-
->>>>>>> d3f8ef8b
   primitive poolingFwd_ = nullptr, poolingBwd_ = nullptr;
 };
 
@@ -314,114 +307,6 @@
   primitive reluFwd_ = nullptr, reluBwd_ = nullptr;
   primitive bottom_data_ = nullptr, top_data_ = nullptr, 
             bottom_diff_ = nullptr, top_diff_ = nullptr;
-<<<<<<< HEAD
-};
-
-/**
- * @brief Computes the softmax function.
- *
- * TODO(dox): thorough documentation for Forward, Backward, and proto params.
- */
-template <typename Dtype>
-class MKL_DNNSoftmaxLayer : public Layer<Dtype> {
- public:
-  explicit MKL_DNNSoftmaxLayer(const LayerParameter& param,
-          neural::engine::type engine)
-      : Layer<Dtype>(param), engine_(engine),
-        top_data_    (new MKL_DNNData<Dtype>(memory::format::bx_f32, memory::format::xb_f32)),
-        bottom_data_ (new MKL_DNNData<Dtype>(memory::format::bx_f32, memory::format::xb_f32)),
-        top_diff_    (new MKL_DNNDiff<Dtype>(memory::format::bx_f32, memory::format::xb_f32)),
-        bottom_diff_ (new MKL_DNNDiff<Dtype>(memory::format::bx_f32, memory::format::xb_f32)) {}
-      
-  virtual void Reshape(const vector<Blob<Dtype>*>& bottom,
-      const vector<Blob<Dtype>*>& top);
-
-  virtual inline const char* type() const { return "MKL_DNN_Softmax"; }
-  virtual inline int ExactNumBottomBlobs() const { return 1; }
-  virtual inline int ExactNumTopBlobs() const { return 1; }
-  virtual void LayerSetUp(const vector<Blob<Dtype>*>& bottom,
-                          const vector<Blob<Dtype>*>& top);
- protected:
-  virtual void Forward_cpu(const vector<Blob<Dtype>*>& bottom,
-      const vector<Blob<Dtype>*>& top);
-  virtual void Forward_gpu(const vector<Blob<Dtype>*>& bottom,
-      const vector<Blob<Dtype>*>& top);
-  virtual void Backward_cpu(const vector<Blob<Dtype>*>& top,
-      const vector<bool>& propagate_down, const vector<Blob<Dtype>*>& bottom);
-  virtual void Backward_gpu(const vector<Blob<Dtype>*>& top,
-     const vector<bool>& propagate_down, const vector<Blob<Dtype>*>& bottom);
-
-  int outer_num_;
-  int inner_num_;
-  int softmax_axis_;
-  /// sum_multiplier is used to carry out sum using BLAS
-  Blob<Dtype> sum_multiplier_;
-  /// scale is an intermediate Blob to hold temporary results.
-  Blob<Dtype> scale_;
- private:
-  neural::engine::type engine_;
-  primitive softmaxFwd_ = nullptr, softmaxBwd_ = nullptr;
-  shared_ptr<MKL_DNNData<Dtype> > top_data_, bottom_data_;
-  shared_ptr<MKL_DNNDiff<Dtype> > top_diff_, bottom_diff_;
-};
-
-/**
- * @brief Also known as a "fully-connected" layer, computes an inner product
- *        with a set of learned weights, and (optionally) adds biases.
- *
- * TODO(dox): thorough documentation for Forward, Backward, and proto params.
- */
-template <typename Dtype>
-class MKL_DNNInnerProductLayer : public Layer<Dtype> {
- public:
-  explicit MKL_DNNInnerProductLayer(const LayerParameter& param,
-          neural::engine::type engine)
-      : Layer<Dtype>(param), engine_(engine),
-        top_data_    (new MKL_DNNData<Dtype>(memory::format::bx_f32, memory::format::xb_f32)),
-        bottom_data_ (new MKL_DNNData<Dtype>(memory::format::bx_f32, memory::format::xb_f32)),
-        weights_data_(new MKL_DNNData<Dtype>(memory::format::bx_f32, memory::format::bx_f32)),
-        bias_data_   (new MKL_DNNData<Dtype>(memory::format::x_f32,  memory::format:: x_f32)),
-        weights_diff_(new MKL_DNNDiff<Dtype>(memory::format::bx_f32, memory::format::bx_f32)),
-        bias_diff_   (new MKL_DNNDiff<Dtype>(memory::format::x_f32,  memory::format:: x_f32)),
-        top_diff_    (new MKL_DNNDiff<Dtype>(memory::format::bx_f32, memory::format::xb_f32)),
-        bottom_diff_ (new MKL_DNNDiff<Dtype>(memory::format::bx_f32, memory::format::xb_f32)) {}
-      
-  virtual void LayerSetUp(const vector<Blob<Dtype>*>& bottom,
-      const vector<Blob<Dtype>*>& top);
-  virtual void Reshape(const vector<Blob<Dtype>*>& bottom,
-      const vector<Blob<Dtype>*>& top);
-
-  virtual inline const char* type() const { return "MKL_DNN_InnerProduct"; }
-  virtual inline int ExactNumBottomBlobs() const { return 1; }
-  virtual inline int ExactNumTopBlobs() const { return 1; }
-
- protected:
-  virtual void Forward_cpu(const vector<Blob<Dtype>*>& bottom,
-      const vector<Blob<Dtype>*>& top);
-  virtual void Forward_gpu(const vector<Blob<Dtype>*>& bottom,
-      const vector<Blob<Dtype>*>& top);
-  virtual void Backward_cpu(const vector<Blob<Dtype>*>& top,
-      const vector<bool>& propagate_down, const vector<Blob<Dtype>*>& bottom);
-  virtual void Backward_gpu(const vector<Blob<Dtype>*>& top,
-      const vector<bool>& propagate_down, const vector<Blob<Dtype>*>& bottom);
-
-  int M_;
-  int K_;
-  int N_;
-  bool bias_term_;
-  Blob<Dtype> bias_multiplier_;
-  bool transpose_;  ///< if true, assume transposed weights
-  
- private:
-  neural::engine::type engine_;
-  primitive fcFwd_ = nullptr, fcBwd_ = nullptr;
-  shared_ptr<MKL_DNNData<Dtype> > top_data_, bottom_data_, weights_data_, bias_data_;
-  shared_ptr<MKL_DNNDiff<Dtype> > top_diff_, bottom_diff_, weights_diff_, bias_diff_;
-  
-  primitive  bottom_data_xb_ = nullptr;
-};
-
-=======
 };
 
 /**
@@ -528,7 +413,6 @@
   primitive  bottom_data_xb_ = nullptr;
 };
 
->>>>>>> d3f8ef8b
 
 } // namespace caffe
 #endif // #ifndef CAFFE_MKL_DNN_LAYERS_HPP_