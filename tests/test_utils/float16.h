/*
// Copyright (c) 2017 Intel Corporation
//
// Licensed under the Apache License, Version 2.0 (the "License");
// you may not use this file except in compliance with the License.
// You may obtain a copy of the License at
//
//      http://www.apache.org/licenses/LICENSE-2.0
//
// Unless required by applicable law or agreed to in writing, software
// distributed under the License is distributed on an "AS IS" BASIS,
// WITHOUT WARRANTIES OR CONDITIONS OF ANY KIND, either express or implied.
// See the License for the specific language governing permissions and
// limitations under the License.
*/

<<<<<<< HEAD
#pragma once

struct FLOAT16
{
	union
	{
		uint16_t v = 0;
		struct // added this struct for the .natvis file (for debug)
		{
			uint16_t significand : 10;
			uint16_t exponent : 5;
			uint16_t sign : 1;
		} format;
	};

    operator double() const { double d = (double)Float16toFloat32(v); return d; }
    operator float() const { float f = Float16toFloat32(v); return f; }
    operator int16_t() const { return *(int16_t*)(&v); }
    operator uint32_t() const { return v; }
    FLOAT16(float f) { v = Float32toFloat16(f); }
    FLOAT16(int i) { v = Float32toFloat16(float(i)); }
=======
#include "include/math_utils.h"


struct FLOAT16
{
    int16_t v = 0;
    operator double() const { double d = (double)float16_to_float32(v); return d; }
    operator float() const { float f = float16_to_float32(v); return f; }
    operator int16_t() const { return v; }
    operator uint32_t() const { return *(uint16_t*)(&v); }
    FLOAT16(float f) { v = float32_to_float16(f); }
    FLOAT16(int i) { v = float32_to_float16(float(i)); }
>>>>>>> ec43cdd3
    explicit FLOAT16(int16_t d) : v(d) {}
    friend FLOAT16 operator +(const FLOAT16 &v1, const FLOAT16 &v2);
	friend FLOAT16 operator -(const FLOAT16 &v1, const FLOAT16 &v2);
    friend FLOAT16 operator *(const FLOAT16 &v1, const FLOAT16 &v2);
    friend FLOAT16 operator /(const FLOAT16 &v1, const FLOAT16 &v2);
    friend bool operator >(const FLOAT16 &v1, const FLOAT16 &v2);
    friend bool operator <(const FLOAT16 &v1, const FLOAT16 &v2);
    friend bool operator >(const FLOAT16 &v1, const float &v2);
    friend bool operator <(const FLOAT16 &v1, const float &v2);
    friend bool operator !=(const FLOAT16 &v1, const FLOAT16 &v2);

    FLOAT16() {}

<<<<<<< HEAD
	FLOAT16& operator +=(const FLOAT16 &v1)
	{
		*this = (float)*this + (float)v1;
		return *this;
	}

	FLOAT16& operator /=(const FLOAT16 &v1)
	{
		*this = (float)*this / (float)v1;
		return *this;
	}

	FLOAT16& operator *=(const FLOAT16 &v1)
	{
		*this = (float)*this * (float)v1;
		return *this;
	}

    static inline uint16_t Float32toFloat16(float value)
=======
    FLOAT16& operator +=(const FLOAT16 &v1)
>>>>>>> ec43cdd3
    {
            *this = (float)*this + (float)v1;
            return *this;
    }

    FLOAT16& operator /=(const FLOAT16 &v1)
    {
            *this = (float)*this / (float)v1;
            return *this;
    }
};


inline FLOAT16 operator +(const FLOAT16 &v1, const FLOAT16 &v2)
{
	return (float)v1 + (float)v2;
}

inline FLOAT16 operator -(const FLOAT16 &v1, const FLOAT16 &v2)
{
	return (float)v1 - (float)v2;
}

inline FLOAT16 operator *(const FLOAT16 &v1, const FLOAT16 &v2)
{
	return (float)v1 * (float)v2;
}

inline FLOAT16 operator /(const FLOAT16 &v1, const FLOAT16 &v2)
{
	return (float)v1 / (float)v2;
}

inline bool operator >(const FLOAT16 &v1, const FLOAT16 &v2)
{
	return (float)v1 > (float)v2;
}

inline bool operator <(const FLOAT16 &v1, const FLOAT16 &v2)
{
	return (float)v1 < (float)v2;
}

inline bool operator >(const FLOAT16 &v1, const float &v2)
{
	return (float)v1 > v2;
}

inline bool operator <(const FLOAT16 &v1, const float &v2)
{
	return (float)v1 < v2;
}

inline bool operator !=(const FLOAT16 &v1, const FLOAT16 &v2)
{
    return v1.v != v2.v;
}<|MERGE_RESOLUTION|>--- conflicted
+++ resolved
@@ -1,145 +1,110 @@
-/*
-// Copyright (c) 2017 Intel Corporation
-//
-// Licensed under the Apache License, Version 2.0 (the "License");
-// you may not use this file except in compliance with the License.
-// You may obtain a copy of the License at
-//
-//      http://www.apache.org/licenses/LICENSE-2.0
-//
-// Unless required by applicable law or agreed to in writing, software
-// distributed under the License is distributed on an "AS IS" BASIS,
-// WITHOUT WARRANTIES OR CONDITIONS OF ANY KIND, either express or implied.
-// See the License for the specific language governing permissions and
-// limitations under the License.
-*/
-
-<<<<<<< HEAD
-#pragma once
-
-struct FLOAT16
-{
-	union
-	{
-		uint16_t v = 0;
-		struct // added this struct for the .natvis file (for debug)
-		{
-			uint16_t significand : 10;
-			uint16_t exponent : 5;
-			uint16_t sign : 1;
-		} format;
-	};
-
-    operator double() const { double d = (double)Float16toFloat32(v); return d; }
-    operator float() const { float f = Float16toFloat32(v); return f; }
-    operator int16_t() const { return *(int16_t*)(&v); }
-    operator uint32_t() const { return v; }
-    FLOAT16(float f) { v = Float32toFloat16(f); }
-    FLOAT16(int i) { v = Float32toFloat16(float(i)); }
-=======
-#include "include/math_utils.h"
-
-
-struct FLOAT16
-{
-    int16_t v = 0;
-    operator double() const { double d = (double)float16_to_float32(v); return d; }
-    operator float() const { float f = float16_to_float32(v); return f; }
-    operator int16_t() const { return v; }
-    operator uint32_t() const { return *(uint16_t*)(&v); }
-    FLOAT16(float f) { v = float32_to_float16(f); }
-    FLOAT16(int i) { v = float32_to_float16(float(i)); }
->>>>>>> ec43cdd3
-    explicit FLOAT16(int16_t d) : v(d) {}
-    friend FLOAT16 operator +(const FLOAT16 &v1, const FLOAT16 &v2);
-	friend FLOAT16 operator -(const FLOAT16 &v1, const FLOAT16 &v2);
-    friend FLOAT16 operator *(const FLOAT16 &v1, const FLOAT16 &v2);
-    friend FLOAT16 operator /(const FLOAT16 &v1, const FLOAT16 &v2);
-    friend bool operator >(const FLOAT16 &v1, const FLOAT16 &v2);
-    friend bool operator <(const FLOAT16 &v1, const FLOAT16 &v2);
-    friend bool operator >(const FLOAT16 &v1, const float &v2);
-    friend bool operator <(const FLOAT16 &v1, const float &v2);
-    friend bool operator !=(const FLOAT16 &v1, const FLOAT16 &v2);
-
-    FLOAT16() {}
-
-<<<<<<< HEAD
-	FLOAT16& operator +=(const FLOAT16 &v1)
-	{
-		*this = (float)*this + (float)v1;
-		return *this;
-	}
-
-	FLOAT16& operator /=(const FLOAT16 &v1)
-	{
-		*this = (float)*this / (float)v1;
-		return *this;
-	}
-
-	FLOAT16& operator *=(const FLOAT16 &v1)
-	{
-		*this = (float)*this * (float)v1;
-		return *this;
-	}
-
-    static inline uint16_t Float32toFloat16(float value)
-=======
-    FLOAT16& operator +=(const FLOAT16 &v1)
->>>>>>> ec43cdd3
-    {
-            *this = (float)*this + (float)v1;
-            return *this;
-    }
-
-    FLOAT16& operator /=(const FLOAT16 &v1)
-    {
-            *this = (float)*this / (float)v1;
-            return *this;
-    }
-};
-
-
-inline FLOAT16 operator +(const FLOAT16 &v1, const FLOAT16 &v2)
-{
-	return (float)v1 + (float)v2;
-}
-
-inline FLOAT16 operator -(const FLOAT16 &v1, const FLOAT16 &v2)
-{
-	return (float)v1 - (float)v2;
-}
-
-inline FLOAT16 operator *(const FLOAT16 &v1, const FLOAT16 &v2)
-{
-	return (float)v1 * (float)v2;
-}
-
-inline FLOAT16 operator /(const FLOAT16 &v1, const FLOAT16 &v2)
-{
-	return (float)v1 / (float)v2;
-}
-
-inline bool operator >(const FLOAT16 &v1, const FLOAT16 &v2)
-{
-	return (float)v1 > (float)v2;
-}
-
-inline bool operator <(const FLOAT16 &v1, const FLOAT16 &v2)
-{
-	return (float)v1 < (float)v2;
-}
-
-inline bool operator >(const FLOAT16 &v1, const float &v2)
-{
-	return (float)v1 > v2;
-}
-
-inline bool operator <(const FLOAT16 &v1, const float &v2)
-{
-	return (float)v1 < v2;
-}
-
-inline bool operator !=(const FLOAT16 &v1, const FLOAT16 &v2)
-{
-    return v1.v != v2.v;
+/*
+// Copyright (c) 2017 Intel Corporation
+//
+// Licensed under the Apache License, Version 2.0 (the "License");
+// you may not use this file except in compliance with the License.
+// You may obtain a copy of the License at
+//
+//      http://www.apache.org/licenses/LICENSE-2.0
+//
+// Unless required by applicable law or agreed to in writing, software
+// distributed under the License is distributed on an "AS IS" BASIS,
+// WITHOUT WARRANTIES OR CONDITIONS OF ANY KIND, either express or implied.
+// See the License for the specific language governing permissions and
+// limitations under the License.
+*/
+
+#pragma once
+#include "include/math_utils.h"
+
+
+struct FLOAT16
+{
+	union
+	{
+		uint16_t v = 0;
+		struct // added this struct for the .natvis file (for debug)
+		{
+			uint16_t significand : 10;
+			uint16_t exponent : 5;
+			uint16_t sign : 1;
+		} format;
+	};
+
+    operator double() const { double d = (double)float16_to_float32(v); return d; }
+    operator float() const { float f = float16_to_float32(v); return f; }
+    operator int16_t() const { return *(int16_t*)(&v); }
+    operator uint32_t() const { return v; }
+    FLOAT16(float f) { v = float32_to_float16(f); }
+    FLOAT16(int i) { v = float32_to_float16(float(i)); }
+    explicit FLOAT16(int16_t d) : v(d) {}
+    friend FLOAT16 operator +(const FLOAT16 &v1, const FLOAT16 &v2);
+	friend FLOAT16 operator -(const FLOAT16 &v1, const FLOAT16 &v2);
+    friend FLOAT16 operator *(const FLOAT16 &v1, const FLOAT16 &v2);
+    friend FLOAT16 operator /(const FLOAT16 &v1, const FLOAT16 &v2);
+    friend bool operator >(const FLOAT16 &v1, const FLOAT16 &v2);
+    friend bool operator <(const FLOAT16 &v1, const FLOAT16 &v2);
+    friend bool operator >(const FLOAT16 &v1, const float &v2);
+    friend bool operator <(const FLOAT16 &v1, const float &v2);
+    friend bool operator !=(const FLOAT16 &v1, const FLOAT16 &v2);
+
+    FLOAT16() {}
+
+    FLOAT16& operator +=(const FLOAT16 &v1)
+    {
+            *this = (float)*this + (float)v1;
+            return *this;
+    }
+
+    FLOAT16& operator /=(const FLOAT16 &v1)
+    {
+            *this = (float)*this / (float)v1;
+            return *this;
+    }
+};
+
+
+inline FLOAT16 operator +(const FLOAT16 &v1, const FLOAT16 &v2)
+{
+	return (float)v1 + (float)v2;
+}
+
+inline FLOAT16 operator -(const FLOAT16 &v1, const FLOAT16 &v2)
+{
+	return (float)v1 - (float)v2;
+}
+
+inline FLOAT16 operator *(const FLOAT16 &v1, const FLOAT16 &v2)
+{
+	return (float)v1 * (float)v2;
+}
+
+inline FLOAT16 operator /(const FLOAT16 &v1, const FLOAT16 &v2)
+{
+	return (float)v1 / (float)v2;
+}
+
+inline bool operator >(const FLOAT16 &v1, const FLOAT16 &v2)
+{
+	return (float)v1 > (float)v2;
+}
+
+inline bool operator <(const FLOAT16 &v1, const FLOAT16 &v2)
+{
+	return (float)v1 < (float)v2;
+}
+
+inline bool operator >(const FLOAT16 &v1, const float &v2)
+{
+	return (float)v1 > v2;
+}
+
+inline bool operator <(const FLOAT16 &v1, const float &v2)
+{
+	return (float)v1 < v2;
+}
+
+inline bool operator !=(const FLOAT16 &v1, const FLOAT16 &v2)
+{
+    return v1.v != v2.v;
 }