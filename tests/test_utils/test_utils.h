//todo move to another folder

#pragma once

#include <random>
#include "api/neural.h"
#include <limits>

namespace tests{

//todo remove
template<typename T>
void set_values_obsolete( neural::primitive& prim, std::initializer_list<T> args ){
    auto& mem = prim.as<const neural::memory_obselote&>();

    auto it = static_cast<T*>(mem.pointer);
    for(auto x : args)
        *it++ = x;
}

//todo remove
template<typename T>
void fill( neural::primitive& prim, T val ){
    auto& mem = prim.as<const neural::memory_obselote&>();

    mem.fill(val);
}

//todo remove
template<typename T>
void fill( neural::primitive& prim ){
    auto& mem = prim.as<const neural::memory_obselote&>();

    mem.fill<T>();
}

template<typename T>
void set_values( neural::primitive& prim, std::initializer_list<T> args ){
    auto& mem = prim.as<const neural::memory&>();

    auto it = static_cast<T*>(mem.pointer);
    for(auto x : args)
        *it++ = x;
}

<<<<<<< HEAD

// Checks equality of floats.
// For values less than absoulte_error_limit, absolute error will be counted
// for others, the relatve error will be counted.
// Function returns false if error will exceed the threshold.
// Default values:
// relative_error_threshold = 1e-3
// absolute_error_threshold = 1e-6
// absoulte_error_limit = 1e-4
inline bool are_equal(
    const float item,
    const float ref_item,
    const float relative_error_threshold = 1e-3,
    const float absolute_error_threshold = 1e-6,
    const float absoulte_error_limit     = 1e-4) {

        if( fabs(item) < absoulte_error_limit) {
            if(fabs( item - ref_item ) > absolute_error_threshold) {
                return false;
            }
        } else
            if(fabs(item - ref_item) / fabs(ref_item) > relative_error_threshold)
                return false;

        return true;
}

=======
template <typename T>
bool values_comparison(T first, T second, T threshold) {

    if (first == second) return true;

    auto abs_first = std::abs(first);
    auto abs_second = std::abs(second);
    auto delta = std::abs(abs_first - abs_second);

    if (abs_first == 0 || abs_second == 0 || delta < std::numeric_limits<T>::min())
        if (delta > threshold)
        return false;
    else if ((delta / abs_first) > threshold)
        return false;
    return true;
}
>>>>>>> 04e01b73
}<|MERGE_RESOLUTION|>--- conflicted
+++ resolved
@@ -43,7 +43,6 @@
         *it++ = x;
 }
 
-<<<<<<< HEAD
 
 // Checks equality of floats.
 // For values less than absoulte_error_limit, absolute error will be counted
@@ -60,18 +59,6 @@
     const float absolute_error_threshold = 1e-6,
     const float absoulte_error_limit     = 1e-4) {
 
-        if( fabs(item) < absoulte_error_limit) {
-            if(fabs( item - ref_item ) > absolute_error_threshold) {
-                return false;
-            }
-        } else
-            if(fabs(item - ref_item) / fabs(ref_item) > relative_error_threshold)
-                return false;
-
-        return true;
-}
-
-=======
 template <typename T>
 bool values_comparison(T first, T second, T threshold) {
 
@@ -88,5 +75,15 @@
         return false;
     return true;
 }
->>>>>>> 04e01b73
+        if( fabs(item) < absoulte_error_limit) {
+            if(fabs( item - ref_item ) > absolute_error_threshold) {
+                return false;
+            }
+        } else
+            if(fabs(item - ref_item) / fabs(ref_item) > relative_error_threshold)
+                return false;
+
+        return true;
+}
+
 }