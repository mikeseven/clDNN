/*
// Copyright (c) 2016 Intel Corporation
//
// Licensed under the Apache License, Version 2.0 (the "License");
// you may not use this file except in compliance with the License.
// You may obtain a copy of the License at
//
//      http://www.apache.org/licenses/LICENSE-2.0
//
// Unless required by applicable law or agreed to in writing, software
// distributed under the License is distributed on an "AS IS" BASIS,
// WITHOUT WARRANTIES OR CONDITIONS OF ANY KIND, either express or implied.
// See the License for the specific language governing permissions and
// limitations under the License.
*/

///////////////////////////////////////////////////////////////////////////////////////////////////
#include "network_builder.h"
#include "primitive_type.h"
#include "primitive_arg.h"
#include "network_impl.h"
#include "convolution_arg.h"
#include "fully_connected_arg.h"
#include "weights_optimizer.h"
#include "api/primitives/convolution.hpp"
#include "api/primitives/pooling.hpp"
#include "api/primitives/depth_concatenate.hpp"
#include "api/primitives/normalization.hpp"

#include <set>

using namespace cldnn;

network_builder::network_builder(refcounted_obj_ptr<engine_impl> eng, const build_options& options)
    : _engine(eng), _options(options)
{
}


network_impl* network_builder::build_network(refcounted_obj_ptr<topology_impl> tpl)
{
    assert(tpl);
    _topology_map = tpl->get_primitives();

    if (_options.get<build_option::optimize_data>())
        _optimize_weights();
        
    prepare_padding();

    optimize_topology();
    auto network_topology = refcounted_obj_ptr<topology_impl>(new topology_impl(_topology_map), false);

    auto outputs_option = _options.get<build_option_type::outputs>();
    assert(outputs_option && !outputs_option->outputs.empty());

    return new network_impl(get_engine(), network_topology, outputs_option->outputs);
}

void network_builder::optimize_topology()
{
    // TODO some optimizations aka weights reordering, fusing, etc.
    auto outputs_option = _options.get<build_option_type::outputs>();

    // in debug mode select all primitives as output
    if (_options.get<build_option::debug>())
    {
        std::vector<primitive_id> outputs;
        if (outputs_option != nullptr)
        {
            outputs = outputs_option->outputs;
        }
        for (auto& p : _topology_map)
        {
            primitive_id id = p.second->primitive_desc->id();
            //do not add 'data' primitives to the outputs list
            if (p.second->primitive_desc->type() != data::type_id())
            {
                auto it = std::find(std::begin(outputs), std::end(outputs), id);
                if (it == std::end(outputs))
                {
                    outputs.push_back(id);
                }
            }
        }

        _options.set_option(build_option::outputs(outputs));
        return;
    }

    if (outputs_option == nullptr || outputs_option->outputs.empty())
    {
        std::vector<primitive_id> outputs;
        // by default, outputs are primitives which are not inputs for others
        std::set<primitive_id> unreferenced_ids;
        for (auto& pair : _topology_map)
        {
            unreferenced_ids.insert(pair.second->primitive_desc->id());
        }
        for (auto& pair : _topology_map)
        {
            for (auto& in : pair.second->primitive_desc->dependecies())
            {
                unreferenced_ids.erase(in);
            }
        }
        std::copy(std::begin(unreferenced_ids), std::end(unreferenced_ids), std::back_inserter(outputs));
        _options.set_option(build_option::outputs(outputs));
    }
}

// Prepares output padding for primitives
// TODO: case when input primitive is used by multiple primitives
void network_builder::prepare_padding()
{
    for (auto& pair : _topology_map)
    {
        // right now we optimize only for convolution
        if (pair.second->primitive_desc->type() == cldnn::convolution::type_id())
        {
            // if dependencies are not empty, that means this is not the leaf in the graph
            if (!pair.second->primitive_desc->dependecies().empty())
            {
                auto conv = std::static_pointer_cast<const cldnn::convolution>(pair.second->primitive_desc);
                auto conv_input_id = conv->input().at(0);
                auto input_desc = _topology_map.at(conv_input_id)->primitive_desc;
                auto conv_layout = conv->type()->calc_output_layout(_topology_map, conv);

                // right now output padding optimization is only available for bfyx format and data type = float32
                if (conv_layout.size.format != cldnn::format::bfyx || conv_layout.data_type != data_types::f32)
                {
                    continue;
                }
                if (input_desc->type() == cldnn::reorder::type_id())
                {
<<<<<<< HEAD
                    continue;
                }

                // Calculating input padding needed for convolution
                auto filter_id = conv->weights.at(0);
                auto filter_desc = _topology_map.at(filter_id)->primitive_desc;
                layout filter_layout(data_types::f32, { format::x,{ 0 } });
                if (filter_desc->type() == data::type_id())
                {
                    filter_layout = std::static_pointer_cast<const cldnn::data>(filter_desc)->mem.get_layout();
                }
                else if (filter_desc->type() == input_layout::type_id())
                {
                    filter_layout = std::static_pointer_cast<const cldnn::input_layout>(filter_desc)->layout;
                }
                else if (filter_desc->type() == reorder::type_id())
                {
                    filter_layout = std::static_pointer_cast<const cldnn::reorder>(filter_desc)->output_layout;
                }
                cldnn::padding input_padding(cldnn::format::yx, { filter_layout.size.spatial[0] - 1, filter_layout.size.spatial[1] - 1 });

                // convolution have only one input primitive
                primitive_id prev_id = pair.second->primitive_desc->get_dto()->input.at(0);
                auto prim = _topology_map.at(prev_id)->primitive_desc;

                // set output padding for previous primitive
                if (prim->type() == cldnn::pooling::type_id())
                {
                    const auto new_pool = std::static_pointer_cast<const cldnn::pooling>(prim);
                    auto _pool = std::make_shared<pooling>(
                        new_pool->id(),
                        new_pool->input().at(0),
                        new_pool->mode,
                        new_pool->stride,
                        new_pool->size,
                        new_pool->input_padding(),
                        input_padding
                        );
                    _topology_map[new_pool->id()]->primitive_desc = _pool;
                }
                else if (prim->type() == cldnn::normalization::type_id())
                {
                    const auto new_lrn = std::static_pointer_cast<const cldnn::normalization>(prim);
                    auto _lrn = std::make_shared<normalization>(
                        new_lrn->id(),
                        new_lrn->input().at(0),
                        new_lrn->size,
                        new_lrn->k,
                        new_lrn->alpha,
                        new_lrn->beta,
                        new_lrn->input_padding(),
                        input_padding
                        );
                    _topology_map[new_lrn->id()]->primitive_desc = _lrn;
                }
                else if (prim->type() == cldnn::convolution::type_id())
                {
                    const auto new_conv = std::static_pointer_cast<const cldnn::convolution>(prim);
                    auto _conv = std::make_shared<convolution>(
                        new_conv->id(),
                        new_conv->input().at(0),
                        new_conv->weights,
                        new_conv->bias,
                        new_conv->input_padding(),
                        new_conv->stride,
                        new_conv->with_activation ? true : false,
                        new_conv->negative_slope,
                        input_padding
                        );
                    _topology_map[new_conv->id()]->primitive_desc = _conv;
                }
                else if (prim->type() == cldnn::depth_concatenate::type_id())
                {
                    const auto new_depth_concat = std::static_pointer_cast<const cldnn::depth_concatenate>(prim);
                    auto _depth_concat = std::make_shared<depth_concatenate>(
                        new_depth_concat->id(),
                        new_depth_concat->input()
                        );
                    _topology_map[new_depth_concat->id()]->primitive_desc = _depth_concat;
                }
                else
                {
                    throw std::runtime_error("want to add output padding to primitive type that does not support it yet!");
=======
                    auto conv = std::static_pointer_cast<const cldnn::convolution>(pair.second->primitive_desc);
                    auto conv_input_id = conv->input().at(0);
                    auto input_desc = _topology_map.at(conv_input_id)->primitive_desc;
                    auto conv_layout = conv->type()->calc_output_layout(_topology_map, conv);

                    // right now output padding optimization is only available for bfyx format and data type = float32
                    if (conv_layout.size.format != cldnn::format::bfyx)
                    {
                        continue;
                    }

                    // Calculating input padding needed for convolution
                    auto filter_id = conv->weights.at(0);
                    auto filter_desc = _topology_map.at(filter_id)->primitive_desc;
                    layout filter_layout(data_types::f32, { format::x,{ 0 } });
                    if (filter_desc->type() == data::type_id())
                    {
                        filter_layout = std::static_pointer_cast<const cldnn::data>(filter_desc)->mem.get_layout();
                    }
                    else if (filter_desc->type() == input_layout::type_id())
                    {
                        filter_layout = std::static_pointer_cast<const cldnn::input_layout>(filter_desc)->layout;
                    }
                    else if (filter_desc->type() == reorder::type_id())
                    {
                        filter_layout = std::static_pointer_cast<const cldnn::reorder>(filter_desc)->output_layout;
                    }
                    cldnn::padding needed_padding(cldnn::format::yx, { filter_layout.size.spatial[0] - 1, filter_layout.size.spatial[1] - 1 });

                    // convolution have only one input primitive
                    primitive_id prev_id = pair.second->primitive_desc->input().at(0);
                    auto prim = _topology_map.at(prev_id)->primitive_desc;

                    // set output padding for previous primitive
                    if (prim->type() == cldnn::pooling::type_id())
                    {
                        const auto _pool = std::static_pointer_cast<const cldnn::pooling>(prim);
                        auto new_pool = std::make_shared<pooling>(
                            _pool->id(),
                            _pool->input().at(0),
                            _pool->mode,
                            _pool->stride,
                            _pool->size,
                            _pool->input_padding(),
                            needed_padding
                            );
                        _topology_map[_pool->id()]->primitive_desc = new_pool;
                    }
                    else if (prim->type() == cldnn::normalization::type_id())
                    {
                        const auto _lrn = std::static_pointer_cast<const cldnn::normalization>(prim);
                        auto new_lrn = std::make_shared<normalization>(
                            _lrn->id(),
                            _lrn->input().at(0),
                            _lrn->size,
                            _lrn->k,
                            _lrn->alpha,
                            _lrn->beta,
                            _lrn->input_padding(),
                            needed_padding
                            );
                        _topology_map[_lrn->id()]->primitive_desc = new_lrn;
                    }
                    else if (prim->type() == cldnn::convolution::type_id())
                    {
                        const auto _conv = std::static_pointer_cast<const cldnn::convolution>(prim);
                        auto new_conv = std::make_shared<convolution>(
                            _conv->id(),
                            _conv->input().at(0),
                            _conv->weights,
                            _conv->bias,
                            _conv->input_padding(),
                            _conv->stride,
                            _conv->with_activation ? true : false,
                            _conv->activation_negative_slope,
                            needed_padding
                            );
                        _topology_map[_conv->id()]->primitive_desc = new_conv;
                    }
                    else if (prim->type() == cldnn::depth_concatenate::type_id())
                    {
                        const auto _depth_concat = std::static_pointer_cast<const cldnn::depth_concatenate>(prim);
                        auto new_depth_concat = std::make_shared<depth_concatenate>(
                            _depth_concat->id(),
                            _depth_concat->input()
                            );
                        _topology_map[_depth_concat->id()]->primitive_desc = new_depth_concat;
                    }
                    else if (prim->type() == cldnn::reorder::type_id())
                    {
                        const auto _reorder = std::static_pointer_cast<const cldnn::reorder>(prim);
                        if (!_reorder->substract_per_feature.empty())
                        {
                            auto new_reorder = std::make_shared<reorder>(
                                _reorder->id(),
                                _reorder->input().at(0),
                                _reorder->output_layout,
                                _reorder->substract_per_feature,
                                _reorder->input_padding(),
                                needed_padding
                                );
                            _topology_map[_reorder->id()]->primitive_desc = new_reorder;
                        }
                        else
                        {
                            auto new_reorder = std::make_shared<reorder>(
                                _reorder->id(),
                                _reorder->input().at(0),
                                _reorder->output_layout,
                                _reorder->mean,
                                _reorder->input_padding(),
                                needed_padding
                                );
                            _topology_map[_reorder->id()]->primitive_desc = new_reorder;
                        }
                    }
                    else
                    {
                        throw std::runtime_error("want to add output padding to primitive type that does not support it yet!");
                    }
>>>>>>> cb1f15ba
                }
            }
        }
    }
}

namespace {
    /* Internal function which fills new vector with primitives, determining for each primitve in 'old' whether it needs optimization:
       - if primitive is already in optimal format, it's inserted into 'optimized' as is
       - otherwise new primitive which optimize old's format is inserted
    */
    void replace_prim_to_opt(std::vector<primitive_id> const& old, std::vector<primitive_id>& optimized, weights_optimizer& wo,
                                            weights_optimizer::weights_type type, unsigned int batch_size, topology_map const& topo)
    {
        for (auto const& prim_id : old)
        {
            auto prim = topo.find(prim_id)->second;
            assert(prim->primitive_desc->type() == data::type_id() && "Optimization of type different than cldnn::data");
            optimized.push_back(wo.add_weights(std::static_pointer_cast<const data>(prim->primitive_desc), type, batch_size));
        }
    }
}

void network_builder::_optimize_weights()
{
    weights_optimizer wo{ _engine, true };

    for (auto& p : _topology_map)
    {
        auto& prim = p.second;

        if (prim->primitive_desc->type() == convolution::type_id())
            _prepare_for_optimization(wo, std::static_pointer_cast<const convolution>(prim->primitive_desc));
        else if (prim->primitive_desc->type() == fully_connected::type_id())
            _prepare_for_optimization(wo, std::static_pointer_cast<const fully_connected>(prim->primitive_desc));
    }

    //all optimizing primitives has beed added and inputs for all primitives has been updated.
    //run reorders now
    wo.optimize();
}

void cldnn::network_builder::_prepare_for_optimization(weights_optimizer& wo, std::shared_ptr<const convolution> prim)
{
    std::vector<primitive_id> new_weights;
    std::vector<primitive_id> new_bias;

    unsigned int batch_size = prim->type()->calc_output_layout(_topology_map, prim).size.batch[0];

    replace_prim_to_opt(prim->weights, new_weights, wo, weights_optimizer::weights_type::convolution, batch_size, _topology_map);
    replace_prim_to_opt(prim->bias, new_bias, wo, weights_optimizer::weights_type::bias, batch_size, _topology_map);

    _topology_map[prim->id()]->primitive_desc = std::make_shared<cldnn::convolution>(
        prim->id(),
        prim->input().at(0),
        new_weights,
        new_bias,
        prim->input_padding(),
        prim->stride,
        prim->with_activation != 0,
        prim->negative_slope,
        prim->output_padding()
    );
}

void cldnn::network_builder::_prepare_for_optimization(weights_optimizer& wo, std::shared_ptr<const fully_connected> prim)
{
    std::vector<primitive_id> new_weights;
    std::vector<primitive_id> new_bias;

    unsigned int batch_size = prim->type()->calc_output_layout(_topology_map, prim).size.batch[0];

    replace_prim_to_opt({ prim->weights }, new_weights, wo, weights_optimizer::weights_type::fully_connected, batch_size, _topology_map);
    replace_prim_to_opt({ prim->bias }, new_bias, wo, weights_optimizer::weights_type::bias, batch_size, _topology_map);

    _topology_map[prim->id()]->primitive_desc = std::make_shared<cldnn::fully_connected>(
        prim->id(),
        prim->input().at(0),
        new_weights.at(0),
        new_bias.at(0),
        prim->with_activation != 0,
        prim->negative_slope,
        prim->input_padding(),
        prim->output_padding()
    );
}
<|MERGE_RESOLUTION|>--- conflicted
+++ resolved
@@ -1,426 +1,327 @@
-/*
-// Copyright (c) 2016 Intel Corporation
-//
-// Licensed under the Apache License, Version 2.0 (the "License");
-// you may not use this file except in compliance with the License.
-// You may obtain a copy of the License at
-//
-//      http://www.apache.org/licenses/LICENSE-2.0
-//
-// Unless required by applicable law or agreed to in writing, software
-// distributed under the License is distributed on an "AS IS" BASIS,
-// WITHOUT WARRANTIES OR CONDITIONS OF ANY KIND, either express or implied.
-// See the License for the specific language governing permissions and
-// limitations under the License.
-*/
-
-///////////////////////////////////////////////////////////////////////////////////////////////////
-#include "network_builder.h"
-#include "primitive_type.h"
-#include "primitive_arg.h"
-#include "network_impl.h"
-#include "convolution_arg.h"
-#include "fully_connected_arg.h"
-#include "weights_optimizer.h"
-#include "api/primitives/convolution.hpp"
-#include "api/primitives/pooling.hpp"
-#include "api/primitives/depth_concatenate.hpp"
-#include "api/primitives/normalization.hpp"
-
-#include <set>
-
-using namespace cldnn;
-
-network_builder::network_builder(refcounted_obj_ptr<engine_impl> eng, const build_options& options)
-    : _engine(eng), _options(options)
-{
-}
-
-
-network_impl* network_builder::build_network(refcounted_obj_ptr<topology_impl> tpl)
-{
-    assert(tpl);
-    _topology_map = tpl->get_primitives();
-
-    if (_options.get<build_option::optimize_data>())
-        _optimize_weights();
-        
-    prepare_padding();
-
-    optimize_topology();
-    auto network_topology = refcounted_obj_ptr<topology_impl>(new topology_impl(_topology_map), false);
-
-    auto outputs_option = _options.get<build_option_type::outputs>();
-    assert(outputs_option && !outputs_option->outputs.empty());
-
-    return new network_impl(get_engine(), network_topology, outputs_option->outputs);
-}
-
-void network_builder::optimize_topology()
-{
-    // TODO some optimizations aka weights reordering, fusing, etc.
-    auto outputs_option = _options.get<build_option_type::outputs>();
-
-    // in debug mode select all primitives as output
-    if (_options.get<build_option::debug>())
-    {
-        std::vector<primitive_id> outputs;
-        if (outputs_option != nullptr)
-        {
-            outputs = outputs_option->outputs;
-        }
-        for (auto& p : _topology_map)
-        {
-            primitive_id id = p.second->primitive_desc->id();
-            //do not add 'data' primitives to the outputs list
-            if (p.second->primitive_desc->type() != data::type_id())
-            {
-                auto it = std::find(std::begin(outputs), std::end(outputs), id);
-                if (it == std::end(outputs))
-                {
-                    outputs.push_back(id);
-                }
-            }
-        }
-
-        _options.set_option(build_option::outputs(outputs));
-        return;
-    }
-
-    if (outputs_option == nullptr || outputs_option->outputs.empty())
-    {
-        std::vector<primitive_id> outputs;
-        // by default, outputs are primitives which are not inputs for others
-        std::set<primitive_id> unreferenced_ids;
-        for (auto& pair : _topology_map)
-        {
-            unreferenced_ids.insert(pair.second->primitive_desc->id());
-        }
-        for (auto& pair : _topology_map)
-        {
-            for (auto& in : pair.second->primitive_desc->dependecies())
-            {
-                unreferenced_ids.erase(in);
-            }
-        }
-        std::copy(std::begin(unreferenced_ids), std::end(unreferenced_ids), std::back_inserter(outputs));
-        _options.set_option(build_option::outputs(outputs));
-    }
-}
-
-// Prepares output padding for primitives
-// TODO: case when input primitive is used by multiple primitives
-void network_builder::prepare_padding()
-{
-    for (auto& pair : _topology_map)
-    {
-        // right now we optimize only for convolution
-        if (pair.second->primitive_desc->type() == cldnn::convolution::type_id())
-        {
-            // if dependencies are not empty, that means this is not the leaf in the graph
-            if (!pair.second->primitive_desc->dependecies().empty())
-            {
-                auto conv = std::static_pointer_cast<const cldnn::convolution>(pair.second->primitive_desc);
-                auto conv_input_id = conv->input().at(0);
-                auto input_desc = _topology_map.at(conv_input_id)->primitive_desc;
-                auto conv_layout = conv->type()->calc_output_layout(_topology_map, conv);
-
-                // right now output padding optimization is only available for bfyx format and data type = float32
-                if (conv_layout.size.format != cldnn::format::bfyx || conv_layout.data_type != data_types::f32)
-                {
-                    continue;
-                }
-                if (input_desc->type() == cldnn::reorder::type_id())
-                {
-<<<<<<< HEAD
-                    continue;
-                }
-
-                // Calculating input padding needed for convolution
-                auto filter_id = conv->weights.at(0);
-                auto filter_desc = _topology_map.at(filter_id)->primitive_desc;
-                layout filter_layout(data_types::f32, { format::x,{ 0 } });
-                if (filter_desc->type() == data::type_id())
-                {
-                    filter_layout = std::static_pointer_cast<const cldnn::data>(filter_desc)->mem.get_layout();
-                }
-                else if (filter_desc->type() == input_layout::type_id())
-                {
-                    filter_layout = std::static_pointer_cast<const cldnn::input_layout>(filter_desc)->layout;
-                }
-                else if (filter_desc->type() == reorder::type_id())
-                {
-                    filter_layout = std::static_pointer_cast<const cldnn::reorder>(filter_desc)->output_layout;
-                }
-                cldnn::padding input_padding(cldnn::format::yx, { filter_layout.size.spatial[0] - 1, filter_layout.size.spatial[1] - 1 });
-
-                // convolution have only one input primitive
-                primitive_id prev_id = pair.second->primitive_desc->get_dto()->input.at(0);
-                auto prim = _topology_map.at(prev_id)->primitive_desc;
-
-                // set output padding for previous primitive
-                if (prim->type() == cldnn::pooling::type_id())
-                {
-                    const auto new_pool = std::static_pointer_cast<const cldnn::pooling>(prim);
-                    auto _pool = std::make_shared<pooling>(
-                        new_pool->id(),
-                        new_pool->input().at(0),
-                        new_pool->mode,
-                        new_pool->stride,
-                        new_pool->size,
-                        new_pool->input_padding(),
-                        input_padding
-                        );
-                    _topology_map[new_pool->id()]->primitive_desc = _pool;
-                }
-                else if (prim->type() == cldnn::normalization::type_id())
-                {
-                    const auto new_lrn = std::static_pointer_cast<const cldnn::normalization>(prim);
-                    auto _lrn = std::make_shared<normalization>(
-                        new_lrn->id(),
-                        new_lrn->input().at(0),
-                        new_lrn->size,
-                        new_lrn->k,
-                        new_lrn->alpha,
-                        new_lrn->beta,
-                        new_lrn->input_padding(),
-                        input_padding
-                        );
-                    _topology_map[new_lrn->id()]->primitive_desc = _lrn;
-                }
-                else if (prim->type() == cldnn::convolution::type_id())
-                {
-                    const auto new_conv = std::static_pointer_cast<const cldnn::convolution>(prim);
-                    auto _conv = std::make_shared<convolution>(
-                        new_conv->id(),
-                        new_conv->input().at(0),
-                        new_conv->weights,
-                        new_conv->bias,
-                        new_conv->input_padding(),
-                        new_conv->stride,
-                        new_conv->with_activation ? true : false,
-                        new_conv->negative_slope,
-                        input_padding
-                        );
-                    _topology_map[new_conv->id()]->primitive_desc = _conv;
-                }
-                else if (prim->type() == cldnn::depth_concatenate::type_id())
-                {
-                    const auto new_depth_concat = std::static_pointer_cast<const cldnn::depth_concatenate>(prim);
-                    auto _depth_concat = std::make_shared<depth_concatenate>(
-                        new_depth_concat->id(),
-                        new_depth_concat->input()
-                        );
-                    _topology_map[new_depth_concat->id()]->primitive_desc = _depth_concat;
-                }
-                else
-                {
-                    throw std::runtime_error("want to add output padding to primitive type that does not support it yet!");
-=======
-                    auto conv = std::static_pointer_cast<const cldnn::convolution>(pair.second->primitive_desc);
-                    auto conv_input_id = conv->input().at(0);
-                    auto input_desc = _topology_map.at(conv_input_id)->primitive_desc;
-                    auto conv_layout = conv->type()->calc_output_layout(_topology_map, conv);
-
-                    // right now output padding optimization is only available for bfyx format and data type = float32
-                    if (conv_layout.size.format != cldnn::format::bfyx)
-                    {
-                        continue;
-                    }
-
-                    // Calculating input padding needed for convolution
-                    auto filter_id = conv->weights.at(0);
-                    auto filter_desc = _topology_map.at(filter_id)->primitive_desc;
-                    layout filter_layout(data_types::f32, { format::x,{ 0 } });
-                    if (filter_desc->type() == data::type_id())
-                    {
-                        filter_layout = std::static_pointer_cast<const cldnn::data>(filter_desc)->mem.get_layout();
-                    }
-                    else if (filter_desc->type() == input_layout::type_id())
-                    {
-                        filter_layout = std::static_pointer_cast<const cldnn::input_layout>(filter_desc)->layout;
-                    }
-                    else if (filter_desc->type() == reorder::type_id())
-                    {
-                        filter_layout = std::static_pointer_cast<const cldnn::reorder>(filter_desc)->output_layout;
-                    }
-                    cldnn::padding needed_padding(cldnn::format::yx, { filter_layout.size.spatial[0] - 1, filter_layout.size.spatial[1] - 1 });
-
-                    // convolution have only one input primitive
-                    primitive_id prev_id = pair.second->primitive_desc->input().at(0);
-                    auto prim = _topology_map.at(prev_id)->primitive_desc;
-
-                    // set output padding for previous primitive
-                    if (prim->type() == cldnn::pooling::type_id())
-                    {
-                        const auto _pool = std::static_pointer_cast<const cldnn::pooling>(prim);
-                        auto new_pool = std::make_shared<pooling>(
-                            _pool->id(),
-                            _pool->input().at(0),
-                            _pool->mode,
-                            _pool->stride,
-                            _pool->size,
-                            _pool->input_padding(),
-                            needed_padding
-                            );
-                        _topology_map[_pool->id()]->primitive_desc = new_pool;
-                    }
-                    else if (prim->type() == cldnn::normalization::type_id())
-                    {
-                        const auto _lrn = std::static_pointer_cast<const cldnn::normalization>(prim);
-                        auto new_lrn = std::make_shared<normalization>(
-                            _lrn->id(),
-                            _lrn->input().at(0),
-                            _lrn->size,
-                            _lrn->k,
-                            _lrn->alpha,
-                            _lrn->beta,
-                            _lrn->input_padding(),
-                            needed_padding
-                            );
-                        _topology_map[_lrn->id()]->primitive_desc = new_lrn;
-                    }
-                    else if (prim->type() == cldnn::convolution::type_id())
-                    {
-                        const auto _conv = std::static_pointer_cast<const cldnn::convolution>(prim);
-                        auto new_conv = std::make_shared<convolution>(
-                            _conv->id(),
-                            _conv->input().at(0),
-                            _conv->weights,
-                            _conv->bias,
-                            _conv->input_padding(),
-                            _conv->stride,
-                            _conv->with_activation ? true : false,
-                            _conv->activation_negative_slope,
-                            needed_padding
-                            );
-                        _topology_map[_conv->id()]->primitive_desc = new_conv;
-                    }
-                    else if (prim->type() == cldnn::depth_concatenate::type_id())
-                    {
-                        const auto _depth_concat = std::static_pointer_cast<const cldnn::depth_concatenate>(prim);
-                        auto new_depth_concat = std::make_shared<depth_concatenate>(
-                            _depth_concat->id(),
-                            _depth_concat->input()
-                            );
-                        _topology_map[_depth_concat->id()]->primitive_desc = new_depth_concat;
-                    }
-                    else if (prim->type() == cldnn::reorder::type_id())
-                    {
-                        const auto _reorder = std::static_pointer_cast<const cldnn::reorder>(prim);
-                        if (!_reorder->substract_per_feature.empty())
-                        {
-                            auto new_reorder = std::make_shared<reorder>(
-                                _reorder->id(),
-                                _reorder->input().at(0),
-                                _reorder->output_layout,
-                                _reorder->substract_per_feature,
-                                _reorder->input_padding(),
-                                needed_padding
-                                );
-                            _topology_map[_reorder->id()]->primitive_desc = new_reorder;
-                        }
-                        else
-                        {
-                            auto new_reorder = std::make_shared<reorder>(
-                                _reorder->id(),
-                                _reorder->input().at(0),
-                                _reorder->output_layout,
-                                _reorder->mean,
-                                _reorder->input_padding(),
-                                needed_padding
-                                );
-                            _topology_map[_reorder->id()]->primitive_desc = new_reorder;
-                        }
-                    }
-                    else
-                    {
-                        throw std::runtime_error("want to add output padding to primitive type that does not support it yet!");
-                    }
->>>>>>> cb1f15ba
-                }
-            }
-        }
-    }
-}
-
-namespace {
-    /* Internal function which fills new vector with primitives, determining for each primitve in 'old' whether it needs optimization:
-       - if primitive is already in optimal format, it's inserted into 'optimized' as is
-       - otherwise new primitive which optimize old's format is inserted
-    */
-    void replace_prim_to_opt(std::vector<primitive_id> const& old, std::vector<primitive_id>& optimized, weights_optimizer& wo,
-                                            weights_optimizer::weights_type type, unsigned int batch_size, topology_map const& topo)
-    {
-        for (auto const& prim_id : old)
-        {
-            auto prim = topo.find(prim_id)->second;
-            assert(prim->primitive_desc->type() == data::type_id() && "Optimization of type different than cldnn::data");
-            optimized.push_back(wo.add_weights(std::static_pointer_cast<const data>(prim->primitive_desc), type, batch_size));
-        }
-    }
-}
-
-void network_builder::_optimize_weights()
-{
-    weights_optimizer wo{ _engine, true };
-
-    for (auto& p : _topology_map)
-    {
-        auto& prim = p.second;
-
-        if (prim->primitive_desc->type() == convolution::type_id())
-            _prepare_for_optimization(wo, std::static_pointer_cast<const convolution>(prim->primitive_desc));
-        else if (prim->primitive_desc->type() == fully_connected::type_id())
-            _prepare_for_optimization(wo, std::static_pointer_cast<const fully_connected>(prim->primitive_desc));
-    }
-
-    //all optimizing primitives has beed added and inputs for all primitives has been updated.
-    //run reorders now
-    wo.optimize();
-}
-
-void cldnn::network_builder::_prepare_for_optimization(weights_optimizer& wo, std::shared_ptr<const convolution> prim)
-{
-    std::vector<primitive_id> new_weights;
-    std::vector<primitive_id> new_bias;
-
-    unsigned int batch_size = prim->type()->calc_output_layout(_topology_map, prim).size.batch[0];
-
-    replace_prim_to_opt(prim->weights, new_weights, wo, weights_optimizer::weights_type::convolution, batch_size, _topology_map);
-    replace_prim_to_opt(prim->bias, new_bias, wo, weights_optimizer::weights_type::bias, batch_size, _topology_map);
-
-    _topology_map[prim->id()]->primitive_desc = std::make_shared<cldnn::convolution>(
-        prim->id(),
-        prim->input().at(0),
-        new_weights,
-        new_bias,
-        prim->input_padding(),
-        prim->stride,
-        prim->with_activation != 0,
-        prim->negative_slope,
-        prim->output_padding()
-    );
-}
-
-void cldnn::network_builder::_prepare_for_optimization(weights_optimizer& wo, std::shared_ptr<const fully_connected> prim)
-{
-    std::vector<primitive_id> new_weights;
-    std::vector<primitive_id> new_bias;
-
-    unsigned int batch_size = prim->type()->calc_output_layout(_topology_map, prim).size.batch[0];
-
-    replace_prim_to_opt({ prim->weights }, new_weights, wo, weights_optimizer::weights_type::fully_connected, batch_size, _topology_map);
-    replace_prim_to_opt({ prim->bias }, new_bias, wo, weights_optimizer::weights_type::bias, batch_size, _topology_map);
-
-    _topology_map[prim->id()]->primitive_desc = std::make_shared<cldnn::fully_connected>(
-        prim->id(),
-        prim->input().at(0),
-        new_weights.at(0),
-        new_bias.at(0),
-        prim->with_activation != 0,
-        prim->negative_slope,
-        prim->input_padding(),
-        prim->output_padding()
-    );
-}
+/*
+// Copyright (c) 2016 Intel Corporation
+//
+// Licensed under the Apache License, Version 2.0 (the "License");
+// you may not use this file except in compliance with the License.
+// You may obtain a copy of the License at
+//
+//      http://www.apache.org/licenses/LICENSE-2.0
+//
+// Unless required by applicable law or agreed to in writing, software
+// distributed under the License is distributed on an "AS IS" BASIS,
+// WITHOUT WARRANTIES OR CONDITIONS OF ANY KIND, either express or implied.
+// See the License for the specific language governing permissions and
+// limitations under the License.
+*/
+
+///////////////////////////////////////////////////////////////////////////////////////////////////
+#include "network_builder.h"
+#include "primitive_type.h"
+#include "primitive_arg.h"
+#include "network_impl.h"
+#include "convolution_arg.h"
+#include "fully_connected_arg.h"
+#include "weights_optimizer.h"
+#include "api/primitives/convolution.hpp"
+#include "api/primitives/pooling.hpp"
+#include "api/primitives/depth_concatenate.hpp"
+#include "api/primitives/normalization.hpp"
+
+#include <set>
+
+using namespace cldnn;
+
+network_builder::network_builder(refcounted_obj_ptr<engine_impl> eng, const build_options& options)
+    : _engine(eng), _options(options)
+{
+}
+
+
+network_impl* network_builder::build_network(refcounted_obj_ptr<topology_impl> tpl)
+{
+    assert(tpl);
+    _topology_map = tpl->get_primitives();
+
+    if (_options.get<build_option::optimize_data>())
+        _optimize_weights();
+        
+    prepare_padding();
+
+    optimize_topology();
+    auto network_topology = refcounted_obj_ptr<topology_impl>(new topology_impl(_topology_map), false);
+
+    auto outputs_option = _options.get<build_option_type::outputs>();
+    assert(outputs_option && !outputs_option->outputs.empty());
+
+    return new network_impl(get_engine(), network_topology, outputs_option->outputs);
+}
+
+void network_builder::optimize_topology()
+{
+    // TODO some optimizations aka weights reordering, fusing, etc.
+    auto outputs_option = _options.get<build_option_type::outputs>();
+
+    // in debug mode select all primitives as output
+    if (_options.get<build_option::debug>())
+    {
+        std::vector<primitive_id> outputs;
+        if (outputs_option != nullptr)
+        {
+            outputs = outputs_option->outputs;
+        }
+        for (auto& p : _topology_map)
+        {
+            primitive_id id = p.second->primitive_desc->id();
+            //do not add 'data' primitives to the outputs list
+            if (p.second->primitive_desc->type() != data::type_id())
+            {
+                auto it = std::find(std::begin(outputs), std::end(outputs), id);
+                if (it == std::end(outputs))
+                {
+                    outputs.push_back(id);
+                }
+            }
+        }
+
+        _options.set_option(build_option::outputs(outputs));
+        return;
+    }
+
+    if (outputs_option == nullptr || outputs_option->outputs.empty())
+    {
+        std::vector<primitive_id> outputs;
+        // by default, outputs are primitives which are not inputs for others
+        std::set<primitive_id> unreferenced_ids;
+        for (auto& pair : _topology_map)
+        {
+            unreferenced_ids.insert(pair.second->primitive_desc->id());
+        }
+        for (auto& pair : _topology_map)
+        {
+            for (auto& in : pair.second->primitive_desc->dependecies())
+            {
+                unreferenced_ids.erase(in);
+            }
+        }
+        std::copy(std::begin(unreferenced_ids), std::end(unreferenced_ids), std::back_inserter(outputs));
+        _options.set_option(build_option::outputs(outputs));
+    }
+}
+
+// Prepares output padding for primitives
+// TODO: case when input primitive is used by multiple primitives
+void network_builder::prepare_padding()
+{
+    for (auto& pair : _topology_map)
+    {
+        // right now we optimize only for convolution
+        if (pair.second->primitive_desc->type() == cldnn::convolution::type_id())
+        {
+            // if dependencies are not empty, that means this is not the leaf in the graph
+            if (!pair.second->primitive_desc->dependecies().empty())
+            {
+                auto conv = std::static_pointer_cast<const cldnn::convolution>(pair.second->primitive_desc);
+                auto conv_input_id = conv->input().at(0);
+                auto input_desc = _topology_map.at(conv_input_id)->primitive_desc;
+                auto conv_layout = conv->type()->calc_output_layout(_topology_map, conv);
+
+                // right now output padding optimization is only available for bfyx format and data type = float32
+                if (conv_layout.size.format != cldnn::format::bfyx)
+                {
+                    continue;
+                }
+
+                // Calculating input padding needed for convolution
+                auto filter_id = conv->weights.at(0);
+                auto filter_desc = _topology_map.at(filter_id)->primitive_desc;
+                layout filter_layout(data_types::f32, { format::x,{ 0 } });
+                if (filter_desc->type() == data::type_id())
+                {
+                    filter_layout = std::static_pointer_cast<const cldnn::data>(filter_desc)->mem.get_layout();
+                }
+                else if (filter_desc->type() == input_layout::type_id())
+                {
+                    filter_layout = std::static_pointer_cast<const cldnn::input_layout>(filter_desc)->layout;
+                }
+                else if (filter_desc->type() == reorder::type_id())
+                {
+                    filter_layout = std::static_pointer_cast<const cldnn::reorder>(filter_desc)->output_layout;
+                }
+                cldnn::padding needed_padding(cldnn::format::yx, { filter_layout.size.spatial[0] - 1, filter_layout.size.spatial[1] - 1 });
+
+                // convolution have only one input primitive
+                primitive_id prev_id = pair.second->primitive_desc->input().at(0);
+                auto prim = _topology_map.at(prev_id)->primitive_desc;
+
+                // set output padding for previous primitive
+                if (prim->type() == cldnn::pooling::type_id())
+                {
+                    const auto _pool = std::static_pointer_cast<const cldnn::pooling>(prim);
+                    auto new_pool = std::make_shared<pooling>(
+                        _pool->id(),
+                        _pool->input().at(0),
+                        _pool->mode,
+                        _pool->stride,
+                        _pool->size,
+                        _pool->input_padding(),
+                        needed_padding
+                    );
+                    _topology_map[_pool->id()]->primitive_desc = new_pool;
+                }
+                else if (prim->type() == cldnn::normalization::type_id())
+                {
+                        const auto _lrn = std::static_pointer_cast<const cldnn::normalization>(prim);
+                        auto new_lrn = std::make_shared<normalization>(
+                            _lrn->id(),
+                            _lrn->input().at(0),
+                            _lrn->size,
+                            _lrn->k,
+                            _lrn->alpha,
+                            _lrn->beta,
+                            _lrn->input_padding(),
+                            needed_padding
+                        );
+                        _topology_map[_lrn->id()]->primitive_desc = new_lrn;
+                }
+                else if (prim->type() == cldnn::convolution::type_id())
+                {
+                        const auto _conv = std::static_pointer_cast<const cldnn::convolution>(prim);
+                        auto new_conv = std::make_shared<convolution>(
+                            _conv->id(),
+                            _conv->input().at(0),
+                            _conv->weights,
+                            _conv->bias,
+                            _conv->input_padding(),
+                            _conv->stride,
+                            _conv->with_activation ? true : false,
+                            _conv->activation_negative_slope,
+                            needed_padding
+                        );
+                        _topology_map[_conv->id()]->primitive_desc = new_conv;
+                }
+                else if (prim->type() == cldnn::depth_concatenate::type_id())
+                {
+                        const auto _depth_concat = std::static_pointer_cast<const cldnn::depth_concatenate>(prim);
+                        auto new_depth_concat = std::make_shared<depth_concatenate>(
+                            _depth_concat->id(),
+                            _depth_concat->input()
+                        );
+                        _topology_map[_depth_concat->id()]->primitive_desc = new_depth_concat;
+                    }
+                    else if (prim->type() == cldnn::reorder::type_id())
+                    {
+                        const auto _reorder = std::static_pointer_cast<const cldnn::reorder>(prim);
+                        if (!_reorder->substract_per_feature.empty())
+                        {
+                            auto new_reorder = std::make_shared<reorder>(
+                                _reorder->id(),
+                                _reorder->input().at(0),
+                                _reorder->output_layout,
+                                _reorder->substract_per_feature,
+                                _reorder->input_padding(),
+                                needed_padding
+                                );
+                            _topology_map[_reorder->id()]->primitive_desc = new_reorder;
+                        }
+                        else
+                        {
+                            auto new_reorder = std::make_shared<reorder>(
+                                _reorder->id(),
+                                _reorder->input().at(0),
+                                _reorder->output_layout,
+                                _reorder->mean,
+                                _reorder->input_padding(),
+                                needed_padding
+                                );
+                            _topology_map[_reorder->id()]->primitive_desc = new_reorder;
+                        }
+                }
+                else
+                {
+                    throw std::runtime_error("want to add output padding to primitive type that does not support it yet!");
+                }
+            }
+        }
+    }
+}
+
+namespace {
+    /* Internal function which fills new vector with primitives, determining for each primitve in 'old' whether it needs optimization:
+       - if primitive is already in optimal format, it's inserted into 'optimized' as is
+       - otherwise new primitive which optimize old's format is inserted
+    */
+    void replace_prim_to_opt(std::vector<primitive_id> const& old, std::vector<primitive_id>& optimized, weights_optimizer& wo,
+                                            weights_optimizer::weights_type type, unsigned int batch_size, topology_map const& topo)
+    {
+        for (auto const& prim_id : old)
+        {
+            auto prim = topo.find(prim_id)->second;
+            assert(prim->primitive_desc->type() == data::type_id() && "Optimization of type different than cldnn::data");
+            optimized.push_back(wo.add_weights(std::static_pointer_cast<const data>(prim->primitive_desc), type, batch_size));
+        }
+    }
+}
+
+void network_builder::_optimize_weights()
+{
+    weights_optimizer wo{ _engine, true };
+
+    for (auto& p : _topology_map)
+    {
+        auto& prim = p.second;
+
+        if (prim->primitive_desc->type() == convolution::type_id())
+            _prepare_for_optimization(wo, std::static_pointer_cast<const convolution>(prim->primitive_desc));
+        else if (prim->primitive_desc->type() == fully_connected::type_id())
+            _prepare_for_optimization(wo, std::static_pointer_cast<const fully_connected>(prim->primitive_desc));
+    }
+
+    //all optimizing primitives has beed added and inputs for all primitives has been updated.
+    //run reorders now
+    wo.optimize();
+}
+
+void cldnn::network_builder::_prepare_for_optimization(weights_optimizer& wo, std::shared_ptr<const convolution> prim)
+{
+    std::vector<primitive_id> new_weights;
+    std::vector<primitive_id> new_bias;
+
+    unsigned int batch_size = prim->type()->calc_output_layout(_topology_map, prim).size.batch[0];
+
+    replace_prim_to_opt(prim->weights, new_weights, wo, weights_optimizer::weights_type::convolution, batch_size, _topology_map);
+    replace_prim_to_opt(prim->bias, new_bias, wo, weights_optimizer::weights_type::bias, batch_size, _topology_map);
+
+    _topology_map[prim->id()]->primitive_desc = std::make_shared<cldnn::convolution>(
+        prim->id(),
+        prim->input().at(0),
+        new_weights,
+        new_bias,
+        prim->input_padding(),
+        prim->stride,
+        prim->with_activation != 0,
+        prim->negative_slope,
+        prim->output_padding()
+    );
+}
+
+void cldnn::network_builder::_prepare_for_optimization(weights_optimizer& wo, std::shared_ptr<const fully_connected> prim)
+{
+    std::vector<primitive_id> new_weights;
+    std::vector<primitive_id> new_bias;
+
+    unsigned int batch_size = prim->type()->calc_output_layout(_topology_map, prim).size.batch[0];
+
+    replace_prim_to_opt({ prim->weights }, new_weights, wo, weights_optimizer::weights_type::fully_connected, batch_size, _topology_map);
+    replace_prim_to_opt({ prim->bias }, new_bias, wo, weights_optimizer::weights_type::bias, batch_size, _topology_map);
+
+    _topology_map[prim->id()]->primitive_desc = std::make_shared<cldnn::fully_connected>(
+        prim->id(),
+        prim->input().at(0),
+        new_weights.at(0),
+        new_bias.at(0),
+        prim->with_activation != 0,
+        prim->negative_slope,
+        prim->input_padding(),
+        prim->output_padding()
+    );
+}