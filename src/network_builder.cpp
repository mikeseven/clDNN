--- conflicted
+++ resolved
@@ -1,523 +1,436 @@
-/*
-// Copyright (c) 2016 Intel Corporation
-//
-// Licensed under the Apache License, Version 2.0 (the "License");
-// you may not use this file except in compliance with the License.
-// You may obtain a copy of the License at
-//
-//      http://www.apache.org/licenses/LICENSE-2.0
-//
-// Unless required by applicable law or agreed to in writing, software
-// distributed under the License is distributed on an "AS IS" BASIS,
-// WITHOUT WARRANTIES OR CONDITIONS OF ANY KIND, either express or implied.
-// See the License for the specific language governing permissions and
-// limitations under the License.
-*/
-
-///////////////////////////////////////////////////////////////////////////////////////////////////
-#include "network_builder.h"
-#include "primitive_type.h"
-#include "primitive_arg.h"
-#include "network_impl.h"
-#include "convolution_arg.h"
-#include "fully_connected_arg.h"
-#include "weights_optimizer.h"
-#include "api/primitives/convolution.hpp"
-#include "api/primitives/pooling.hpp"
-#include "api/primitives/depth_concatenate.hpp"
-#include "api/primitives/normalization.hpp"
-
-#include <set>
-#include <functional>
-
-using namespace cldnn;
-
-namespace {
-    
-    //helper function for selecting function basing on the type of the given primitive
-    //this is the termination case for parameter pack reccurence, see overload below for logic
-    template <class... T>
-    void do_for_types(std::shared_ptr<const primitive> prim)
-    {
-        return;
-    }
-
-    //helper function for selecting function basing on the type of the given primitive
-    //this function should be explicitly given set of types and implicitly set of functions.
-    //both sets should have equal size. First function will be called if type of the given primitive
-    //will match first explicitly given type, second will be called if it matches second explicitly given
-    //type etc.
-    //Functions given as arguments should themselfs take std::shared_ptr<const T> as argument
-    //where T is the type that should be match if this function should be called
-    //
-    //example:
-    // do_for_types<
-    //      convolution,
-    //      pooling
-    //  >(primitive,
-    //      [](std::shared_ptr<const convolution>){ do something if 'primitive' is a convolution },
-    //      [](std::shared_ptr<const pooling>){ do something if 'primitive' as a pooling }
-    //  );
-    template <class T, class... RestOfT, class Func, class... RestOfFuncs>
-    decltype(static_cast<void>(std::declval<Func>()(std::declval<T>()))) do_for_types(
-        std::shared_ptr<const primitive> prim,
-        Func const& func,
-        RestOfFuncs const&... rest)
-    {
-        if (prim->type() == T::type_id())
-            func(std::static_pointer_cast<const T>(prim));
-        else
-            do_for_types<RestOfT...>(prim, rest...);
-    }
-
-    //helper function which creates single-element array if it's given anything
-    //other than std::vector.
-    //It should be used in generic code when there's a need to force vector usage
-    //in foreach loop over variable which can in one context be a vector or a scalar
-    //in another.
-    //example:
-    // T t;
-    // for (auto& string : wrap_if_single(t.dump()))
-    //depending on type T, t.dump() may return either std::string or std::vector<std::string>,
-    //to ensure compatibility between these cases, wrap_if_single will create single-element
-    //container in case t.dump() would return plain std::string.
-    //
-    // T& case -> returns container which holds T&
-    template <class T>
-    auto wrap_if_single(T& t)
-    {
-        return std::array<std::reference_wrapper<T>, 1>{ std::ref(t) };
-    }
-
-    //helper function which creates single-element array if it's given anything
-    //other than std::vector.
-    // T const& case -> returns constainer which holds T const&
-    template <class T>
-    auto wrap_if_single(T const& t)
-    {
-        return std::array<std::reference_wrapper<const T>, 1>{ std::cref(t) };
-    }
-
-    //helper function which creates single-element array if it's given anything
-    //other than std::vector.
-    // T&& case -> returns constainer which holds new instance of T created by moving given param
-    template <class T>
-    auto wrap_if_single(T&& t)
-    {
-        return std::array<T, 1>{ std::move(t) };
-    }
-
-    //helper function which creates single-element array if it's given anything
-    //other than std::vector.
-    // std::vector case -> does not wrap, returns t as-is
-    template <class T>
-    auto wrap_if_single(std::vector<T> const& t)
-    {
-        return t;
-    }
-}
-
-network_builder::network_builder(refcounted_obj_ptr<engine_impl> eng, const build_options& options)
-    : _engine(eng), _options(options)
-{
-}
-
-
-network_impl* network_builder::build_network(refcounted_obj_ptr<topology_impl> tpl)
-{
-    assert(tpl);
-    _topology_map = tpl->get_primitives();
-
-    if (_options.get<build_option::optimize_data>())
-        optimize_weights();
-        
-    prepare_padding();
-
-    optimize_topology();
-    auto network_topology = refcounted_obj_ptr<topology_impl>(new topology_impl(_topology_map), false);
-
-    auto outputs_option = _options.get<build_option_type::outputs>();
-    assert(outputs_option && !outputs_option->outputs.empty());
-
-    return new network_impl(get_engine(), network_topology, outputs_option->outputs);
-}
-
-void network_builder::optimize_topology()
-{
-    // TODO some optimizations aka weights reordering, fusing, etc.
-    auto outputs_option = _options.get<build_option_type::outputs>();
-
-    // in debug mode select all primitives as output
-    if (_options.get<build_option::debug>())
-    {
-        std::vector<primitive_id> outputs;
-        if (outputs_option != nullptr)
-        {
-            outputs = outputs_option->outputs;
-        }
-        for (auto& p : _topology_map)
-        {
-            primitive_id id = p.second->primitive_desc->id();
-            //do not add 'data' primitives to the outputs list
-            if (p.second->primitive_desc->type() != data::type_id())
-            {
-                auto it = std::find(std::begin(outputs), std::end(outputs), id);
-                if (it == std::end(outputs))
-                {
-                    outputs.push_back(id);
-                }
-            }
-        }
-
-        _options.set_option(build_option::outputs(outputs));
-        return;
-    }
-
-    if (outputs_option == nullptr || outputs_option->outputs.empty())
-    {
-        std::vector<primitive_id> outputs;
-        // by default, outputs are primitives which are not inputs for others
-        std::set<primitive_id> unreferenced_ids;
-        for (auto& pair : _topology_map)
-        {
-            unreferenced_ids.insert(pair.second->primitive_desc->id());
-        }
-        for (auto& pair : _topology_map)
-        {
-            for (auto& in : pair.second->primitive_desc->dependecies())
-            {
-                unreferenced_ids.erase(in);
-            }
-        }
-        std::copy(std::begin(unreferenced_ids), std::end(unreferenced_ids), std::back_inserter(outputs));
-        _options.set_option(build_option::outputs(outputs));
-    }
-}
-
-// Prepares output padding for primitives
-// TODO: case when input primitive is used by multiple primitives
-void network_builder::prepare_padding()
-{
-    for (auto& pair : _topology_map)
-    {
-        // right now we optimize only for convolution
-        if (pair.second->primitive_desc->type() == cldnn::convolution::type_id())
-        {
-            // if dependencies are not empty, that means this is not the leaf in the graph
-            if (!pair.second->primitive_desc->dependecies().empty())
-            {
-                auto conv = std::static_pointer_cast<const cldnn::convolution>(pair.second->primitive_desc);
-                auto conv_input_id = conv->input().at(0);
-                auto input_desc = _topology_map.at(conv_input_id)->primitive_desc;
-                auto conv_layout = conv->type()->calc_output_layout(_topology_map, conv);
-
-                // right now output padding optimization is only available for bfyx format and data type = float32
-                if (conv_layout.size.format != cldnn::format::bfyx)
-                {
-                    continue;
-                }
-
-                // Calculating input padding needed for convolution
-                auto filter_id = conv->weights.at(0);
-                auto filter_desc = _topology_map.at(filter_id)->primitive_desc;
-                layout filter_layout(data_types::f32, { format::x,{ 0 } });
-                if (filter_desc->type() == data::type_id())
-                {
-                    filter_layout = std::static_pointer_cast<const cldnn::data>(filter_desc)->mem.get_layout();
-                }
-                else if (filter_desc->type() == input_layout::type_id())
-                {
-                    filter_layout = std::static_pointer_cast<const cldnn::input_layout>(filter_desc)->layout;
-                }
-                else if (filter_desc->type() == reorder::type_id())
-                {
-                    filter_layout = std::static_pointer_cast<const cldnn::reorder>(filter_desc)->output_layout;
-                }
-                cldnn::padding needed_padding(cldnn::format::yx, { filter_layout.size.spatial[0] - 1, filter_layout.size.spatial[1] - 1 });
-
-                // convolution have only one input primitive
-                primitive_id prev_id = pair.second->primitive_desc->input().at(0);
-                auto prim = _topology_map.at(prev_id)->primitive_desc;
-
-<<<<<<< HEAD
-                // set output padding for previous primitive
-                if (prim->type() == cldnn::pooling::type_id())
-                {
-                    const auto _pool = std::static_pointer_cast<const cldnn::pooling>(prim);
-                    auto new_pool = std::make_shared<pooling>(
-                        _pool->id(),
-                        _pool->input().at(0),
-                        _pool->mode,
-                        _pool->stride,
-                        _pool->size,
-                        _pool->input_padding(),
-                        needed_padding
-                    );
-                    _topology_map[_pool->id()]->primitive_desc = new_pool;
-                }
-                else if (prim->type() == cldnn::normalization::type_id())
-                {
-                    const auto _lrn = std::static_pointer_cast<const cldnn::normalization>(prim);
-                    auto new_lrn = std::make_shared<normalization>(
-                        _lrn->id(),
-                        _lrn->input().at(0),
-                        _lrn->size,
-                        _lrn->k,
-                        _lrn->alpha,
-                        _lrn->beta,
-                        _lrn->input_padding(),
-                        needed_padding
-                    );
-                    _topology_map[_lrn->id()]->primitive_desc = new_lrn;
-                }
-                else if (prim->type() == cldnn::convolution::type_id())
-                {
-                    const auto _conv = std::static_pointer_cast<const cldnn::convolution>(prim);
-                    auto new_conv = std::make_shared<convolution>(
-                        _conv->id(),
-                        _conv->input().at(0),
-                        _conv->weights,
-                        _conv->bias,
-                        _conv->input_padding(),
-                        _conv->stride,
-                        _conv->with_activation,
-                        _conv->activation_negative_slope,
-                        needed_padding
-                    );
-                    _topology_map[_conv->id()]->primitive_desc = new_conv;
-                }
-                else if (prim->type() == cldnn::depth_concatenate::type_id())
-                {
-                    const auto _depth_concat = std::static_pointer_cast<const cldnn::depth_concatenate>(prim);
-                    auto new_depth_concat = std::make_shared<depth_concatenate>(
-                        _depth_concat->id(),
-                        _depth_concat->input()
-                    );
-                    _topology_map[_depth_concat->id()]->primitive_desc = new_depth_concat;
-                }
-                else if (prim->type() == cldnn::reorder::type_id())
-                {
-                    const auto _reorder = std::static_pointer_cast<const cldnn::reorder>(prim);
-                    if (!_reorder->substract_per_feature.empty())
-                    {
-                        auto new_reorder = std::make_shared<reorder>(
-                            _reorder->id(),
-                            _reorder->input().at(0),
-                            _reorder->output_layout,
-                            _reorder->substract_per_feature,
-                            _reorder->input_padding(),
-                            needed_padding
-=======
-                    const auto add_padding = [](cldnn::padding newpadd, auto const& current, auto&&... params)
-                    {
-                        auto currpadd = current->output_padding().size().transform(newpadd.size().format, 0);
-
-                        bool needs_update = false;
-                        auto newsizes = newpadd.size().sizes();
-                        auto const& currsizes = currpadd.sizes();
-                        for (uint32_t i = 0; i < newsizes.size(); ++i)
-                        {
-                            if (newsizes[i] > currsizes[i])
-                                needs_update = true;
-                            else
-                                newsizes[i] = currsizes[i]; //select max(old, new) for each component
-                        }
-
-                        if (!needs_update)
-                            return current;
-                        
-                        return std::make_shared<std::remove_reference_t<decltype(*current.operator->())>>(
-                            std::forward<std::remove_reference_t<decltype(params)>>(params)...,
-                            cldnn::padding(newpadd.size().format, newsizes, newpadd.type())
-                        );
-                    };
-
-                    // set output padding for previous primitive
-                    if (prim->type() == cldnn::pooling::type_id())
-                    {
-                        const auto _pool = std::static_pointer_cast<const cldnn::pooling>(prim);
-                        auto new_pool = add_padding(
-                            needed_padding,
-                            _pool,
-                            _pool->id(),
-                            _pool->input().at(0),
-                            _pool->mode,
-                            _pool->stride,
-                            _pool->size,
-                            _pool->input_padding()
-                            );
-                        _topology_map[_pool->id()]->primitive_desc = new_pool;
-                    }
-                    else if (prim->type() == cldnn::normalization::type_id())
-                    {
-                        const auto _lrn = std::static_pointer_cast<const cldnn::normalization>(prim);
-                        auto new_lrn = add_padding(
-                            needed_padding,
-                            _lrn,
-                            _lrn->id(),
-                            _lrn->input().at(0),
-                            _lrn->size,
-                            _lrn->k,
-                            _lrn->alpha,
-                            _lrn->beta,
-                            _lrn->input_padding()
->>>>>>> ed36bf9c
-                            );
-                        _topology_map[_reorder->id()]->primitive_desc = new_reorder;
-                    }
-                    else
-                    {
-<<<<<<< HEAD
-                        auto new_reorder = std::make_shared<reorder>(
-                            _reorder->id(),
-                            _reorder->input().at(0),
-                            _reorder->output_layout,
-                            _reorder->mean,
-                            _reorder->input_padding(),
-                            needed_padding
-                            );
-                        _topology_map[_reorder->id()]->primitive_desc = new_reorder;
-=======
-                        const auto _conv = std::static_pointer_cast<const cldnn::convolution>(prim);
-                        auto new_conv = add_padding(
-                            needed_padding,
-                            _conv,
-                            _conv->id(),
-                            _conv->input().at(0),
-                            _conv->weights,
-                            _conv->bias,
-                            _conv->input_padding(),
-                            _conv->stride,
-                            _conv->with_activation ? true : false,
-                            _conv->activation_negative_slope
-                            );
-                        _topology_map[_conv->id()]->primitive_desc = new_conv;
-                    }
-                    else if (prim->type() == cldnn::depth_concatenate::type_id())
-                    {
-                        const auto _depth_concat = std::static_pointer_cast<const cldnn::depth_concatenate>(prim);
-                        auto new_depth_concat = std::make_shared<depth_concatenate>(
-                            _depth_concat->id(),
-                            _depth_concat->input()
-                            );
-                        _topology_map[_depth_concat->id()]->primitive_desc = new_depth_concat;
-                    }
-                    else if (prim->type() == cldnn::reorder::type_id())
-                    {
-                        const auto _reorder = std::static_pointer_cast<const cldnn::reorder>(prim);
-                        if (!_reorder->substract_per_feature.empty())
-                        {
-                            auto new_reorder = add_padding(
-                                needed_padding,
-                                _reorder,
-                                _reorder->id(),
-                                _reorder->input().at(0),
-                                _reorder->output_layout,
-                                _reorder->substract_per_feature,
-                                _reorder->input_padding()
-                                );
-                            _topology_map[_reorder->id()]->primitive_desc = new_reorder;
-                        }
-                        else
-                        {
-                            auto new_reorder = add_padding(
-                                needed_padding,
-                                _reorder,
-                                _reorder->id(),
-                                _reorder->input().at(0),
-                                _reorder->output_layout,
-                                _reorder->mean,
-                                _reorder->input_padding()
-                                );
-                            _topology_map[_reorder->id()]->primitive_desc = new_reorder;
-                        }
-                    }
-                    else
-                    {
-                        throw std::runtime_error("want to add output padding to primitive type that does not support it yet!");
->>>>>>> ed36bf9c
-                    }
-                }
-                else
-                {
-                    throw std::runtime_error("want to add output padding to primitive type that does not support it yet!");
-                }
-            }
-        }
-    }
-}
-
-void network_builder::optimize_weights()
-{
-    weights_optimizer wo{ _engine, true };
-
-    //lambda function which finds weights primitive with given pimitive_id and adds it to weights_optimizer
-    //this function is reused in all cases (convolution weights, convolution bias, fc weights and fc bias) and does
-    //some basic sanity checks about existance of the primitive and it's type. throws std::logic_error
-    const auto add_weights = [this, &wo](primitive_id const& weigths_id, weights_optimizer::weights_type type, uint32_t batch_size) -> void
-    {
-        auto itr = _topology_map.find(weigths_id);
-        if (itr == _topology_map.end())
-            throw std::logic_error("Weights primitive with id " + weigths_id + " does not exist in topology map");
-
-        auto weigths_prim = itr->second->primitive_desc;
-        if (weigths_prim->type() != data::type_id())
-            throw std::logic_error("Optimization of weights which are not of type cldnn::data");
-
-        wo.add_weights(std::static_pointer_cast<const data>(weigths_prim), type, batch_size);
-    };
-
-    //generic lambda function which prepares given primitive for weights optimization
-    //it deduces the type of weights from the type of the argument and calls 'add_weights' for all
-    //weights and biases used by given primitive.
-    //argument should match few requirements:
-    // - it should be of a form 'std::shared_ptr<const T>'
-    // - T should be 'convolution' or 'fully_connected'
-    // - both 'weights' and 'bias' should be either of type 'primitive_id' or 'std::vector<primitive_id>'
-    const auto prep_opt = [this, &wo, &add_weights](auto prim) -> void
-    {
-        auto  batch_size = prim->type()->calc_output_layout(_topology_map, prim).size.batch[0];
-
-        weights_optimizer::weights_type w_type;
-        auto prim_type = std::remove_reference_t<decltype(*prim.get())>::type_id();
-
-        if (prim_type == convolution::type_id())
-            w_type = weights_optimizer::weights_type::convolution;
-        else if (prim_type == fully_connected::type_id())
-            w_type = weights_optimizer::weights_type::fully_connected;
-        else
-            throw std::logic_error("Weights optimization for unsupported primitive type");
-
-        for (auto const& w_id : wrap_if_single(prim->weights))
-            add_weights(w_id, w_type, batch_size);
-
-        for (auto const& w_id : wrap_if_single(prim->bias))
-            add_weights(w_id, weights_optimizer::weights_type::bias, batch_size);
-    };
-
-    for (auto& p : _topology_map)
-    {
-        auto& prim = p.second;
-
-        do_for_types<convolution, fully_connected>(prim->primitive_desc,
-            prep_opt,   //case for convolution
-            prep_opt    //case for fully_connected
-        );
-    }
-
-    //all optimizing primitives has beed added and inputs for all primitives has been updated.
-    //run reorders now
-    auto outputs = wo.optimize();
-
-    //replace weights primitives with optimized one, if required
-    for (auto const& output : outputs)
-    {
-        if (output->input().empty()) //output has no input so no optimization required for this prim
-            continue;
-
-        _topology_map[output->input()[0]->id()]->primitive_desc = std::make_shared<cldnn::data>(
-            output->input()[0]->id(),
-            output->output_memory()
-        );
-    }
-}
+/*
+// Copyright (c) 2016 Intel Corporation
+//
+// Licensed under the Apache License, Version 2.0 (the "License");
+// you may not use this file except in compliance with the License.
+// You may obtain a copy of the License at
+//
+//      http://www.apache.org/licenses/LICENSE-2.0
+//
+// Unless required by applicable law or agreed to in writing, software
+// distributed under the License is distributed on an "AS IS" BASIS,
+// WITHOUT WARRANTIES OR CONDITIONS OF ANY KIND, either express or implied.
+// See the License for the specific language governing permissions and
+// limitations under the License.
+*/
+
+///////////////////////////////////////////////////////////////////////////////////////////////////
+#include "network_builder.h"
+#include "primitive_type.h"
+#include "primitive_arg.h"
+#include "network_impl.h"
+#include "convolution_arg.h"
+#include "fully_connected_arg.h"
+#include "weights_optimizer.h"
+#include "api/primitives/convolution.hpp"
+#include "api/primitives/pooling.hpp"
+#include "api/primitives/depth_concatenate.hpp"
+#include "api/primitives/normalization.hpp"
+
+#include <set>
+#include <functional>
+
+using namespace cldnn;
+
+namespace {
+    
+    //helper function for selecting function basing on the type of the given primitive
+    //this is the termination case for parameter pack reccurence, see overload below for logic
+    template <class... T>
+    void do_for_types(std::shared_ptr<const primitive> prim)
+    {
+        return;
+    }
+
+    //helper function for selecting function basing on the type of the given primitive
+    //this function should be explicitly given set of types and implicitly set of functions.
+    //both sets should have equal size. First function will be called if type of the given primitive
+    //will match first explicitly given type, second will be called if it matches second explicitly given
+    //type etc.
+    //Functions given as arguments should themselfs take std::shared_ptr<const T> as argument
+    //where T is the type that should be match if this function should be called
+    //
+    //example:
+    // do_for_types<
+    //      convolution,
+    //      pooling
+    //  >(primitive,
+    //      [](std::shared_ptr<const convolution>){ do something if 'primitive' is a convolution },
+    //      [](std::shared_ptr<const pooling>){ do something if 'primitive' as a pooling }
+    //  );
+    template <class T, class... RestOfT, class Func, class... RestOfFuncs>
+    decltype(static_cast<void>(std::declval<Func>()(std::declval<T>()))) do_for_types(
+        std::shared_ptr<const primitive> prim,
+        Func const& func,
+        RestOfFuncs const&... rest)
+    {
+        if (prim->type() == T::type_id())
+            func(std::static_pointer_cast<const T>(prim));
+        else
+            do_for_types<RestOfT...>(prim, rest...);
+    }
+
+    //helper function which creates single-element array if it's given anything
+    //other than std::vector.
+    //It should be used in generic code when there's a need to force vector usage
+    //in foreach loop over variable which can in one context be a vector or a scalar
+    //in another.
+    //example:
+    // T t;
+    // for (auto& string : wrap_if_single(t.dump()))
+    //depending on type T, t.dump() may return either std::string or std::vector<std::string>,
+    //to ensure compatibility between these cases, wrap_if_single will create single-element
+    //container in case t.dump() would return plain std::string.
+    //
+    // T& case -> returns container which holds T&
+    template <class T>
+    auto wrap_if_single(T& t)
+    {
+        return std::array<std::reference_wrapper<T>, 1>{ std::ref(t) };
+    }
+
+    //helper function which creates single-element array if it's given anything
+    //other than std::vector.
+    // T const& case -> returns constainer which holds T const&
+    template <class T>
+    auto wrap_if_single(T const& t)
+    {
+        return std::array<std::reference_wrapper<const T>, 1>{ std::cref(t) };
+    }
+
+    //helper function which creates single-element array if it's given anything
+    //other than std::vector.
+    // T&& case -> returns constainer which holds new instance of T created by moving given param
+    template <class T>
+    auto wrap_if_single(T&& t)
+    {
+        return std::array<T, 1>{ std::move(t) };
+    }
+
+    //helper function which creates single-element array if it's given anything
+    //other than std::vector.
+    // std::vector case -> does not wrap, returns t as-is
+    template <class T>
+    auto wrap_if_single(std::vector<T> const& t)
+    {
+        return t;
+    }
+}
+
+network_builder::network_builder(refcounted_obj_ptr<engine_impl> eng, const build_options& options)
+    : _engine(eng), _options(options)
+{
+}
+
+
+network_impl* network_builder::build_network(refcounted_obj_ptr<topology_impl> tpl)
+{
+    assert(tpl);
+    _topology_map = tpl->get_primitives();
+
+    if (_options.get<build_option::optimize_data>())
+        optimize_weights();
+        
+    prepare_padding();
+
+    optimize_topology();
+    auto network_topology = refcounted_obj_ptr<topology_impl>(new topology_impl(_topology_map), false);
+
+    auto outputs_option = _options.get<build_option_type::outputs>();
+    assert(outputs_option && !outputs_option->outputs.empty());
+
+    return new network_impl(get_engine(), network_topology, outputs_option->outputs);
+}
+
+void network_builder::optimize_topology()
+{
+    // TODO some optimizations aka weights reordering, fusing, etc.
+    auto outputs_option = _options.get<build_option_type::outputs>();
+
+    // in debug mode select all primitives as output
+    if (_options.get<build_option::debug>())
+    {
+        std::vector<primitive_id> outputs;
+        if (outputs_option != nullptr)
+        {
+            outputs = outputs_option->outputs;
+        }
+        for (auto& p : _topology_map)
+        {
+            primitive_id id = p.second->primitive_desc->id();
+            //do not add 'data' primitives to the outputs list
+            if (p.second->primitive_desc->type() != data::type_id())
+            {
+                auto it = std::find(std::begin(outputs), std::end(outputs), id);
+                if (it == std::end(outputs))
+                {
+                    outputs.push_back(id);
+                }
+            }
+        }
+
+        _options.set_option(build_option::outputs(outputs));
+        return;
+    }
+
+    if (outputs_option == nullptr || outputs_option->outputs.empty())
+    {
+        std::vector<primitive_id> outputs;
+        // by default, outputs are primitives which are not inputs for others
+        std::set<primitive_id> unreferenced_ids;
+        for (auto& pair : _topology_map)
+        {
+            unreferenced_ids.insert(pair.second->primitive_desc->id());
+        }
+        for (auto& pair : _topology_map)
+        {
+            for (auto& in : pair.second->primitive_desc->dependecies())
+            {
+                unreferenced_ids.erase(in);
+            }
+        }
+        std::copy(std::begin(unreferenced_ids), std::end(unreferenced_ids), std::back_inserter(outputs));
+        _options.set_option(build_option::outputs(outputs));
+    }
+}
+
+// Prepares output padding for primitives
+// TODO: case when input primitive is used by multiple primitives
+void network_builder::prepare_padding()
+{
+    for (auto& pair : _topology_map)
+    {
+        // right now we optimize only for convolution
+        if (pair.second->primitive_desc->type() == cldnn::convolution::type_id())
+        {
+            // if dependencies are not empty, that means this is not the leaf in the graph
+            if (!pair.second->primitive_desc->dependecies().empty())
+            {
+                auto conv = std::static_pointer_cast<const cldnn::convolution>(pair.second->primitive_desc);
+                auto conv_input_id = conv->input().at(0);
+                auto input_desc = _topology_map.at(conv_input_id)->primitive_desc;
+                auto conv_layout = conv->type()->calc_output_layout(_topology_map, conv);
+
+                // right now output padding optimization is only available for bfyx format and data type = float32
+                if (conv_layout.size.format != cldnn::format::bfyx)
+                {
+                    continue;
+                }
+
+                // Calculating input padding needed for convolution
+                auto filter_id = conv->weights.at(0);
+                auto filter_desc = _topology_map.at(filter_id)->primitive_desc;
+                layout filter_layout(data_types::f32, { format::x,{ 0 } });
+                if (filter_desc->type() == data::type_id())
+                {
+                    filter_layout = std::static_pointer_cast<const cldnn::data>(filter_desc)->mem.get_layout();
+                }
+                else if (filter_desc->type() == input_layout::type_id())
+                {
+                    filter_layout = std::static_pointer_cast<const cldnn::input_layout>(filter_desc)->layout;
+                }
+                else if (filter_desc->type() == reorder::type_id())
+                {
+                    filter_layout = std::static_pointer_cast<const cldnn::reorder>(filter_desc)->output_layout;
+                }
+                cldnn::padding needed_padding(cldnn::format::yx, { filter_layout.size.spatial[0] - 1, filter_layout.size.spatial[1] - 1 });
+
+                // convolution have only one input primitive
+                primitive_id prev_id = pair.second->primitive_desc->input().at(0);
+                auto prim = _topology_map.at(prev_id)->primitive_desc;
+
+                    const auto add_padding = [](cldnn::padding newpadd, auto const& current, auto&&... params)
+                    {
+                        auto currpadd = current->output_padding().size().transform(newpadd.size().format, 0);
+
+                        bool needs_update = false;
+                        auto newsizes = newpadd.size().sizes();
+                        auto const& currsizes = currpadd.sizes();
+                        for (uint32_t i = 0; i < newsizes.size(); ++i)
+                        {
+                            if (newsizes[i] > currsizes[i])
+                                needs_update = true;
+                            else
+                                newsizes[i] = currsizes[i]; //select max(old, new) for each component
+                        }
+
+                        if (!needs_update)
+                            return current;
+                        
+                        return std::make_shared<std::remove_reference_t<decltype(*current.operator->())>>(
+                            std::forward<std::remove_reference_t<decltype(params)>>(params)...,
+                            cldnn::padding(newpadd.size().format, newsizes, newpadd.type())
+                        );
+                    };
+
+                // set output padding for previous primitive
+                if (prim->type() == cldnn::pooling::type_id())
+                {
+                    const auto _pool = std::static_pointer_cast<const cldnn::pooling>(prim);
+                    auto new_pool = add_padding(
+                        needed_padding,
+                        _pool,
+                        _pool->id(),
+                        _pool->input().at(0),
+                        _pool->mode,
+                        _pool->stride,
+                        _pool->size,
+                        _pool->input_padding()
+                    );
+                    _topology_map[_pool->id()]->primitive_desc = new_pool;
+                }
+                else if (prim->type() == cldnn::normalization::type_id())
+                {
+                    const auto _lrn = std::static_pointer_cast<const cldnn::normalization>(prim);
+                    auto new_lrn = add_padding(
+                        needed_padding,
+                        _lrn,
+                        _lrn->id(),
+                        _lrn->input().at(0),
+                        _lrn->size,
+                        _lrn->k,
+                        _lrn->alpha,
+                        _lrn->beta,
+                        _lrn->input_padding()
+                    );
+                    _topology_map[_lrn->id()]->primitive_desc = new_lrn;
+                }
+                else if (prim->type() == cldnn::convolution::type_id())
+                {
+                    const auto _conv = std::static_pointer_cast<const cldnn::convolution>(prim);
+                    auto new_conv = add_padding(
+                        needed_padding,
+                        _conv,
+                        _conv->id(),
+                        _conv->input().at(0),
+                        _conv->weights,
+                        _conv->bias,
+                        _conv->input_padding(),
+                        _conv->stride,
+                        _conv->with_activation,
+                        _conv->activation_negative_slope
+                    );
+                    _topology_map[_conv->id()]->primitive_desc = new_conv;
+                }
+                else if (prim->type() == cldnn::depth_concatenate::type_id())
+                {
+                    const auto _depth_concat = std::static_pointer_cast<const cldnn::depth_concatenate>(prim);
+                    auto new_depth_concat = std::make_shared<depth_concatenate>(
+                        _depth_concat->id(),
+                        _depth_concat->input()
+                    );
+                    _topology_map[_depth_concat->id()]->primitive_desc = new_depth_concat;
+                }
+                else if (prim->type() == cldnn::reorder::type_id())
+                {
+                    const auto _reorder = std::static_pointer_cast<const cldnn::reorder>(prim);
+                    if (!_reorder->substract_per_feature.empty())
+                    {
+                        auto new_reorder = add_padding(
+                            needed_padding,
+                            _reorder,
+                            _reorder->id(),
+                            _reorder->input().at(0),
+                            _reorder->output_layout,
+                            _reorder->substract_per_feature,
+                            _reorder->input_padding()
+                            );
+                        _topology_map[_reorder->id()]->primitive_desc = new_reorder;
+                    }
+                    else
+                    {
+                        auto new_reorder = add_padding(
+                            needed_padding,
+                            _reorder,
+                            _reorder->id(),
+                            _reorder->input().at(0),
+                            _reorder->output_layout,
+                            _reorder->mean,
+                            _reorder->input_padding()
+                            );
+                        _topology_map[_reorder->id()]->primitive_desc = new_reorder;
+                    }
+                }
+                else
+                {
+                    throw std::runtime_error("want to add output padding to primitive type that does not support it yet!");
+                }
+            }
+        }
+    }
+}
+
+void network_builder::optimize_weights()
+{
+    weights_optimizer wo{ _engine, true };
+
+    //lambda function which finds weights primitive with given pimitive_id and adds it to weights_optimizer
+    //this function is reused in all cases (convolution weights, convolution bias, fc weights and fc bias) and does
+    //some basic sanity checks about existance of the primitive and it's type. throws std::logic_error
+    const auto add_weights = [this, &wo](primitive_id const& weigths_id, weights_optimizer::weights_type type, uint32_t batch_size) -> void
+    {
+        auto itr = _topology_map.find(weigths_id);
+        if (itr == _topology_map.end())
+            throw std::logic_error("Weights primitive with id " + weigths_id + " does not exist in topology map");
+
+        auto weigths_prim = itr->second->primitive_desc;
+        if (weigths_prim->type() != data::type_id())
+            throw std::logic_error("Optimization of weights which are not of type cldnn::data");
+
+        wo.add_weights(std::static_pointer_cast<const data>(weigths_prim), type, batch_size);
+    };
+
+    //generic lambda function which prepares given primitive for weights optimization
+    //it deduces the type of weights from the type of the argument and calls 'add_weights' for all
+    //weights and biases used by given primitive.
+    //argument should match few requirements:
+    // - it should be of a form 'std::shared_ptr<const T>'
+    // - T should be 'convolution' or 'fully_connected'
+    // - both 'weights' and 'bias' should be either of type 'primitive_id' or 'std::vector<primitive_id>'
+    const auto prep_opt = [this, &wo, &add_weights](auto prim) -> void
+    {
+        auto  batch_size = prim->type()->calc_output_layout(_topology_map, prim).size.batch[0];
+
+        weights_optimizer::weights_type w_type;
+        auto prim_type = std::remove_reference_t<decltype(*prim.get())>::type_id();
+
+        if (prim_type == convolution::type_id())
+            w_type = weights_optimizer::weights_type::convolution;
+        else if (prim_type == fully_connected::type_id())
+            w_type = weights_optimizer::weights_type::fully_connected;
+        else
+            throw std::logic_error("Weights optimization for unsupported primitive type");
+
+        for (auto const& w_id : wrap_if_single(prim->weights))
+            add_weights(w_id, w_type, batch_size);
+
+        for (auto const& w_id : wrap_if_single(prim->bias))
+            add_weights(w_id, weights_optimizer::weights_type::bias, batch_size);
+    };
+
+    for (auto& p : _topology_map)
+    {
+        auto& prim = p.second;
+
+        do_for_types<convolution, fully_connected>(prim->primitive_desc,
+            prep_opt,   //case for convolution
+            prep_opt    //case for fully_connected
+        );
+    }
+
+    //all optimizing primitives has beed added and inputs for all primitives has been updated.
+    //run reorders now
+    auto outputs = wo.optimize();
+
+    //replace weights primitives with optimized one, if required
+    for (auto const& output : outputs)
+    {
+        if (output->input().empty()) //output has no input so no optimization required for this prim
+            continue;
+
+        _topology_map[output->input()[0]->id()]->primitive_desc = std::make_shared<cldnn::data>(
+            output->input()[0]->id(),
+            output->output_memory()
+        );
+    }
+}