--- conflicted
+++ resolved
@@ -1,229 +1,216 @@
-/*
-// Copyright (c) 2016 Intel Corporation
-//
-// Licensed under the Apache License, Version 2.0 (the "License");
-// you may not use this file except in compliance with the License.
-// You may obtain a copy of the License at
-//
-//      http://www.apache.org/licenses/LICENSE-2.0
-//
-// Unless required by applicable law or agreed to in writing, software
-// distributed under the License is distributed on an "AS IS" BASIS,
-// WITHOUT WARRANTIES OR CONDITIONS OF ANY KIND, either express or implied.
-// See the License for the specific language governing permissions and
-// limitations under the License.
-*/
-
-///////////////////////////////////////////////////////////////////////////////////////////////////
-#include "network_builder.h"
-#include "api/primitives/convolution.hpp"
-#include "api/primitives/pooling.hpp"
-#include "api/primitives/depth_concatenate.hpp"
-#include "api/primitives/normalization.hpp"
-
-namespace cldnn
-{
-
-    network_impl* network_builder::build_network(refcounted_obj_ptr<topology_impl> tpl)
-    {
-        assert(tpl);
-        _topology_map = tpl->get_primitives();
-
-        prepare_padding();
-
-        optimize_topology();
-        auto network_topology = refcounted_obj_ptr<topology_impl>(new topology_impl(_topology_map), false);
-
-        auto outputs_option = _options.get<build_option_type::outputs>();
-        assert(outputs_option && !outputs_option->outputs.empty());
-
-        return new network_impl(get_engine(), network_topology, outputs_option->outputs);
-    }
-
-    void network_builder::optimize_topology()
-    {
-        // TODO some optimizations aka weights reordering, fusing, etc.
-        auto outputs_option = _options.get<build_option_type::outputs>();
-
-        // in debug mode select all primitives as output
-        if (_options.get<build_option::debug>())
-        {
-            std::vector<primitive_id> outputs;
-            if (outputs_option != nullptr)
-            {
-                outputs = outputs_option->outputs;
-            }
-            for (auto& p : _topology_map)
-            {
-                primitive_id id = p.second->primitive_desc->id();
-                //do not add 'data' primitives to the outputs list
-                if (p.second->primitive_desc->type() != data::type_id())
-                {
-                    auto it = std::find(std::begin(outputs), std::end(outputs), id);
-                    if (it == std::end(outputs))
-                    {
-                        outputs.push_back(id);
-                    }
-                }
-            }
-
-            _options.set_option(build_option::outputs(outputs));
-            return;
-        }
-
-        if (outputs_option == nullptr || outputs_option->outputs.empty())
-        {
-            std::vector<primitive_id> outputs;
-            // by default, outputs are primitives which are not inputs for others
-            std::set<primitive_id> unreferenced_ids;
-            for (auto& pair : _topology_map)
-            {
-                unreferenced_ids.insert(pair.second->primitive_desc->id());
-            }
-            for (auto& pair : _topology_map)
-            {
-                for (auto& in : pair.second->primitive_desc->dependecies())
-                {
-                    unreferenced_ids.erase(in);
-                }
-            }
-            std::copy(std::begin(unreferenced_ids), std::end(unreferenced_ids), std::back_inserter(outputs));
-            _options.set_option(build_option::outputs(outputs));
-        }
-    }
-
-    // Prepares output padding for primitives
-    // TODO: case when input primitive is used by multiple primitives
-    void network_builder::prepare_padding()
-    {
-        for (auto& pair : _topology_map)
-        {
-            // right now we optimize only for convolution
-            if (pair.second->primitive_desc->type() == cldnn::convolution::type_id())
-            {
-                // if dependencies are not empty, that means this is not the leaf in the graph
-                if (!pair.second->primitive_desc->dependecies().empty())
-                {
-                    auto conv = std::static_pointer_cast<const cldnn::convolution>(pair.second->primitive_desc);
-                    auto conv_input_id = conv->input().at(0);
-                    auto input_desc = _topology_map.at(conv_input_id)->primitive_desc;
-                    auto conv_layout = conv->type()->calc_output_layout(_topology_map, conv);
-
-                    // right now output padding optimization is only available for bfyx format and data type = float32
-                    if (conv_layout.size.format != cldnn::format::bfyx || conv_layout.data_type != data_types::f32)
-                    {
-                        continue;
-                    }
-
-                    // Calculating input padding needed for convolution
-                    auto filter_id = conv->weights.at(0);
-                    auto filter_desc = _topology_map.at(filter_id)->primitive_desc;
-                    layout filter_layout(data_types::f32, { format::x,{ 0 } });
-                    if (filter_desc->type() == data::type_id())
-                    {
-                        filter_layout = std::static_pointer_cast<const cldnn::data>(filter_desc)->mem.get_layout();
-                    }
-                    else if (filter_desc->type() == input_layout::type_id())
-                    {
-                        filter_layout = std::static_pointer_cast<const cldnn::input_layout>(filter_desc)->layout;
-                    }
-                    else if (filter_desc->type() == reorder::type_id())
-                    {
-                        filter_layout = std::static_pointer_cast<const cldnn::reorder>(filter_desc)->output_layout;
-                    }
-                    cldnn::padding input_padding(cldnn::format::yx, { filter_layout.size.spatial[0] - 1, filter_layout.size.spatial[1] - 1 });
-
-                    // convolution have only one input primitive
-                    primitive_id prev_id = pair.second->primitive_desc->input().at(0);
-                    auto prim = _topology_map.at(prev_id)->primitive_desc;
-
-                    // set output padding for previous primitive
-                    if (prim->type() == cldnn::pooling::type_id())
-                    {
-                        const auto _pool = std::static_pointer_cast<const cldnn::pooling>(prim);
-                        auto new_pool = std::make_shared<pooling>(
-                            _pool->id(),
-                            _pool->input().at(0),
-                            _pool->mode,
-                            _pool->stride,
-                            _pool->size,
-                            _pool->input_padding(),
-                            input_padding
-                            );
-                        _topology_map[_pool->id()]->primitive_desc = new_pool;
-                    }
-                    else if (prim->type() == cldnn::normalization::type_id())
-                    {
-                        const auto _lrn = std::static_pointer_cast<const cldnn::normalization>(prim);
-                        auto new_lrn = std::make_shared<normalization>(
-                            _lrn->id(),
-                            _lrn->input().at(0),
-                            _lrn->size,
-                            _lrn->k,
-                            _lrn->alpha,
-                            _lrn->beta,
-                            _lrn->input_padding(),
-                            input_padding
-                            );
-                        _topology_map[_lrn->id()]->primitive_desc = new_lrn;
-                    }
-                    else if (prim->type() == cldnn::convolution::type_id())
-                    {
-<<<<<<< HEAD
-                        const auto new_conv = std::static_pointer_cast<const cldnn::convolution>(prim);
-                        auto _conv = std::make_shared<convolution>(
-                            new_conv->id(),
-                            new_conv->input().at(0),
-                            new_conv->weights,
-                            new_conv->bias,
-                            new_conv->input_padding(),
-                            new_conv->stride,
-                            new_conv->with_activation ? true : false,
-                            new_conv->activation_negative_slope,
-=======
-                        const auto _conv = std::static_pointer_cast<const cldnn::convolution>(prim);
-                        auto new_conv = std::make_shared<convolution>(
-                            _conv->id(),
-                            _conv->input().at(0),
-                            _conv->weights,
-                            _conv->bias,
-                            _conv->input_padding(),
-                            _conv->stride,
-                            _conv->with_activation ? true : false,
-                            _conv->negative_slope,
->>>>>>> 1c83cc63
-                            input_padding
-                            );
-                        _topology_map[_conv->id()]->primitive_desc = new_conv;
-                    }
-                    else if (prim->type() == cldnn::depth_concatenate::type_id())
-                    {
-                        const auto _depth_concat = std::static_pointer_cast<const cldnn::depth_concatenate>(prim);
-                        auto new_depth_concat = std::make_shared<depth_concatenate>(
-                            _depth_concat->id(),
-                            _depth_concat->input()
-                            );
-                        _topology_map[_depth_concat->id()]->primitive_desc = new_depth_concat;
-                    }
-                    else if (prim->type() == cldnn::reorder::type_id())
-                    {
-                        const auto _reorder = std::static_pointer_cast<const cldnn::reorder>(prim);
-                        auto new_reorder = std::make_shared<reorder>(
-                            _reorder->id(),
-                            _reorder->input().at(0),
-                            _reorder->output_layout,
-                            _reorder->mean,
-                            _reorder->input_padding(),
-                            input_padding
-                            );
-                        _topology_map[_reorder->id()]->primitive_desc = new_reorder;
-                    }
-                    else
-                    {
-                        throw std::runtime_error("want to add output padding to primitive type that does not support it yet!");
-                    }
-                }
-            }
-        }
-    }
+/*
+// Copyright (c) 2016 Intel Corporation
+//
+// Licensed under the Apache License, Version 2.0 (the "License");
+// you may not use this file except in compliance with the License.
+// You may obtain a copy of the License at
+//
+//      http://www.apache.org/licenses/LICENSE-2.0
+//
+// Unless required by applicable law or agreed to in writing, software
+// distributed under the License is distributed on an "AS IS" BASIS,
+// WITHOUT WARRANTIES OR CONDITIONS OF ANY KIND, either express or implied.
+// See the License for the specific language governing permissions and
+// limitations under the License.
+*/
+
+///////////////////////////////////////////////////////////////////////////////////////////////////
+#include "network_builder.h"
+#include "api/primitives/convolution.hpp"
+#include "api/primitives/pooling.hpp"
+#include "api/primitives/depth_concatenate.hpp"
+#include "api/primitives/normalization.hpp"
+
+namespace cldnn
+{
+
+    network_impl* network_builder::build_network(refcounted_obj_ptr<topology_impl> tpl)
+    {
+        assert(tpl);
+        _topology_map = tpl->get_primitives();
+
+        prepare_padding();
+
+        optimize_topology();
+        auto network_topology = refcounted_obj_ptr<topology_impl>(new topology_impl(_topology_map), false);
+
+        auto outputs_option = _options.get<build_option_type::outputs>();
+        assert(outputs_option && !outputs_option->outputs.empty());
+
+        return new network_impl(get_engine(), network_topology, outputs_option->outputs);
+    }
+
+    void network_builder::optimize_topology()
+    {
+        // TODO some optimizations aka weights reordering, fusing, etc.
+        auto outputs_option = _options.get<build_option_type::outputs>();
+
+        // in debug mode select all primitives as output
+        if (_options.get<build_option::debug>())
+        {
+            std::vector<primitive_id> outputs;
+            if (outputs_option != nullptr)
+            {
+                outputs = outputs_option->outputs;
+            }
+            for (auto& p : _topology_map)
+            {
+                primitive_id id = p.second->primitive_desc->id();
+                //do not add 'data' primitives to the outputs list
+                if (p.second->primitive_desc->type() != data::type_id())
+                {
+                    auto it = std::find(std::begin(outputs), std::end(outputs), id);
+                    if (it == std::end(outputs))
+                    {
+                        outputs.push_back(id);
+                    }
+                }
+            }
+
+            _options.set_option(build_option::outputs(outputs));
+            return;
+        }
+
+        if (outputs_option == nullptr || outputs_option->outputs.empty())
+        {
+            std::vector<primitive_id> outputs;
+            // by default, outputs are primitives which are not inputs for others
+            std::set<primitive_id> unreferenced_ids;
+            for (auto& pair : _topology_map)
+            {
+                unreferenced_ids.insert(pair.second->primitive_desc->id());
+            }
+            for (auto& pair : _topology_map)
+            {
+                for (auto& in : pair.second->primitive_desc->dependecies())
+                {
+                    unreferenced_ids.erase(in);
+                }
+            }
+            std::copy(std::begin(unreferenced_ids), std::end(unreferenced_ids), std::back_inserter(outputs));
+            _options.set_option(build_option::outputs(outputs));
+        }
+    }
+
+    // Prepares output padding for primitives
+    // TODO: case when input primitive is used by multiple primitives
+    void network_builder::prepare_padding()
+    {
+        for (auto& pair : _topology_map)
+        {
+            // right now we optimize only for convolution
+            if (pair.second->primitive_desc->type() == cldnn::convolution::type_id())
+            {
+                // if dependencies are not empty, that means this is not the leaf in the graph
+                if (!pair.second->primitive_desc->dependecies().empty())
+                {
+                    auto conv = std::static_pointer_cast<const cldnn::convolution>(pair.second->primitive_desc);
+                    auto conv_input_id = conv->input().at(0);
+                    auto input_desc = _topology_map.at(conv_input_id)->primitive_desc;
+                    auto conv_layout = conv->type()->calc_output_layout(_topology_map, conv);
+
+                    // right now output padding optimization is only available for bfyx format and data type = float32
+                    if (conv_layout.size.format != cldnn::format::bfyx || conv_layout.data_type != data_types::f32)
+                    {
+                        continue;
+                    }
+
+                    // Calculating input padding needed for convolution
+                    auto filter_id = conv->weights.at(0);
+                    auto filter_desc = _topology_map.at(filter_id)->primitive_desc;
+                    layout filter_layout(data_types::f32, { format::x,{ 0 } });
+                    if (filter_desc->type() == data::type_id())
+                    {
+                        filter_layout = std::static_pointer_cast<const cldnn::data>(filter_desc)->mem.get_layout();
+                    }
+                    else if (filter_desc->type() == input_layout::type_id())
+                    {
+                        filter_layout = std::static_pointer_cast<const cldnn::input_layout>(filter_desc)->layout;
+                    }
+                    else if (filter_desc->type() == reorder::type_id())
+                    {
+                        filter_layout = std::static_pointer_cast<const cldnn::reorder>(filter_desc)->output_layout;
+                    }
+                    cldnn::padding needed_padding(cldnn::format::yx, { filter_layout.size.spatial[0] - 1, filter_layout.size.spatial[1] - 1 });
+
+                    // convolution have only one input primitive
+                    primitive_id prev_id = pair.second->primitive_desc->input().at(0);
+                    auto prim = _topology_map.at(prev_id)->primitive_desc;
+
+                    // set output padding for previous primitive
+                    if (prim->type() == cldnn::pooling::type_id())
+                    {
+                        const auto _pool = std::static_pointer_cast<const cldnn::pooling>(prim);
+                        auto new_pool = std::make_shared<pooling>(
+                            _pool->id(),
+                            _pool->input().at(0),
+                            _pool->mode,
+                            _pool->stride,
+                            _pool->size,
+                            _pool->input_padding(),
+                            needed_padding
+                            );
+                        _topology_map[_pool->id()]->primitive_desc = new_pool;
+                    }
+                    else if (prim->type() == cldnn::normalization::type_id())
+                    {
+                        const auto _lrn = std::static_pointer_cast<const cldnn::normalization>(prim);
+                        auto new_lrn = std::make_shared<normalization>(
+                            _lrn->id(),
+                            _lrn->input().at(0),
+                            _lrn->size,
+                            _lrn->k,
+                            _lrn->alpha,
+                            _lrn->beta,
+                            _lrn->input_padding(),
+                            needed_padding
+                            );
+                        _topology_map[_lrn->id()]->primitive_desc = new_lrn;
+                    }
+                    else if (prim->type() == cldnn::convolution::type_id())
+                    {
+                        const auto _conv = std::static_pointer_cast<const cldnn::convolution>(prim);
+                        auto new_conv = std::make_shared<convolution>(
+                            _conv->id(),
+                            _conv->input().at(0),
+                            _conv->weights,
+                            _conv->bias,
+                            _conv->input_padding(),
+                            _conv->stride,
+                            _conv->with_activation ? true : false,
+                            _conv->activation_negative_slope,
+                            needed_padding
+                            );
+                        _topology_map[_conv->id()]->primitive_desc = new_conv;
+                    }
+                    else if (prim->type() == cldnn::depth_concatenate::type_id())
+                    {
+                        const auto _depth_concat = std::static_pointer_cast<const cldnn::depth_concatenate>(prim);
+                        auto new_depth_concat = std::make_shared<depth_concatenate>(
+                            _depth_concat->id(),
+                            _depth_concat->input()
+                            );
+                        _topology_map[_depth_concat->id()]->primitive_desc = new_depth_concat;
+                    }
+                    else if (prim->type() == cldnn::reorder::type_id())
+                    {
+                        const auto _reorder = std::static_pointer_cast<const cldnn::reorder>(prim);
+                        auto new_reorder = std::make_shared<reorder>(
+                            _reorder->id(),
+                            _reorder->input().at(0),
+                            _reorder->output_layout,
+                            _reorder->mean,
+                            _reorder->input_padding(),
+                            needed_padding
+                            );
+                        _topology_map[_reorder->id()]->primitive_desc = new_reorder;
+                    }
+                    else
+                    {
+                        throw std::runtime_error("want to add output padding to primitive type that does not support it yet!");
+                    }
+                }
+            }
+        }
+    }
 }