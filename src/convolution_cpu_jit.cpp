/*
// Copyright (c) 2016 Intel Corporation
//
// Licensed under the Apache License, Version 2.0 (the "License");
// you may not use this file except in compliance with the License.
// You may obtain a copy of the License at
//
//      http://www.apache.org/licenses/LICENSE-2.0
//
// Unless required by applicable law or agreed to in writing, software
// distributed under the License is distributed on an "AS IS" BASIS,
// WITHOUT WARRANTIES OR CONDITIONS OF ANY KIND, either express or implied.
// See the License for the specific language governing permissions and
// limitations under the License.
*/

#define XBYAK_NO_OP_NAMES
#define XBYAK_USE_MMAP_ALLOCATOR

#include "convolution_cpu_jit.h"

#include "xbyak/xbyak.h"

#include <cstddef>
#include <functional>
#include <utility>

//todo add support for situation when data pointer is unknown during creation
namespace{
#ifdef __linux__
#define nn_jit_param_reg rdi
#define nn_jit_dangerous_reg1 rcx
#define nn_jit_dangerous_reg2 rbx
#define nn_jit_dangerous_reg3 rsi
#define nn_jit_dangerous_reg4 rbp
#define nn_jit_dangerous_reg5 rsp
#else
#define nn_jit_param_reg rcx
#define nn_jit_dangerous_reg1 rdi
#define nn_jit_dangerous_reg2 rbx
#define nn_jit_dangerous_reg3 rsi
#define nn_jit_dangerous_reg4 rbp
#define nn_jit_dangerous_reg5 rsp
#endif

template<typename T> class reverse_t
{
    T& ref;
public:
    reverse_t(T& arg): ref(arg) {}
    auto begin() const -> decltype(ref.rbegin()) { return ref.rbegin (); }
    auto end()   const -> decltype(ref.rend())   { return ref.rend (); }
};
template<typename T> reverse_t<const T> reverse(const T& x) { return reverse_t<const T>(x); }
template<typename T> reverse_t<T> reverse(T& x) { return reverse_t<T>(x); }

struct jit_convolution_zxyn : public neural::is_an_implementation
{
#pragma pack(push, 1)
    struct op_data_t
    {
        float *output;
        uint64_t input_offset;
        float *filter;
        float *bias;
        float *input;
    };
#pragma pack(pop)

    std::vector<neural::task> tasks;
    static const uint64_t output_features_per_iteration = 16;
    static const uint64_t register_width_in_float       = 8;
    static const uint64_t register_width                = register_width_in_float * sizeof(float);

    class jit_code : public Xbyak::CodeGenerator
    {
        jit_code &operator=(const jit_code&) = delete;

        void preamble()
        {
            for(auto &reg : scalar_registers_to_preserve)
                push(reg);
            for(auto &reg : vector_registers_to_preserve) {
                auto offset = (&reg - &vector_registers_to_preserve[0]+1)*16;
                vmovdqu(ptr [rsp-offset], reg);
            }
        }

        void postamble()
        {
            for(auto &reg : reverse(vector_registers_to_preserve)) {
                auto offset = (&reg - &vector_registers_to_preserve[0]+1)*16;
                vmovdqu(reg, ptr [rsp-offset]);
            }
            for(auto &reg : reverse(scalar_registers_to_preserve))
                pop(reg);
            ret();
        }

        std::vector<Xbyak::Reg64> scalar_registers_to_preserve;
        std::vector<Xbyak::Xmm> vector_registers_to_preserve;

    public:

        jit_code(uint64_t output_width,
                 uint64_t output_height,
                 uint64_t output_feats,
                 uint64_t input_width,
                 uint64_t input_feats,
                 uint64_t filter_height,
                 uint64_t filter_width,
                 uint64_t stride_x,
                 uint64_t stride_y,
                 bool apply_relu,
                 void* code_ptr = nullptr,
                 size_t code_size = 40 * Xbyak::DEFAULT_MAX_CODE_SIZE)
            : Xbyak::CodeGenerator(code_size, code_ptr)
            , scalar_registers_to_preserve({nn_jit_dangerous_reg1, nn_jit_dangerous_reg2, r11, r12, r13, r14, r15})
            , vector_registers_to_preserve({xmm6, xmm7, xmm8, xmm9, xmm10, xmm11, xmm12, xmm13, xmm14, xmm15})
        {

            using Xbyak::Ymm;

            preamble();

            auto output                   = r10;
            auto input                    = r11;
            auto filter                   = r12;
            auto bias                     = r13;

            auto aux_input                = nn_jit_dangerous_reg1;
            auto aux_input_outer          = nn_jit_dangerous_reg2;
            auto aux_output               = r9;
            auto aux_filter               = r15;

            auto left_out_rows            = r8;
            auto left_out_blocks          = r14;
            auto left_kern_rows           = rdx;

            auto generate_for_single_output_block = [&](std::string tag,
                                                        int output_blocks,
                                                        bool vertical) {

                    const auto accumulators_count   = output_blocks * 2;

                    align(4);
                    mov(aux_input, aux_input_outer);
                    mov(aux_filter, filter);
                    for (int n = 0; n < accumulators_count; ++n)
                        vxorps(Ymm(n), Ymm(n), Ymm(n));

                    mov(left_kern_rows, filter_height);
                    L(tag + "_kern_row");
                    {
                        for (uint64_t kern_col = 0u; kern_col < filter_width; ++kern_col)
                        {
                            for (uint64_t i = 0u; i < input_feats; ++i)
                            {
                                auto filter_offset =
                                    (kern_col * input_feats * output_features_per_iteration
                                    + i * output_features_per_iteration)
                                        * sizeof(float);
                                vmovups(ymm13, ptr [aux_filter + filter_offset]);
                                vmovups(ymm14, ptr [aux_filter + filter_offset + register_width]);

                                for (int j = 0; j < output_blocks; ++j)
                                {
                                    auto block_offset = j * stride_x;
                                    if (vertical) block_offset = j * stride_y * input_width;
                                    auto input_offset =
                                        (block_offset * input_feats
                                        + kern_col * input_feats
                                        + i) * sizeof(float);
                                    vbroadcastss(ymm15, ptr [aux_input + input_offset]);
                                    vfmadd231ps(Ymm(2 * j + 0), ymm13, ymm15);
                                    vfmadd231ps(Ymm(2 * j + 1), ymm14, ymm15);
                                }
                            }
                        }
                        add(aux_input , static_cast<int>(input_width * input_feats * sizeof(float)));
                        add(aux_filter, static_cast<int>(filter_width * input_feats * output_features_per_iteration * sizeof(float)));
                    }
                    dec(left_kern_rows);
                    jnz(tag + "_kern_row");

                    for (int n = 0; n < accumulators_count; ++n)
                        vaddps(Ymm(n), ptr [bias + (n % 2) * register_width]);
                    if (apply_relu)
                    {
                        vxorps(ymm15, ymm15, ymm15);
                        for (int n = 0; n < accumulators_count; ++n)
                            vmaxps(Ymm(n), Ymm(n), ymm15);
                    }
                    for (int o = 0; o < output_blocks; ++o)
                    {
                        auto output_offset = o * output_feats * sizeof(float);
                        if (vertical) output_offset *= output_width;
                        vmovups(ptr[aux_output + output_offset], Ymm(2 * o));
                        vmovups(ptr[aux_output + output_offset + register_width], Ymm(2 * o + 1));
                    }
                };

            auto prepare_input_ptr = [&]{
                mov(input,  ptr [nn_jit_param_reg + offsetof(op_data_t, input)]);
                add(input,  ptr [nn_jit_param_reg + offsetof(op_data_t, input_offset)]);
            };

            mov(output, ptr [nn_jit_param_reg + offsetof(op_data_t, output)]);
            mov(filter, ptr [nn_jit_param_reg + offsetof(op_data_t, filter)]);
            mov(bias,   ptr [nn_jit_param_reg + offsetof(op_data_t, bias)]);
            prepare_input_ptr();

            mov(left_out_rows, output_height);
            L("output_row");
            {
                mov(aux_input_outer, input);
                mov(aux_output, output);

                mov(left_out_blocks, output_width / 6);
                L("output_block");
                {
                    generate_for_single_output_block("horizontal_full", 6, false);

                    add(aux_output, static_cast<uint32_t>(6 * output_feats * sizeof(float)));
                    add(aux_input_outer, static_cast<uint32_t>(6 * input_feats * stride_x * sizeof(float)));
                }
                dec(left_out_blocks);
                jnz("output_block");

                add(input, static_cast<uint32_t>(input_feats * input_width * stride_y * sizeof(float)));
                add(output, static_cast<uint32_t>(output_feats * output_width * sizeof(float)));

            }
            dec(left_out_rows);
            jnz("output_row");

            mov(output, ptr [nn_jit_param_reg + offsetof(op_data_t, output)]);
            prepare_input_ptr();
            for (auto i = 0u; i < output_height / 6; ++i)
            {
                mov(aux_input_outer, input);
                mov(aux_output, output);
                add(aux_output, static_cast<uint32_t>((i * output_width + output_width / 6) * 6 * output_feats * sizeof(float)));
                add(aux_input_outer, static_cast<uint32_t>((i * input_width * stride_y + output_width / 6 * stride_x) * 6 * input_feats * sizeof(float)));
                for (uint64_t j = 0u; j < output_height % 6; ++j)
                {
                    generate_for_single_output_block("vertical_full_" + std::to_string(i) + "_" + std::to_string(j), 6, true);
                    add(aux_output, static_cast<uint32_t>(output_feats * sizeof(float)));
                }
            }
            for (uint64_t i = output_height / 6 * 6; i < output_height; ++i)
            {
                mov(aux_input_outer, input);
                mov(aux_output, output);
                add(aux_output, static_cast<uint32_t>((i * output_width + output_width / 6 * 6) * output_feats * sizeof(float)));
                add(aux_input_outer, static_cast<uint32_t>((i * input_width * stride_y + output_width / 6 * stride_x * 6) * input_feats * sizeof(float)));
                generate_for_single_output_block("horizontal_partial_" + std::to_string(i), output_width % 6, false);
            }

            postamble();
        }
    };

    std::vector<op_data_t> op_data;
    jit_code code;

    jit_convolution_zxyn(
        uint64_t batch,
        bool apply_relu,

        float*   output,
        uint64_t output_width,
        uint64_t output_height,
        uint64_t output_feature_maps,

        float*   input,
        uint64_t input_width,
        uint64_t input_height,
        uint64_t input_feature_maps,

        uint64_t stride_width,
        uint64_t stride_height,

        float *  filter,
        uint64_t filter_width,
        uint64_t filter_height,

        float*   bias,

        void* code_ptr = nullptr)
            : is_an_implementation(neural::type_id<jit_convolution_zxyn>())
            , code(output_width, output_height, output_feature_maps,
                   input_width, input_feature_maps,
                   filter_height, filter_width,
                   stride_width, stride_height,
                   apply_relu,
                   code_ptr)
    {
        assert(output_feature_maps % output_features_per_iteration == 0);

        auto z_out_blocks = output_feature_maps / output_features_per_iteration;
        const auto batch_block_size = 24;
        for (auto bblock = 0u; bblock < batch / batch_block_size; ++bblock)
        {
            for (auto z_block = 0u; z_block < z_out_blocks; ++z_block)
            {
                for (auto b = bblock * batch_block_size; b < (bblock + 1) * batch_block_size; ++b)
                {
                    auto output_shifted = output
                        + b * output_width * output_height * output_feature_maps
                        + z_block * output_features_per_iteration;
                    auto bias_shifted = bias + z_block * output_features_per_iteration;
                    auto filter_shifted = filter
                        + z_block * output_features_per_iteration * input_feature_maps * filter_width * filter_height;
                    auto input_shifted = b * input_width * input_height * input_feature_maps;

                    op_data.push_back({ output_shifted,
                        input_shifted * sizeof(float),
                        filter_shifted,
                        bias_shifted,
                        input });
                }
            }
        }
        for (auto z_block = 0u; z_block < z_out_blocks; ++z_block)
        {
            for (auto b = batch / batch_block_size * batch_block_size; b < batch; ++b)
            {
                auto output_shifted = output
                    + b * output_width * output_height * output_feature_maps
                    + z_block * output_features_per_iteration;
                auto bias_shifted = bias + z_block * output_features_per_iteration;
                auto filter_shifted = filter
                    + z_block * output_features_per_iteration * input_feature_maps * filter_width * filter_height;
                auto input_shifted = b * input_width * input_height * input_feature_maps;

                op_data.push_back({ output_shifted,
                    input_shifted * sizeof(float),
                    filter_shifted,
                    bias_shifted,
                    input });
            }
        }

        tasks.resize(op_data.size());
        for (auto i = 0u; i < tasks.size(); ++i)
            tasks[i] = {reinterpret_cast<void(*)(const void*)>(code.getCode()), &op_data[i]};
    }
    std::vector<neural::task> work() {
        return this->tasks;
    };
};
}

namespace neural {

convolution_cpu_jit::convolution_cpu_jit(convolution &arg)
    : is_an_implementation(neural::type_id<convolution_cpu_jit>())
    , outer(arg) {

    auto& output_size   = outer.argument.output_size;
    auto& padding       = outer.argument.padding;
    auto& stride        = outer.argument.stride;
    auto& input_arg  = outer.input_memory(0).argument;
<<<<<<< HEAD

    auto& filter_arg = outer.argument.weight.as<const memory&>().argument; //convolution filter
=======
    auto& filter_arg = outer.argument.input[1].primitive.as<const memory&>().argument; //convolution filter
>>>>>>> d3f8ef8b

    assert( 2 == output_size.spatial.size() );

    auto input  = static_cast<float*>(outer.input_memory(0).pointer);
    auto output = static_cast<float*>(outer.output_memory(0).pointer);

<<<<<<< HEAD
    auto filter = static_cast<float*>(outer.argument.weight.as<const memory&>().pointer);
    auto bias   = static_cast<float*>(outer.argument.bias.as<const memory&>().pointer);

    const int B_POS = 0;
    const int F_POS = 1;
    const int Y_POS = 2;
    const int X_POS = 3;
=======
    auto filter = static_cast<float*>(outer.argument.input[1].primitive.as<const memory&>().pointer);
    auto bias   = static_cast<float*>(outer.argument.input[2].primitive.as<const memory&>().pointer);

    const int b_pos = 0;
    const int f_pos = 1;
    const int y_pos = 2;
    const int x_pos = 3;
>>>>>>> d3f8ef8b

    switch(padding){
        case padding::zero:
        {
            // todo jit conv works in xyzb format?
            // todo how to handle offsets?
            jit_convolution_zxyn* tmp_jit_convolution_zxyn = new jit_convolution_zxyn(
                output_size.raw[ b_pos ], // batch??
                false, //activaction function: relu
                output,
                output_size.raw[ x_pos ],
                output_size.raw[ y_pos ],
                output_size.raw[ f_pos ],
                input,
                input_arg.size.raw[ x_pos ],
                input_arg.size.raw[ y_pos ],
                input_arg.size.raw[ f_pos ],
                stride.raw[ x_pos ],
                stride.raw[ y_pos ],
                filter,
                filter_arg.size.raw[ x_pos+1 ], // todo enum for bfxy
                filter_arg.size.raw[ y_pos+1 ], // +1 because feature in weights is 2d
                bias
                );

            jit_conv_ptr.reset(tmp_jit_convolution_zxyn);
            break;
        }
        default:
            throw std::runtime_error("Unknown padding mode in convolution.");
    }
};
convolution_cpu_jit:: ~convolution_cpu_jit() {}

namespace{

struct attach{
    attach(){
        auto key = std::make_tuple(engine::cpu, memory::format::yxfb_f32, memory::format::yxfb_f32);
        auto val_fw = convolution_cpu_jit::create;

        conv_fw_implementation_map.insert( {key, val_fw} );
    }
    ~attach(){}
};

#ifdef __GNUC__
    __attribute__((visibility("default"))) //todo meybe dll_sym?
#elif _MSC_VER
#   pragma section(".nn_init$m", read, write)
#endif
attach attach_impl;

}
}<|MERGE_RESOLUTION|>--- conflicted
+++ resolved
@@ -362,27 +362,13 @@
     auto& padding       = outer.argument.padding;
     auto& stride        = outer.argument.stride;
     auto& input_arg  = outer.input_memory(0).argument;
-<<<<<<< HEAD
-
-    auto& filter_arg = outer.argument.weight.as<const memory&>().argument; //convolution filter
-=======
     auto& filter_arg = outer.argument.input[1].primitive.as<const memory&>().argument; //convolution filter
->>>>>>> d3f8ef8b
 
     assert( 2 == output_size.spatial.size() );
 
     auto input  = static_cast<float*>(outer.input_memory(0).pointer);
     auto output = static_cast<float*>(outer.output_memory(0).pointer);
 
-<<<<<<< HEAD
-    auto filter = static_cast<float*>(outer.argument.weight.as<const memory&>().pointer);
-    auto bias   = static_cast<float*>(outer.argument.bias.as<const memory&>().pointer);
-
-    const int B_POS = 0;
-    const int F_POS = 1;
-    const int Y_POS = 2;
-    const int X_POS = 3;
-=======
     auto filter = static_cast<float*>(outer.argument.input[1].primitive.as<const memory&>().pointer);
     auto bias   = static_cast<float*>(outer.argument.input[2].primitive.as<const memory&>().pointer);
 
@@ -390,7 +376,6 @@
     const int f_pos = 1;
     const int y_pos = 2;
     const int x_pos = 3;
->>>>>>> d3f8ef8b
 
     switch(padding){
         case padding::zero:
