--- conflicted
+++ resolved
@@ -357,27 +357,6 @@
     auto& padding       = outer.argument.padding;
     auto& stride        = outer.argument.stride;
 
-<<<<<<< HEAD
-    auto& input_arg  = outer.input_memory(0).argument;
-    auto& output_arg = outer.output_memory(0).argument;
-
-    auto& filter_arg = outer.argument.weight.as<const memory_obsolete&>().argument; //convolution filter
-    auto& bias_arg   = outer.argument.bias.as<const memory_obsolete&>().argument;
-
-    if(input_arg.size.size()  != output_arg.size.size())   throw std::runtime_error("Convolution input/output number of dimension does not match.");
-    if(stride.size()          != output_arg.size.size())   throw std::runtime_error("Convolution stride/output number of dimension does not match.");
-    if(input_arg.format       != memory_obsolete::format::yxfb_f32) throw std::runtime_error("Convolution reference uses yxfb_f32 format.");             // only yxfb_f32 format is supported
-    if(input_arg.format       != output_arg.format)        throw std::runtime_error("Convolution input/output data format does not match.");    // only yxfb_f32 format is supported
-    if(input_arg.format       != filter_arg.format)        throw std::runtime_error("Convolution input/weights data format does not match.");   // only yxfb_f32 format is supported
-    if(filter_arg.size.size() != output_arg.size.size())   throw std::runtime_error("Convolution window_size/output number of dimension does not match.");
-    if(bias_arg.size.size()   != 1)                        throw std::runtime_error("Convolution biases isn't 1D vector.");
-    if(bias_arg.size[0]       != output_size[2])           throw std::runtime_error("Convolution biases/output feature maps number does not match."); // todo need type traits for index of 'z' dimension
-                                                                                                                                                      // than this implementation will be format independent
-    auto input  = static_cast<float*>(outer.input_memory(0).pointer);
-    auto output = static_cast<float*>(outer.output_memory(0).pointer);
-    auto filter = static_cast<float*>(outer.argument.weight.as<const memory_obsolete&>().pointer);
-    auto bias   = static_cast<float*>(outer.argument.bias.as<const memory_obsolete&>().pointer);
-=======
    //auto input_arg  = this_relu->input_memory(0).argument;
     //auto output_arg = this_relu->output_memory(0).argument;
     auto input_arg  = outer.argument.input[0].primitive.as<const memory&>().argument; //todo tmp solution
@@ -406,7 +385,6 @@
 
     auto filter = static_cast<float*>(outer.argument.weight.as<const memory_obselote&>().pointer);
     auto bias   = static_cast<float*>(outer.argument.bias.as<const memory_obselote&>().pointer);
->>>>>>> 66b3eb18
 
     // general formula: output size = (input size - filter size) / step + 1
     for(size_t i = 0; i < input_offset.raw.size(); ++i){
@@ -456,11 +434,7 @@
 
 struct attach{
     attach(){
-<<<<<<< HEAD
-        auto key = std::make_tuple(engine::cpu, memory_obsolete::format::yxfb_f32, memory_obsolete::format::yxfb_f32);
-=======
         auto key = std::make_tuple(engine::cpu, memory::format::yxfb_f32, memory::format::yxfb_f32);
->>>>>>> 66b3eb18
         auto val_fw = convolution_cpu_jit::create;
 
         conv_fw_implementation_map.insert( {key, val_fw} );
