/*
// Copyright (c) 2016 Intel Corporation
//
// Licensed under the Apache License, Version 2.0 (the "License");
// you may not use this file except in compliance with the License.
// You may obtain a copy of the License at
//
//      http://www.apache.org/licenses/LICENSE-2.0
//
// Unless required by applicable law or agreed to in writing, software
// distributed under the License is distributed on an "AS IS" BASIS,
// WITHOUT WARRANTIES OR CONDITIONS OF ANY KIND, either express or implied.
// See the License for the specific language governing permissions and
// limitations under the License.
*/

#include "neural_impl.h"
#include "engine_impl.h"
#include "network_impl.h"
#include "implementation_map.h"
#include "kernel.h"
#include "kd_selector.h"

#include <algorithm>
#include <stdexcept>
#include <string>

namespace neural {
    const std::string kernelName = "reorder_GPU";
    const std::string kernelName_subtract = "reorder_subtract_GPU";
    const std::string kernelName_subtract_values = "reorder_subtract_values_GPU";
    const std::string kernel_name_1d_convert = "reorder_gpu_1d_convert";
    const std::string kernel_name_1d_convert_subtract = "reorder_gpu_1d_convert_subtract";
    const std::string kernel_name_1d_convert_subtract_values = "reorder_gpu_1d_convert_subtract_values";
    const std::string kernel_name_reorder_padding_bfyx_f32 = "reorder_gpu_padding_bfyx_f32";

    template <>
    struct kd_default_value_selector<neural::gpu::engine_info_internal::architectures>
    {
        static constexpr neural::gpu::engine_info_internal::architectures value = neural::gpu::engine_info_internal::architectures::GEN_UNKNOWN;
    };

    template <>
    struct kd_default_value_selector<neural::gpu::engine_info_internal::configurations>
    {
        static constexpr neural::gpu::engine_info_internal::configurations value = neural::gpu::engine_info_internal::configurations::GT_UNKNOWN;
    };

struct reorder_gpu : is_an_implementation {
    const reorder& _outer;
    gpu::engine_info_internal _engine_info;

    struct kernel_data
    {
        std::string kernel_name;
        bool have_subtraction;
        bool padding_only;
        bool is_flatten;
    } _kernel_data;
    gpu::kernel _kernel;
    gpu::kernel_execution_options _exec_options;

<<<<<<< HEAD
    reorder_gpu(reorder &arg)
    : outer(arg)
    , have_subtraction(arg.have_substract())
    , _kernel(arg.get_network().get_engine()->get_context(), select_kernel_name(), get_jit_constants(), outer.id())
=======
    static kd_selector_t<kernel_data, reorder, kd_optional_selector_t, size_t, neural::gpu::engine_info_internal::architectures, neural::gpu::engine_info_internal::configurations> ks;

    reorder_gpu(reorder &outer)
    : _outer(outer)
    , _engine_info(outer.get_network().get_engine()->get_context()->get_engine_info())
    , _kernel_data(ks.get_kernel(outer, memory::traits(outer.input_memory(0).get_layout()).dimension, _engine_info.architecture, _engine_info.configuration))
    , _kernel(_outer.get_network().get_engine()->get_context(), _kernel_data.kernel_name, get_jit_constants(_outer, _kernel_data))
>>>>>>> 16a33bd3
    , _exec_options(get_execution_options())
    {}

    static kernel_data set_kernel_data(const reorder& outer)
    {
        kernel_data kd;

        kd.have_subtraction = outer.have_substract();
        kd.padding_only = (!kd.have_subtraction) && (outer.input_memory(0).argument().format == outer.output_memory().argument().format) && outer.input_memory(0).argument().format == memory::format::type::bfyx_f32;
        kd.is_flatten = (outer.input_memory(0).argument().size.raw.size() != outer.output_memory().argument().size.raw.size());

        return kd;
    }

    // We need to specify the output idx based on input position
    static std::string get_idx_calculation(memory::format::type type) {
        switch (type)
        {
        // Reorder and optional conversion cases.
        // For input formats:
        // 0 - batch (b), 1 - feature (f), 2, 3 - spatial (x -> 2, y -> 3)
        // For weights formats:
        // 0 - batch (b), 1, 2 - feature (o -> 1, i -> 2), 3, 4 - spatial (x -> 3, y -> 4)
        case memory::format::type::byxf_f32:
        case memory::format::type::byxf_f16:
            return "return pad[1] + pos[1] + (2 * pad[1] + size[1]) * (pad[2] + pos[2] + (2 * pad[2] + size[2]) * (pad[3] + pos[3] + (2 * pad[3] + size[3]) * (pad[0] + pos[0])));";
        case memory::format::type::yxfb_f32:
        case memory::format::type::yxfb_f16:
            return "return pad[0] + pos[0] + (2 * pad[0] + size[0]) * (pad[1] + pos[1] + (2 * pad[1] + size[1]) * (pad[2] + pos[2] + (2 * pad[2] + size[2]) * (pad[3] + pos[3])));";
        case memory::format::type::fyxb_f32:
        case memory::format::type::fyxb_f16:
            return "return pad[0] + pos[0] + (2 * pad[0] + size[0]) * (pad[2] + pos[2] + (2 * pad[2] + size[2]) * (pad[3] + pos[3] + (2 * pad[3] + size[3]) * (pad[1] + pos[1])));";
        case memory::format::type::bfyx_f32:
        case memory::format::type::bfyx_f16:
            return "return pad[2] + pos[2] + (2 * pad[2] + size[2]) * (pad[3] + pos[3] + (2 * pad[3] + size[3]) * (pad[1] + pos[1] + (2 * pad[1] + size[1]) * (pad[0] + pos[0])));";
        case memory::format::type::oiyx_f32:
        case memory::format::type::oiyx_f16:
            return "return pad[3] + pos[3] + (2 * pad[3] + size[3]) * (pad[4] + pos[4] + (2 * pad[4] + size[4]) * (pad[2] + pos[2] + (2 * pad[2] + size[2]) * (pad[1] + pos[1])));";
        case memory::format::type::yxio_f32:
        case memory::format::type::yxio_f16:
            return "return pad[1] + pos[1] + (2 * pad[1] + size[1]) * (pad[2] + pos[2] + (2 * pad[2] + size[2]) * (pad[3] + pos[3] + (2 * pad[3] + size[3]) * (pad[4] + pos[4])));";
        case memory::format::type::os_iyx_osv16_f32:
        case memory::format::type::os_iyx_osv16_f16:
            return R"__C(uint _slice_id = pos[1] / 16; \
                        uint _id_in_slice = pos[1] % 16; \
                        return _id_in_slice + 16 * (pos[3] + size[3] * (pos[4] + size[4] * (pos[2] + _slice_id * size[2])));)__C";
        case memory::format::type::bx_f32:
        case memory::format::type::bx_f16:
            return "return pad[2] + pos[2] + (2 * pad[2] + size[2]) * (pad[0] + pos[0]);";
        case memory::format::type::xb_f32:
        case memory::format::type::xb_f16:
            return "return pad[0] + pos[0] + (2 * pad[0] + size[0]) * (pad[2] + pos[2]);";
        // No reorder, only conversion (use simpler 1D kernels for that).
        case memory::format::type::x_f32:
        case memory::format::type::x_f16:
            return "return pad[2] + pos[2];";

        default:
            throw std::invalid_argument("This format is not supported in GPU reorder");
        }
    }

    // To read input memory linearly we need to specify the order of reading
    static std::vector<uint32_t> get_calculation_order(memory::format::type type)
    {
        switch(type)
        {
        // Reorder and optional conversion cases.
        // For input formats:
        // 0 - batch (b), 1 - feature (f), 2, 3 - spatial (x -> 2, y -> 3)
        // For weights formats:
        // 0 - batch (b), 1, 2 - feature (o -> 1, i -> 2), 3, 4 - spatial (x -> 3, y -> 4)
        case memory::format::type::byxf_f32:
        case memory::format::type::byxf_f16:
            return { 1, 2, 3, 0 };
        case memory::format::type::yxfb_f32:
        case memory::format::type::yxfb_f16:
            return { 0, 1, 2, 3 };
        case memory::format::type::bfyx_f32:
        case memory::format::type::bfyx_f16:
            return { 2, 3, 1, 0 };
        case memory::format::type::oiyx_f32:
        case memory::format::type::oiyx_f16:
            return { 0, 3, 4, 2, 1 };
        case memory::format::type::yxio_f32:
        case memory::format::type::yxio_f16:
            return { 0, 1, 2, 3, 4 };
        case memory::format::type::fyxb_f32:
        case memory::format::type::fyxb_f16:
            return { 0, 2, 3, 1 };
        case memory::format::type::os_iyx_osv16_f32:
        case memory::format::type::os_iyx_osv16_f16:
            return { 0, 1, 3, 4, 2 };
        case memory::format::type::bx_f32:
        case memory::format::type::bx_f16:
            return { 1, 2, 0 };
        case memory::format::type::xb_f32:
        case memory::format::type::xb_f16:
            return { 1, 0, 2 };
        // No reorder, only conversion (use simpler 1D kernels for that).
        case memory::format::type::x_f32:
        case memory::format::type::x_f16:
            return { 0, 1, 2 };

        default:
            throw std::invalid_argument("This format is not supported in GPU reorder");
        }
    }

    // output idx for flatten
    static std::string get_idx_calculation_flatten(memory::format::type OutType, memory::format::type InType) {
        cldnn::format OutFormat = memory::to_tensor_format(OutType);

        // Flatten cases
        // 0 - batch (b), 1 - feature (f), 2, 3 - spatial (x -> 2, y -> 3)
        switch (OutFormat)
        {
        //equivalent to axis = 1 (feature), end_axis = -1(x) in caffe
        case cldnn::format::bx:
            return "return pos[2] + size[2] * (pos[3] + size[3] * (pos[1] + size[1] * pos[0]));";
        //equivalent to axis = 0 (batch), end_axis = 2(y) in caffe
        case cldnn::format::xb:
            return "return pos[0] + size[0] * ((pos[1] * size[2] * size[3]) + size[1] * (pos[2] + size[2] * pos[3]) / size[2]);";
        //flatten all into one dimension - equivalent to axis = 0 (batch), end_axis = 3(x) in caffe
        case cldnn::format::x:
        {
            std::vector<uint32_t> calcOrder = get_calculation_order(InType);
            return "return pos[" + std::to_string(calcOrder[0]) + "] + size[" + std::to_string(calcOrder[0]) + "] * (pos[" + std::to_string(calcOrder[1]) +
                "] + size[" + std::to_string(calcOrder[1]) + "] * (pos[" + std::to_string(calcOrder[2]) + "] + size[" + std::to_string(calcOrder[2]) +
                "] * pos[" + std::to_string(calcOrder[3]) + "]));";
        }
        default:
            throw std::invalid_argument("This format is not supported in GPU reorder - flatten");
        }
    }

    static std::string get_calculation_order_string(memory::format::type type)
    {
        std::ostringstream os;
        os << "(uint[]){ ";
        for(auto i : get_calculation_order(type)) {
            os << i << ", ";
        }
        os << " }";
        return os.str();
    }

    static gpu::jit_constants get_jit_constants(const reorder& outer, const kernel_data& data) {
        auto engine_info = outer.get_network().get_engine()->get_context()->get_engine_info();

        auto& input_mem = outer.input_memory(0);
        auto& output_mem = outer.output_memory();

        auto input_use_half = input_mem.get_layout().data_type == cldnn::data_types::f16;
        auto output_use_half = output_mem.get_layout().data_type == cldnn::data_types::f16;
        int input_output_type_cvt = input_use_half != output_use_half;
        auto padding = outer.desc()->output_offset().transform(output_mem.get_layout().size.format, 0);

        if (!engine_info.supports_fp16 && (input_use_half || output_use_half))
            throw std::invalid_argument("GPU device does not support half precision floating-point formats (cl_khr_fp16 extension)");

        gpu::jit_constants mem_consts{
            gpu::make_jit_constant("DIMENSIONS", std::to_string(input_mem.argument().size.raw.size())),
            gpu::make_jit_constant("OUT_FORMAT_IMPLEMENTATION", data.is_flatten ? get_idx_calculation_flatten(output_mem.argument().format, input_mem.argument().format) : get_idx_calculation(output_mem.argument().format)),
            gpu::make_jit_constant("CALCULATION_ORDER", get_calculation_order_string(input_mem.argument().format)),
            gpu::make_jit_constant("SRC_TYPE", input_use_half ? std::string("half") : std::string("float")),
            gpu::make_jit_constant("DEST_TYPE", output_use_half ? std::string("half") : std::string("float")),
            gpu::make_jit_constant("SRC_DEST_TYPE_CVT", input_output_type_cvt),
            gpu::make_jit_constant("FP16_SUPPORTED", static_cast<int>(engine_info.supports_fp16))
        };
        {
            std::stringstream s;
            s << "(uint[]){ ";
            for (uint32_t i = 0; i < input_mem.argument().size.raw.size(); i++)
            {
                s << static_cast<uint32_t>(input_mem.argument().size.raw[i]) << ", ";
            }
            s << " }";
            mem_consts.add_constant(gpu::make_jit_constant("SIZE", s.str()));
        }
        {
            std::stringstream s;
            s << "(uint[]){ ";
            for (uint32_t i = 0; i < output_mem.argument().size.raw.size(); i++)
            {
                s << static_cast<uint32_t>(padding.raw[i]) << ", ";
            }
            s << " }";
            mem_consts.add_constant(gpu::make_jit_constant("PADDING", s.str()));
        }

        if (data.padding_only)
        {
            mem_consts.add_constant(gpu::make_jit_constant("INPUT", input_mem.argument().size));
            mem_consts.add_constant(gpu::make_jit_constant("OUTPUT", output_mem.argument().size));
        }
        else if (data.have_subtraction)
        {
            auto& subtract_mem = outer.input_memory(1);

            auto subtract_use_half = subtract_mem.get_layout().data_type == cldnn::data_types::f16;
            int subtract_input_type_cvt = subtract_use_half != input_use_half;

            if (!engine_info.supports_fp16 && subtract_use_half)
                throw std::invalid_argument("GPU device does not support half precision floating-point formats (cl_khr_fp16 extension)");

            mem_consts.add_constant(gpu::make_jit_constant("SUBTRACT_FORMAT_IMPLEMENTATION", get_idx_calculation(subtract_mem.argument().format)));
            mem_consts.add_constant(gpu::make_jit_constant("SUBTRACT_TYPE", subtract_use_half ? std::string("half") : std::string("float")));
            mem_consts.add_constant(gpu::make_jit_constant("SUBTRACT_SRC_TYPE_CVT", subtract_input_type_cvt));
            {
                std::stringstream s;
                s << "(uint[]){ ";
                for (uint32_t i = 0; i < subtract_mem.argument().size.raw.size(); i++)
                {
                    // TODO: get subtract padding from mean_subtract primitive.
                    s << 0/*static_cast<uint32_t>(padding.raw[i])*/ << ", ";
                }
                s << " }";
                mem_consts.add_constant(gpu::make_jit_constant("SUBTRTACT_PADDING", s.str()));
            }

        }
        else if (!outer.argument.substract_per_feature.empty())
        {
            std::stringstream s;
            s << "(float[]){ ";
            for (uint32_t i = 0; i < outer.argument.substract_per_feature.size(); i++)
            {
                s << outer.argument.substract_per_feature[i] << ", ";
            }
            s << " }";
            mem_consts.add_constant(gpu::make_jit_constant("VALUE_TO_SUBTRACT", s.str()));
            mem_consts.add_constant(gpu::make_jit_constant("SUBTRACT_TYPE", "float"));
            mem_consts.add_constant(gpu::make_jit_constant("SUBTRACT_SRC_TYPE_CVT", input_use_half));
        }

        return mem_consts;
    }

    gpu::kernel_execution_options get_execution_options() const {
        auto& input_mem = _outer.input_memory(0);
        auto& input_size_raw = input_mem.argument().size.raw;
        auto dimensions = input_size_raw.size();
        auto order = get_calculation_order(input_mem.argument().format);
        if (dimensions != order.size()) throw std::runtime_error("Reorder number of input dimensions != size of indices order");

        size_t gws_2 = input_size_raw[order[dimensions - 1]];
        size_t gws_1 = input_size_raw[order[dimensions - 2]];
        size_t gws_0 = 1;
        for (size_t i = 0; i < dimensions - 2; i++) {
            gws_0 *= input_size_raw[order[i]];
        }

        return { {gws_0, gws_1, gws_2} };
    }

    cldnn::refcounted_obj_ptr<cldnn::event_impl> execute(const std::vector<cldnn::refcounted_obj_ptr<cldnn::event_impl>>& events) override
    {
        auto me = this;

        auto& input_mem = _outer.input_memory(0);
        auto& output_mem = _outer.output_memory();

        if (_kernel_data.have_subtraction)
        {
            return me->_kernel.run<gpu::input_mem, gpu::output_mem, gpu::input_mem>
                (me->_exec_options,
                    events,
                    input_mem,
                    output_mem,
                    _outer.input_memory(1));
        }
        else if (_kernel_data.padding_only)
        {
            if (input_mem.argument().size.spatial[1] > 255)
                throw std::runtime_error("We don't support padding reorder with Y > 256");
            gpu::kernel_execution_options exec_options{
                {
                    static_cast<size_t>(input_mem.argument().size.batch[0]),
                    static_cast<size_t>(input_mem.argument().size.feature[0]),
                    static_cast<size_t>(input_mem.argument().size.spatial[1])
                },
                {
                    1, 1, static_cast<size_t>(input_mem.argument().size.spatial[1])
                }
            };
            return me->_kernel.run<gpu::input_mem, gpu::output_mem>
                (exec_options ,
                    events,
                    input_mem,
                    output_mem);
        }
        else
        {
            return me->_kernel.run<gpu::input_mem, gpu::output_mem>
                (me->_exec_options, events,
                    input_mem,
                    output_mem);
        }
    }

    static is_an_implementation *create(reorder &arg) {
        return new reorder_gpu(arg);
    }
};

reorder_gpu::kernel_data set_default(const reorder& arg)
{
    reorder_gpu::kernel_data kd = reorder_gpu::set_kernel_data(arg);

    if (kd.padding_only)
    {
        kd.kernel_name = kernel_name_reorder_padding_bfyx_f32;
    }
    else
    {
        //if we got values to subtract, then choose apropriate kernel
        if (kd.have_subtraction)
            kd.kernel_name = kernelName_subtract;
        else if (!arg.argument.substract_per_feature.empty())
            kd.kernel_name = kernelName_subtract_values;
        else
            kd.kernel_name = kernelName;
    }

    return kd;
}

reorder_gpu::kernel_data set_default_dim1(const reorder& arg)
{
    reorder_gpu::kernel_data kd = reorder_gpu::set_kernel_data(arg);

    if (kd.have_subtraction)
        kd.kernel_name = kernel_name_1d_convert_subtract;
    else if (!arg.argument.substract_per_feature.empty())
        kd.kernel_name = kernel_name_1d_convert_subtract_values;
    else
        kd.kernel_name = kernel_name_1d_convert;

    return kd;
}

kd_selector_t<reorder_gpu::kernel_data, reorder, kd_optional_selector_t, size_t, neural::gpu::engine_info_internal::architectures, neural::gpu::engine_info_internal::configurations> reorder_gpu::ks = {
    { std::make_tuple(1, gpu::engine_info_internal::architectures::GEN_UNKNOWN, gpu::engine_info_internal::configurations::GT_UNKNOWN), set_default_dim1 },
    { std::make_tuple(0, gpu::engine_info_internal::architectures::GEN_UNKNOWN, gpu::engine_info_internal::configurations::GT_UNKNOWN), set_default },
};

    namespace {
        struct attach {
            attach() {
                implementation_map<reorder>::add({
                    { cldnn::engine_types::ocl, reorder_gpu::create }
                });
            }
            ~attach() {}
        };

#ifdef __GNUC__
        __attribute__((visibility("default"))) //todo meybe dll_sym?
#elif _MSC_VER
#   pragma section(".nn_init$m", read, write)
#endif
        attach attach_impl;

    }

}<|MERGE_RESOLUTION|>--- conflicted
+++ resolved
@@ -1,443 +1,436 @@
-/*
-// Copyright (c) 2016 Intel Corporation
-//
-// Licensed under the Apache License, Version 2.0 (the "License");
-// you may not use this file except in compliance with the License.
-// You may obtain a copy of the License at
-//
-//      http://www.apache.org/licenses/LICENSE-2.0
-//
-// Unless required by applicable law or agreed to in writing, software
-// distributed under the License is distributed on an "AS IS" BASIS,
-// WITHOUT WARRANTIES OR CONDITIONS OF ANY KIND, either express or implied.
-// See the License for the specific language governing permissions and
-// limitations under the License.
-*/
-
-#include "neural_impl.h"
-#include "engine_impl.h"
-#include "network_impl.h"
-#include "implementation_map.h"
-#include "kernel.h"
-#include "kd_selector.h"
-
-#include <algorithm>
-#include <stdexcept>
-#include <string>
-
-namespace neural {
-    const std::string kernelName = "reorder_GPU";
-    const std::string kernelName_subtract = "reorder_subtract_GPU";
-    const std::string kernelName_subtract_values = "reorder_subtract_values_GPU";
-    const std::string kernel_name_1d_convert = "reorder_gpu_1d_convert";
-    const std::string kernel_name_1d_convert_subtract = "reorder_gpu_1d_convert_subtract";
-    const std::string kernel_name_1d_convert_subtract_values = "reorder_gpu_1d_convert_subtract_values";
-    const std::string kernel_name_reorder_padding_bfyx_f32 = "reorder_gpu_padding_bfyx_f32";
-
-    template <>
-    struct kd_default_value_selector<neural::gpu::engine_info_internal::architectures>
-    {
-        static constexpr neural::gpu::engine_info_internal::architectures value = neural::gpu::engine_info_internal::architectures::GEN_UNKNOWN;
-    };
-
-    template <>
-    struct kd_default_value_selector<neural::gpu::engine_info_internal::configurations>
-    {
-        static constexpr neural::gpu::engine_info_internal::configurations value = neural::gpu::engine_info_internal::configurations::GT_UNKNOWN;
-    };
-
-struct reorder_gpu : is_an_implementation {
-    const reorder& _outer;
-    gpu::engine_info_internal _engine_info;
-
-    struct kernel_data
-    {
-        std::string kernel_name;
-        bool have_subtraction;
-        bool padding_only;
-        bool is_flatten;
-    } _kernel_data;
-    gpu::kernel _kernel;
-    gpu::kernel_execution_options _exec_options;
-
-<<<<<<< HEAD
-    reorder_gpu(reorder &arg)
-    : outer(arg)
-    , have_subtraction(arg.have_substract())
-    , _kernel(arg.get_network().get_engine()->get_context(), select_kernel_name(), get_jit_constants(), outer.id())
-=======
-    static kd_selector_t<kernel_data, reorder, kd_optional_selector_t, size_t, neural::gpu::engine_info_internal::architectures, neural::gpu::engine_info_internal::configurations> ks;
-
-    reorder_gpu(reorder &outer)
-    : _outer(outer)
-    , _engine_info(outer.get_network().get_engine()->get_context()->get_engine_info())
-    , _kernel_data(ks.get_kernel(outer, memory::traits(outer.input_memory(0).get_layout()).dimension, _engine_info.architecture, _engine_info.configuration))
-    , _kernel(_outer.get_network().get_engine()->get_context(), _kernel_data.kernel_name, get_jit_constants(_outer, _kernel_data))
->>>>>>> 16a33bd3
-    , _exec_options(get_execution_options())
-    {}
-
-    static kernel_data set_kernel_data(const reorder& outer)
-    {
-        kernel_data kd;
-
-        kd.have_subtraction = outer.have_substract();
-        kd.padding_only = (!kd.have_subtraction) && (outer.input_memory(0).argument().format == outer.output_memory().argument().format) && outer.input_memory(0).argument().format == memory::format::type::bfyx_f32;
-        kd.is_flatten = (outer.input_memory(0).argument().size.raw.size() != outer.output_memory().argument().size.raw.size());
-
-        return kd;
-    }
-
-    // We need to specify the output idx based on input position
-    static std::string get_idx_calculation(memory::format::type type) {
-        switch (type)
-        {
-        // Reorder and optional conversion cases.
-        // For input formats:
-        // 0 - batch (b), 1 - feature (f), 2, 3 - spatial (x -> 2, y -> 3)
-        // For weights formats:
-        // 0 - batch (b), 1, 2 - feature (o -> 1, i -> 2), 3, 4 - spatial (x -> 3, y -> 4)
-        case memory::format::type::byxf_f32:
-        case memory::format::type::byxf_f16:
-            return "return pad[1] + pos[1] + (2 * pad[1] + size[1]) * (pad[2] + pos[2] + (2 * pad[2] + size[2]) * (pad[3] + pos[3] + (2 * pad[3] + size[3]) * (pad[0] + pos[0])));";
-        case memory::format::type::yxfb_f32:
-        case memory::format::type::yxfb_f16:
-            return "return pad[0] + pos[0] + (2 * pad[0] + size[0]) * (pad[1] + pos[1] + (2 * pad[1] + size[1]) * (pad[2] + pos[2] + (2 * pad[2] + size[2]) * (pad[3] + pos[3])));";
-        case memory::format::type::fyxb_f32:
-        case memory::format::type::fyxb_f16:
-            return "return pad[0] + pos[0] + (2 * pad[0] + size[0]) * (pad[2] + pos[2] + (2 * pad[2] + size[2]) * (pad[3] + pos[3] + (2 * pad[3] + size[3]) * (pad[1] + pos[1])));";
-        case memory::format::type::bfyx_f32:
-        case memory::format::type::bfyx_f16:
-            return "return pad[2] + pos[2] + (2 * pad[2] + size[2]) * (pad[3] + pos[3] + (2 * pad[3] + size[3]) * (pad[1] + pos[1] + (2 * pad[1] + size[1]) * (pad[0] + pos[0])));";
-        case memory::format::type::oiyx_f32:
-        case memory::format::type::oiyx_f16:
-            return "return pad[3] + pos[3] + (2 * pad[3] + size[3]) * (pad[4] + pos[4] + (2 * pad[4] + size[4]) * (pad[2] + pos[2] + (2 * pad[2] + size[2]) * (pad[1] + pos[1])));";
-        case memory::format::type::yxio_f32:
-        case memory::format::type::yxio_f16:
-            return "return pad[1] + pos[1] + (2 * pad[1] + size[1]) * (pad[2] + pos[2] + (2 * pad[2] + size[2]) * (pad[3] + pos[3] + (2 * pad[3] + size[3]) * (pad[4] + pos[4])));";
-        case memory::format::type::os_iyx_osv16_f32:
-        case memory::format::type::os_iyx_osv16_f16:
-            return R"__C(uint _slice_id = pos[1] / 16; \
-                        uint _id_in_slice = pos[1] % 16; \
-                        return _id_in_slice + 16 * (pos[3] + size[3] * (pos[4] + size[4] * (pos[2] + _slice_id * size[2])));)__C";
-        case memory::format::type::bx_f32:
-        case memory::format::type::bx_f16:
-            return "return pad[2] + pos[2] + (2 * pad[2] + size[2]) * (pad[0] + pos[0]);";
-        case memory::format::type::xb_f32:
-        case memory::format::type::xb_f16:
-            return "return pad[0] + pos[0] + (2 * pad[0] + size[0]) * (pad[2] + pos[2]);";
-        // No reorder, only conversion (use simpler 1D kernels for that).
-        case memory::format::type::x_f32:
-        case memory::format::type::x_f16:
-            return "return pad[2] + pos[2];";
-
-        default:
-            throw std::invalid_argument("This format is not supported in GPU reorder");
-        }
-    }
-
-    // To read input memory linearly we need to specify the order of reading
-    static std::vector<uint32_t> get_calculation_order(memory::format::type type)
-    {
-        switch(type)
-        {
-        // Reorder and optional conversion cases.
-        // For input formats:
-        // 0 - batch (b), 1 - feature (f), 2, 3 - spatial (x -> 2, y -> 3)
-        // For weights formats:
-        // 0 - batch (b), 1, 2 - feature (o -> 1, i -> 2), 3, 4 - spatial (x -> 3, y -> 4)
-        case memory::format::type::byxf_f32:
-        case memory::format::type::byxf_f16:
-            return { 1, 2, 3, 0 };
-        case memory::format::type::yxfb_f32:
-        case memory::format::type::yxfb_f16:
-            return { 0, 1, 2, 3 };
-        case memory::format::type::bfyx_f32:
-        case memory::format::type::bfyx_f16:
-            return { 2, 3, 1, 0 };
-        case memory::format::type::oiyx_f32:
-        case memory::format::type::oiyx_f16:
-            return { 0, 3, 4, 2, 1 };
-        case memory::format::type::yxio_f32:
-        case memory::format::type::yxio_f16:
-            return { 0, 1, 2, 3, 4 };
-        case memory::format::type::fyxb_f32:
-        case memory::format::type::fyxb_f16:
-            return { 0, 2, 3, 1 };
-        case memory::format::type::os_iyx_osv16_f32:
-        case memory::format::type::os_iyx_osv16_f16:
-            return { 0, 1, 3, 4, 2 };
-        case memory::format::type::bx_f32:
-        case memory::format::type::bx_f16:
-            return { 1, 2, 0 };
-        case memory::format::type::xb_f32:
-        case memory::format::type::xb_f16:
-            return { 1, 0, 2 };
-        // No reorder, only conversion (use simpler 1D kernels for that).
-        case memory::format::type::x_f32:
-        case memory::format::type::x_f16:
-            return { 0, 1, 2 };
-
-        default:
-            throw std::invalid_argument("This format is not supported in GPU reorder");
-        }
-    }
-
-    // output idx for flatten
-    static std::string get_idx_calculation_flatten(memory::format::type OutType, memory::format::type InType) {
-        cldnn::format OutFormat = memory::to_tensor_format(OutType);
-
-        // Flatten cases
-        // 0 - batch (b), 1 - feature (f), 2, 3 - spatial (x -> 2, y -> 3)
-        switch (OutFormat)
-        {
-        //equivalent to axis = 1 (feature), end_axis = -1(x) in caffe
-        case cldnn::format::bx:
-            return "return pos[2] + size[2] * (pos[3] + size[3] * (pos[1] + size[1] * pos[0]));";
-        //equivalent to axis = 0 (batch), end_axis = 2(y) in caffe
-        case cldnn::format::xb:
-            return "return pos[0] + size[0] * ((pos[1] * size[2] * size[3]) + size[1] * (pos[2] + size[2] * pos[3]) / size[2]);";
-        //flatten all into one dimension - equivalent to axis = 0 (batch), end_axis = 3(x) in caffe
-        case cldnn::format::x:
-        {
-            std::vector<uint32_t> calcOrder = get_calculation_order(InType);
-            return "return pos[" + std::to_string(calcOrder[0]) + "] + size[" + std::to_string(calcOrder[0]) + "] * (pos[" + std::to_string(calcOrder[1]) +
-                "] + size[" + std::to_string(calcOrder[1]) + "] * (pos[" + std::to_string(calcOrder[2]) + "] + size[" + std::to_string(calcOrder[2]) +
-                "] * pos[" + std::to_string(calcOrder[3]) + "]));";
-        }
-        default:
-            throw std::invalid_argument("This format is not supported in GPU reorder - flatten");
-        }
-    }
-
-    static std::string get_calculation_order_string(memory::format::type type)
-    {
-        std::ostringstream os;
-        os << "(uint[]){ ";
-        for(auto i : get_calculation_order(type)) {
-            os << i << ", ";
-        }
-        os << " }";
-        return os.str();
-    }
-
-    static gpu::jit_constants get_jit_constants(const reorder& outer, const kernel_data& data) {
-        auto engine_info = outer.get_network().get_engine()->get_context()->get_engine_info();
-
-        auto& input_mem = outer.input_memory(0);
-        auto& output_mem = outer.output_memory();
-
-        auto input_use_half = input_mem.get_layout().data_type == cldnn::data_types::f16;
-        auto output_use_half = output_mem.get_layout().data_type == cldnn::data_types::f16;
-        int input_output_type_cvt = input_use_half != output_use_half;
-        auto padding = outer.desc()->output_offset().transform(output_mem.get_layout().size.format, 0);
-
-        if (!engine_info.supports_fp16 && (input_use_half || output_use_half))
-            throw std::invalid_argument("GPU device does not support half precision floating-point formats (cl_khr_fp16 extension)");
-
-        gpu::jit_constants mem_consts{
-            gpu::make_jit_constant("DIMENSIONS", std::to_string(input_mem.argument().size.raw.size())),
-            gpu::make_jit_constant("OUT_FORMAT_IMPLEMENTATION", data.is_flatten ? get_idx_calculation_flatten(output_mem.argument().format, input_mem.argument().format) : get_idx_calculation(output_mem.argument().format)),
-            gpu::make_jit_constant("CALCULATION_ORDER", get_calculation_order_string(input_mem.argument().format)),
-            gpu::make_jit_constant("SRC_TYPE", input_use_half ? std::string("half") : std::string("float")),
-            gpu::make_jit_constant("DEST_TYPE", output_use_half ? std::string("half") : std::string("float")),
-            gpu::make_jit_constant("SRC_DEST_TYPE_CVT", input_output_type_cvt),
-            gpu::make_jit_constant("FP16_SUPPORTED", static_cast<int>(engine_info.supports_fp16))
-        };
-        {
-            std::stringstream s;
-            s << "(uint[]){ ";
-            for (uint32_t i = 0; i < input_mem.argument().size.raw.size(); i++)
-            {
-                s << static_cast<uint32_t>(input_mem.argument().size.raw[i]) << ", ";
-            }
-            s << " }";
-            mem_consts.add_constant(gpu::make_jit_constant("SIZE", s.str()));
-        }
-        {
-            std::stringstream s;
-            s << "(uint[]){ ";
-            for (uint32_t i = 0; i < output_mem.argument().size.raw.size(); i++)
-            {
-                s << static_cast<uint32_t>(padding.raw[i]) << ", ";
-            }
-            s << " }";
-            mem_consts.add_constant(gpu::make_jit_constant("PADDING", s.str()));
-        }
-
-        if (data.padding_only)
-        {
-            mem_consts.add_constant(gpu::make_jit_constant("INPUT", input_mem.argument().size));
-            mem_consts.add_constant(gpu::make_jit_constant("OUTPUT", output_mem.argument().size));
-        }
-        else if (data.have_subtraction)
-        {
-            auto& subtract_mem = outer.input_memory(1);
-
-            auto subtract_use_half = subtract_mem.get_layout().data_type == cldnn::data_types::f16;
-            int subtract_input_type_cvt = subtract_use_half != input_use_half;
-
-            if (!engine_info.supports_fp16 && subtract_use_half)
-                throw std::invalid_argument("GPU device does not support half precision floating-point formats (cl_khr_fp16 extension)");
-
-            mem_consts.add_constant(gpu::make_jit_constant("SUBTRACT_FORMAT_IMPLEMENTATION", get_idx_calculation(subtract_mem.argument().format)));
-            mem_consts.add_constant(gpu::make_jit_constant("SUBTRACT_TYPE", subtract_use_half ? std::string("half") : std::string("float")));
-            mem_consts.add_constant(gpu::make_jit_constant("SUBTRACT_SRC_TYPE_CVT", subtract_input_type_cvt));
-            {
-                std::stringstream s;
-                s << "(uint[]){ ";
-                for (uint32_t i = 0; i < subtract_mem.argument().size.raw.size(); i++)
-                {
-                    // TODO: get subtract padding from mean_subtract primitive.
-                    s << 0/*static_cast<uint32_t>(padding.raw[i])*/ << ", ";
-                }
-                s << " }";
-                mem_consts.add_constant(gpu::make_jit_constant("SUBTRTACT_PADDING", s.str()));
-            }
-
-        }
-        else if (!outer.argument.substract_per_feature.empty())
-        {
-            std::stringstream s;
-            s << "(float[]){ ";
-            for (uint32_t i = 0; i < outer.argument.substract_per_feature.size(); i++)
-            {
-                s << outer.argument.substract_per_feature[i] << ", ";
-            }
-            s << " }";
-            mem_consts.add_constant(gpu::make_jit_constant("VALUE_TO_SUBTRACT", s.str()));
-            mem_consts.add_constant(gpu::make_jit_constant("SUBTRACT_TYPE", "float"));
-            mem_consts.add_constant(gpu::make_jit_constant("SUBTRACT_SRC_TYPE_CVT", input_use_half));
-        }
-
-        return mem_consts;
-    }
-
-    gpu::kernel_execution_options get_execution_options() const {
-        auto& input_mem = _outer.input_memory(0);
-        auto& input_size_raw = input_mem.argument().size.raw;
-        auto dimensions = input_size_raw.size();
-        auto order = get_calculation_order(input_mem.argument().format);
-        if (dimensions != order.size()) throw std::runtime_error("Reorder number of input dimensions != size of indices order");
-
-        size_t gws_2 = input_size_raw[order[dimensions - 1]];
-        size_t gws_1 = input_size_raw[order[dimensions - 2]];
-        size_t gws_0 = 1;
-        for (size_t i = 0; i < dimensions - 2; i++) {
-            gws_0 *= input_size_raw[order[i]];
-        }
-
-        return { {gws_0, gws_1, gws_2} };
-    }
-
-    cldnn::refcounted_obj_ptr<cldnn::event_impl> execute(const std::vector<cldnn::refcounted_obj_ptr<cldnn::event_impl>>& events) override
-    {
-        auto me = this;
-
-        auto& input_mem = _outer.input_memory(0);
-        auto& output_mem = _outer.output_memory();
-
-        if (_kernel_data.have_subtraction)
-        {
-            return me->_kernel.run<gpu::input_mem, gpu::output_mem, gpu::input_mem>
-                (me->_exec_options,
-                    events,
-                    input_mem,
-                    output_mem,
-                    _outer.input_memory(1));
-        }
-        else if (_kernel_data.padding_only)
-        {
-            if (input_mem.argument().size.spatial[1] > 255)
-                throw std::runtime_error("We don't support padding reorder with Y > 256");
-            gpu::kernel_execution_options exec_options{
-                {
-                    static_cast<size_t>(input_mem.argument().size.batch[0]),
-                    static_cast<size_t>(input_mem.argument().size.feature[0]),
-                    static_cast<size_t>(input_mem.argument().size.spatial[1])
-                },
-                {
-                    1, 1, static_cast<size_t>(input_mem.argument().size.spatial[1])
-                }
-            };
-            return me->_kernel.run<gpu::input_mem, gpu::output_mem>
-                (exec_options ,
-                    events,
-                    input_mem,
-                    output_mem);
-        }
-        else
-        {
-            return me->_kernel.run<gpu::input_mem, gpu::output_mem>
-                (me->_exec_options, events,
-                    input_mem,
-                    output_mem);
-        }
-    }
-
-    static is_an_implementation *create(reorder &arg) {
-        return new reorder_gpu(arg);
-    }
-};
-
-reorder_gpu::kernel_data set_default(const reorder& arg)
-{
-    reorder_gpu::kernel_data kd = reorder_gpu::set_kernel_data(arg);
-
-    if (kd.padding_only)
-    {
-        kd.kernel_name = kernel_name_reorder_padding_bfyx_f32;
-    }
-    else
-    {
-        //if we got values to subtract, then choose apropriate kernel
-        if (kd.have_subtraction)
-            kd.kernel_name = kernelName_subtract;
-        else if (!arg.argument.substract_per_feature.empty())
-            kd.kernel_name = kernelName_subtract_values;
-        else
-            kd.kernel_name = kernelName;
-    }
-
-    return kd;
-}
-
-reorder_gpu::kernel_data set_default_dim1(const reorder& arg)
-{
-    reorder_gpu::kernel_data kd = reorder_gpu::set_kernel_data(arg);
-
-    if (kd.have_subtraction)
-        kd.kernel_name = kernel_name_1d_convert_subtract;
-    else if (!arg.argument.substract_per_feature.empty())
-        kd.kernel_name = kernel_name_1d_convert_subtract_values;
-    else
-        kd.kernel_name = kernel_name_1d_convert;
-
-    return kd;
-}
-
-kd_selector_t<reorder_gpu::kernel_data, reorder, kd_optional_selector_t, size_t, neural::gpu::engine_info_internal::architectures, neural::gpu::engine_info_internal::configurations> reorder_gpu::ks = {
-    { std::make_tuple(1, gpu::engine_info_internal::architectures::GEN_UNKNOWN, gpu::engine_info_internal::configurations::GT_UNKNOWN), set_default_dim1 },
-    { std::make_tuple(0, gpu::engine_info_internal::architectures::GEN_UNKNOWN, gpu::engine_info_internal::configurations::GT_UNKNOWN), set_default },
-};
-
-    namespace {
-        struct attach {
-            attach() {
-                implementation_map<reorder>::add({
-                    { cldnn::engine_types::ocl, reorder_gpu::create }
-                });
-            }
-            ~attach() {}
-        };
-
-#ifdef __GNUC__
-        __attribute__((visibility("default"))) //todo meybe dll_sym?
-#elif _MSC_VER
-#   pragma section(".nn_init$m", read, write)
-#endif
-        attach attach_impl;
-
-    }
-
+/*
+// Copyright (c) 2016 Intel Corporation
+//
+// Licensed under the Apache License, Version 2.0 (the "License");
+// you may not use this file except in compliance with the License.
+// You may obtain a copy of the License at
+//
+//      http://www.apache.org/licenses/LICENSE-2.0
+//
+// Unless required by applicable law or agreed to in writing, software
+// distributed under the License is distributed on an "AS IS" BASIS,
+// WITHOUT WARRANTIES OR CONDITIONS OF ANY KIND, either express or implied.
+// See the License for the specific language governing permissions and
+// limitations under the License.
+*/
+
+#include "neural_impl.h"
+#include "engine_impl.h"
+#include "network_impl.h"
+#include "implementation_map.h"
+#include "kernel.h"
+#include "kd_selector.h"
+
+#include <algorithm>
+#include <stdexcept>
+#include <string>
+
+namespace neural {
+    const std::string kernelName = "reorder_GPU";
+    const std::string kernelName_subtract = "reorder_subtract_GPU";
+    const std::string kernelName_subtract_values = "reorder_subtract_values_GPU";
+    const std::string kernel_name_1d_convert = "reorder_gpu_1d_convert";
+    const std::string kernel_name_1d_convert_subtract = "reorder_gpu_1d_convert_subtract";
+    const std::string kernel_name_1d_convert_subtract_values = "reorder_gpu_1d_convert_subtract_values";
+    const std::string kernel_name_reorder_padding_bfyx_f32 = "reorder_gpu_padding_bfyx_f32";
+
+    template <>
+    struct kd_default_value_selector<neural::gpu::engine_info_internal::architectures>
+    {
+        static constexpr neural::gpu::engine_info_internal::architectures value = neural::gpu::engine_info_internal::architectures::GEN_UNKNOWN;
+    };
+
+    template <>
+    struct kd_default_value_selector<neural::gpu::engine_info_internal::configurations>
+    {
+        static constexpr neural::gpu::engine_info_internal::configurations value = neural::gpu::engine_info_internal::configurations::GT_UNKNOWN;
+    };
+
+struct reorder_gpu : is_an_implementation {
+    const reorder& _outer;
+    gpu::engine_info_internal _engine_info;
+
+    struct kernel_data
+    {
+        std::string kernel_name;
+        bool have_subtraction;
+        bool padding_only;
+        bool is_flatten;
+    } _kernel_data;
+    gpu::kernel _kernel;
+    gpu::kernel_execution_options _exec_options;
+
+    static kd_selector_t<kernel_data, reorder, kd_optional_selector_t, size_t, neural::gpu::engine_info_internal::architectures, neural::gpu::engine_info_internal::configurations> ks;
+
+    reorder_gpu(reorder &outer)
+    : _outer(outer)
+    , _engine_info(outer.get_network().get_engine()->get_context()->get_engine_info())
+    , _kernel_data(ks.get_kernel(outer, memory::traits(outer.input_memory(0).get_layout()).dimension, _engine_info.architecture, _engine_info.configuration))
+    , _kernel(_outer.get_network().get_engine()->get_context(), _kernel_data.kernel_name, get_jit_constants(_outer, _kernel_data), outer.id())
+    , _exec_options(get_execution_options())
+    {}
+
+    static kernel_data set_kernel_data(const reorder& outer)
+    {
+        kernel_data kd;
+
+        kd.have_subtraction = outer.have_substract();
+        kd.padding_only = (!kd.have_subtraction) && (outer.input_memory(0).argument().format == outer.output_memory().argument().format) && outer.input_memory(0).argument().format == memory::format::type::bfyx_f32;
+        kd.is_flatten = (outer.input_memory(0).argument().size.raw.size() != outer.output_memory().argument().size.raw.size());
+
+        return kd;
+    }
+
+    // We need to specify the output idx based on input position
+    static std::string get_idx_calculation(memory::format::type type) {
+        switch (type)
+        {
+        // Reorder and optional conversion cases.
+        // For input formats:
+        // 0 - batch (b), 1 - feature (f), 2, 3 - spatial (x -> 2, y -> 3)
+        // For weights formats:
+        // 0 - batch (b), 1, 2 - feature (o -> 1, i -> 2), 3, 4 - spatial (x -> 3, y -> 4)
+        case memory::format::type::byxf_f32:
+        case memory::format::type::byxf_f16:
+            return "return pad[1] + pos[1] + (2 * pad[1] + size[1]) * (pad[2] + pos[2] + (2 * pad[2] + size[2]) * (pad[3] + pos[3] + (2 * pad[3] + size[3]) * (pad[0] + pos[0])));";
+        case memory::format::type::yxfb_f32:
+        case memory::format::type::yxfb_f16:
+            return "return pad[0] + pos[0] + (2 * pad[0] + size[0]) * (pad[1] + pos[1] + (2 * pad[1] + size[1]) * (pad[2] + pos[2] + (2 * pad[2] + size[2]) * (pad[3] + pos[3])));";
+        case memory::format::type::fyxb_f32:
+        case memory::format::type::fyxb_f16:
+            return "return pad[0] + pos[0] + (2 * pad[0] + size[0]) * (pad[2] + pos[2] + (2 * pad[2] + size[2]) * (pad[3] + pos[3] + (2 * pad[3] + size[3]) * (pad[1] + pos[1])));";
+        case memory::format::type::bfyx_f32:
+        case memory::format::type::bfyx_f16:
+            return "return pad[2] + pos[2] + (2 * pad[2] + size[2]) * (pad[3] + pos[3] + (2 * pad[3] + size[3]) * (pad[1] + pos[1] + (2 * pad[1] + size[1]) * (pad[0] + pos[0])));";
+        case memory::format::type::oiyx_f32:
+        case memory::format::type::oiyx_f16:
+            return "return pad[3] + pos[3] + (2 * pad[3] + size[3]) * (pad[4] + pos[4] + (2 * pad[4] + size[4]) * (pad[2] + pos[2] + (2 * pad[2] + size[2]) * (pad[1] + pos[1])));";
+        case memory::format::type::yxio_f32:
+        case memory::format::type::yxio_f16:
+            return "return pad[1] + pos[1] + (2 * pad[1] + size[1]) * (pad[2] + pos[2] + (2 * pad[2] + size[2]) * (pad[3] + pos[3] + (2 * pad[3] + size[3]) * (pad[4] + pos[4])));";
+        case memory::format::type::os_iyx_osv16_f32:
+        case memory::format::type::os_iyx_osv16_f16:
+            return R"__C(uint _slice_id = pos[1] / 16; \
+                        uint _id_in_slice = pos[1] % 16; \
+                        return _id_in_slice + 16 * (pos[3] + size[3] * (pos[4] + size[4] * (pos[2] + _slice_id * size[2])));)__C";
+        case memory::format::type::bx_f32:
+        case memory::format::type::bx_f16:
+            return "return pad[2] + pos[2] + (2 * pad[2] + size[2]) * (pad[0] + pos[0]);";
+        case memory::format::type::xb_f32:
+        case memory::format::type::xb_f16:
+            return "return pad[0] + pos[0] + (2 * pad[0] + size[0]) * (pad[2] + pos[2]);";
+        // No reorder, only conversion (use simpler 1D kernels for that).
+        case memory::format::type::x_f32:
+        case memory::format::type::x_f16:
+            return "return pad[2] + pos[2];";
+
+        default:
+            throw std::invalid_argument("This format is not supported in GPU reorder");
+        }
+    }
+
+    // To read input memory linearly we need to specify the order of reading
+    static std::vector<uint32_t> get_calculation_order(memory::format::type type)
+    {
+        switch(type)
+        {
+        // Reorder and optional conversion cases.
+        // For input formats:
+        // 0 - batch (b), 1 - feature (f), 2, 3 - spatial (x -> 2, y -> 3)
+        // For weights formats:
+        // 0 - batch (b), 1, 2 - feature (o -> 1, i -> 2), 3, 4 - spatial (x -> 3, y -> 4)
+        case memory::format::type::byxf_f32:
+        case memory::format::type::byxf_f16:
+            return { 1, 2, 3, 0 };
+        case memory::format::type::yxfb_f32:
+        case memory::format::type::yxfb_f16:
+            return { 0, 1, 2, 3 };
+        case memory::format::type::bfyx_f32:
+        case memory::format::type::bfyx_f16:
+            return { 2, 3, 1, 0 };
+        case memory::format::type::oiyx_f32:
+        case memory::format::type::oiyx_f16:
+            return { 0, 3, 4, 2, 1 };
+        case memory::format::type::yxio_f32:
+        case memory::format::type::yxio_f16:
+            return { 0, 1, 2, 3, 4 };
+        case memory::format::type::fyxb_f32:
+        case memory::format::type::fyxb_f16:
+            return { 0, 2, 3, 1 };
+        case memory::format::type::os_iyx_osv16_f32:
+        case memory::format::type::os_iyx_osv16_f16:
+            return { 0, 1, 3, 4, 2 };
+        case memory::format::type::bx_f32:
+        case memory::format::type::bx_f16:
+            return { 1, 2, 0 };
+        case memory::format::type::xb_f32:
+        case memory::format::type::xb_f16:
+            return { 1, 0, 2 };
+        // No reorder, only conversion (use simpler 1D kernels for that).
+        case memory::format::type::x_f32:
+        case memory::format::type::x_f16:
+            return { 0, 1, 2 };
+
+        default:
+            throw std::invalid_argument("This format is not supported in GPU reorder");
+        }
+    }
+
+    // output idx for flatten
+    static std::string get_idx_calculation_flatten(memory::format::type OutType, memory::format::type InType) {
+        cldnn::format OutFormat = memory::to_tensor_format(OutType);
+
+        // Flatten cases
+        // 0 - batch (b), 1 - feature (f), 2, 3 - spatial (x -> 2, y -> 3)
+        switch (OutFormat)
+        {
+        //equivalent to axis = 1 (feature), end_axis = -1(x) in caffe
+        case cldnn::format::bx:
+            return "return pos[2] + size[2] * (pos[3] + size[3] * (pos[1] + size[1] * pos[0]));";
+        //equivalent to axis = 0 (batch), end_axis = 2(y) in caffe
+        case cldnn::format::xb:
+            return "return pos[0] + size[0] * ((pos[1] * size[2] * size[3]) + size[1] * (pos[2] + size[2] * pos[3]) / size[2]);";
+        //flatten all into one dimension - equivalent to axis = 0 (batch), end_axis = 3(x) in caffe
+        case cldnn::format::x:
+        {
+            std::vector<uint32_t> calcOrder = get_calculation_order(InType);
+            return "return pos[" + std::to_string(calcOrder[0]) + "] + size[" + std::to_string(calcOrder[0]) + "] * (pos[" + std::to_string(calcOrder[1]) +
+                "] + size[" + std::to_string(calcOrder[1]) + "] * (pos[" + std::to_string(calcOrder[2]) + "] + size[" + std::to_string(calcOrder[2]) +
+                "] * pos[" + std::to_string(calcOrder[3]) + "]));";
+        }
+        default:
+            throw std::invalid_argument("This format is not supported in GPU reorder - flatten");
+        }
+    }
+
+    static std::string get_calculation_order_string(memory::format::type type)
+    {
+        std::ostringstream os;
+        os << "(uint[]){ ";
+        for(auto i : get_calculation_order(type)) {
+            os << i << ", ";
+        }
+        os << " }";
+        return os.str();
+    }
+
+    static gpu::jit_constants get_jit_constants(const reorder& outer, const kernel_data& data) {
+        auto engine_info = outer.get_network().get_engine()->get_context()->get_engine_info();
+
+        auto& input_mem = outer.input_memory(0);
+        auto& output_mem = outer.output_memory();
+
+        auto input_use_half = input_mem.get_layout().data_type == cldnn::data_types::f16;
+        auto output_use_half = output_mem.get_layout().data_type == cldnn::data_types::f16;
+        int input_output_type_cvt = input_use_half != output_use_half;
+        auto padding = outer.desc()->output_offset().transform(output_mem.get_layout().size.format, 0);
+
+        if (!engine_info.supports_fp16 && (input_use_half || output_use_half))
+            throw std::invalid_argument("GPU device does not support half precision floating-point formats (cl_khr_fp16 extension)");
+
+        gpu::jit_constants mem_consts{
+            gpu::make_jit_constant("DIMENSIONS", std::to_string(input_mem.argument().size.raw.size())),
+            gpu::make_jit_constant("OUT_FORMAT_IMPLEMENTATION", data.is_flatten ? get_idx_calculation_flatten(output_mem.argument().format, input_mem.argument().format) : get_idx_calculation(output_mem.argument().format)),
+            gpu::make_jit_constant("CALCULATION_ORDER", get_calculation_order_string(input_mem.argument().format)),
+            gpu::make_jit_constant("SRC_TYPE", input_use_half ? std::string("half") : std::string("float")),
+            gpu::make_jit_constant("DEST_TYPE", output_use_half ? std::string("half") : std::string("float")),
+            gpu::make_jit_constant("SRC_DEST_TYPE_CVT", input_output_type_cvt),
+            gpu::make_jit_constant("FP16_SUPPORTED", static_cast<int>(engine_info.supports_fp16))
+        };
+        {
+            std::stringstream s;
+            s << "(uint[]){ ";
+            for (uint32_t i = 0; i < input_mem.argument().size.raw.size(); i++)
+            {
+                s << static_cast<uint32_t>(input_mem.argument().size.raw[i]) << ", ";
+            }
+            s << " }";
+            mem_consts.add_constant(gpu::make_jit_constant("SIZE", s.str()));
+        }
+        {
+            std::stringstream s;
+            s << "(uint[]){ ";
+            for (uint32_t i = 0; i < output_mem.argument().size.raw.size(); i++)
+            {
+                s << static_cast<uint32_t>(padding.raw[i]) << ", ";
+            }
+            s << " }";
+            mem_consts.add_constant(gpu::make_jit_constant("PADDING", s.str()));
+        }
+
+        if (data.padding_only)
+        {
+            mem_consts.add_constant(gpu::make_jit_constant("INPUT", input_mem.argument().size));
+            mem_consts.add_constant(gpu::make_jit_constant("OUTPUT", output_mem.argument().size));
+        }
+        else if (data.have_subtraction)
+        {
+            auto& subtract_mem = outer.input_memory(1);
+
+            auto subtract_use_half = subtract_mem.get_layout().data_type == cldnn::data_types::f16;
+            int subtract_input_type_cvt = subtract_use_half != input_use_half;
+
+            if (!engine_info.supports_fp16 && subtract_use_half)
+                throw std::invalid_argument("GPU device does not support half precision floating-point formats (cl_khr_fp16 extension)");
+
+            mem_consts.add_constant(gpu::make_jit_constant("SUBTRACT_FORMAT_IMPLEMENTATION", get_idx_calculation(subtract_mem.argument().format)));
+            mem_consts.add_constant(gpu::make_jit_constant("SUBTRACT_TYPE", subtract_use_half ? std::string("half") : std::string("float")));
+            mem_consts.add_constant(gpu::make_jit_constant("SUBTRACT_SRC_TYPE_CVT", subtract_input_type_cvt));
+            {
+                std::stringstream s;
+                s << "(uint[]){ ";
+                for (uint32_t i = 0; i < subtract_mem.argument().size.raw.size(); i++)
+                {
+                    // TODO: get subtract padding from mean_subtract primitive.
+                    s << 0/*static_cast<uint32_t>(padding.raw[i])*/ << ", ";
+                }
+                s << " }";
+                mem_consts.add_constant(gpu::make_jit_constant("SUBTRTACT_PADDING", s.str()));
+            }
+
+        }
+        else if (!outer.argument.substract_per_feature.empty())
+        {
+            std::stringstream s;
+            s << "(float[]){ ";
+            for (uint32_t i = 0; i < outer.argument.substract_per_feature.size(); i++)
+            {
+                s << outer.argument.substract_per_feature[i] << ", ";
+            }
+            s << " }";
+            mem_consts.add_constant(gpu::make_jit_constant("VALUE_TO_SUBTRACT", s.str()));
+            mem_consts.add_constant(gpu::make_jit_constant("SUBTRACT_TYPE", "float"));
+            mem_consts.add_constant(gpu::make_jit_constant("SUBTRACT_SRC_TYPE_CVT", input_use_half));
+        }
+
+        return mem_consts;
+    }
+
+    gpu::kernel_execution_options get_execution_options() const {
+        auto& input_mem = _outer.input_memory(0);
+        auto& input_size_raw = input_mem.argument().size.raw;
+        auto dimensions = input_size_raw.size();
+        auto order = get_calculation_order(input_mem.argument().format);
+        if (dimensions != order.size()) throw std::runtime_error("Reorder number of input dimensions != size of indices order");
+
+        size_t gws_2 = input_size_raw[order[dimensions - 1]];
+        size_t gws_1 = input_size_raw[order[dimensions - 2]];
+        size_t gws_0 = 1;
+        for (size_t i = 0; i < dimensions - 2; i++) {
+            gws_0 *= input_size_raw[order[i]];
+        }
+
+        return { {gws_0, gws_1, gws_2} };
+    }
+
+    cldnn::refcounted_obj_ptr<cldnn::event_impl> execute(const std::vector<cldnn::refcounted_obj_ptr<cldnn::event_impl>>& events) override
+    {
+        auto me = this;
+
+        auto& input_mem = _outer.input_memory(0);
+        auto& output_mem = _outer.output_memory();
+
+        if (_kernel_data.have_subtraction)
+        {
+            return me->_kernel.run<gpu::input_mem, gpu::output_mem, gpu::input_mem>
+                (me->_exec_options,
+                    events,
+                    input_mem,
+                    output_mem,
+                    _outer.input_memory(1));
+        }
+        else if (_kernel_data.padding_only)
+        {
+            if (input_mem.argument().size.spatial[1] > 255)
+                throw std::runtime_error("We don't support padding reorder with Y > 256");
+            gpu::kernel_execution_options exec_options{
+                {
+                    static_cast<size_t>(input_mem.argument().size.batch[0]),
+                    static_cast<size_t>(input_mem.argument().size.feature[0]),
+                    static_cast<size_t>(input_mem.argument().size.spatial[1])
+                },
+                {
+                    1, 1, static_cast<size_t>(input_mem.argument().size.spatial[1])
+                }
+            };
+            return me->_kernel.run<gpu::input_mem, gpu::output_mem>
+                (exec_options ,
+                    events,
+                    input_mem,
+                    output_mem);
+        }
+        else
+        {
+            return me->_kernel.run<gpu::input_mem, gpu::output_mem>
+                (me->_exec_options, events,
+                    input_mem,
+                    output_mem);
+        }
+    }
+
+    static is_an_implementation *create(reorder &arg) {
+        return new reorder_gpu(arg);
+    }
+};
+
+reorder_gpu::kernel_data set_default(const reorder& arg)
+{
+    reorder_gpu::kernel_data kd = reorder_gpu::set_kernel_data(arg);
+
+    if (kd.padding_only)
+    {
+        kd.kernel_name = kernel_name_reorder_padding_bfyx_f32;
+    }
+    else
+    {
+        //if we got values to subtract, then choose apropriate kernel
+        if (kd.have_subtraction)
+            kd.kernel_name = kernelName_subtract;
+        else if (!arg.argument.substract_per_feature.empty())
+            kd.kernel_name = kernelName_subtract_values;
+        else
+            kd.kernel_name = kernelName;
+    }
+
+    return kd;
+}
+
+reorder_gpu::kernel_data set_default_dim1(const reorder& arg)
+{
+    reorder_gpu::kernel_data kd = reorder_gpu::set_kernel_data(arg);
+
+    if (kd.have_subtraction)
+        kd.kernel_name = kernel_name_1d_convert_subtract;
+    else if (!arg.argument.substract_per_feature.empty())
+        kd.kernel_name = kernel_name_1d_convert_subtract_values;
+    else
+        kd.kernel_name = kernel_name_1d_convert;
+
+    return kd;
+}
+
+kd_selector_t<reorder_gpu::kernel_data, reorder, kd_optional_selector_t, size_t, neural::gpu::engine_info_internal::architectures, neural::gpu::engine_info_internal::configurations> reorder_gpu::ks = {
+    { std::make_tuple(1, gpu::engine_info_internal::architectures::GEN_UNKNOWN, gpu::engine_info_internal::configurations::GT_UNKNOWN), set_default_dim1 },
+    { std::make_tuple(0, gpu::engine_info_internal::architectures::GEN_UNKNOWN, gpu::engine_info_internal::configurations::GT_UNKNOWN), set_default },
+};
+
+    namespace {
+        struct attach {
+            attach() {
+                implementation_map<reorder>::add({
+                    { cldnn::engine_types::ocl, reorder_gpu::create }
+                });
+            }
+            ~attach() {}
+        };
+
+#ifdef __GNUC__
+        __attribute__((visibility("default"))) //todo meybe dll_sym?
+#elif _MSC_VER
+#   pragma section(".nn_init$m", read, write)
+#endif
+        attach attach_impl;
+
+    }
+
 }