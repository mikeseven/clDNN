--- conflicted
+++ resolved
@@ -1,113 +1,113 @@
-﻿/*
-// Copyright (c) 2016 Intel Corporation
-//
-// Licensed under the Apache License, Version 2.0 (the "License");
-// you may not use this file except in compliance with the License.
-// You may obtain a copy of the License at
-//
-//      http://www.apache.org/licenses/LICENSE-2.0
-//
-// Unless required by applicable law or agreed to in writing, software
-// distributed under the License is distributed on an "AS IS" BASIS,
-// WITHOUT WARRANTIES OR CONDITIONS OF ANY KIND, either express or implied.
-// See the License for the specific language governing permissions and
-// limitations under the License.
-*/
-
-///////////////////////////////////////////////////////////////////////////////////////////////////
-#pragma once
-
-// we want exceptions
-#define CL_HPP_ENABLE_EXCEPTIONS
-#define CL_HPP_MINIMUM_OPENCL_VERSION 120
-#define CL_HPP_TARGET_OPENCL_VERSION 120
-#include <cl2_wrapper.h>
-#include <memory>
-#include <chrono>
-#include "api/profiling.hpp"
-#include "kernels_cache.h"
-#include "engine_info.h"
-
-namespace neural { namespace gpu {
-
-struct configuration {
-    enum device_types { default_device = 0, cpu, gpu, accelerator };
-
-    bool enable_profiling;
-    device_types device_type;
-    uint32_t device_vendor;
-    std::string compiler_options;
-    configuration();
-};
-
-class gpu_toolkit;
-
-class context_holder {
-protected:
-    std::shared_ptr<gpu_toolkit> _context;
-    context_holder(std::shared_ptr<gpu_toolkit> context) : _context(context) {}
-    virtual ~context_holder() = default;
-    const std::shared_ptr<gpu_toolkit>& context() const { return _context; }
-};
-
-namespace instrumentation = cldnn::instrumentation;
-
-struct profiling_period_event : instrumentation::profiling_period {
-    profiling_period_event(const cl::Event& event, cl_profiling_info start, cl_profiling_info end )
-        : _event(event)
-        , _start(start)
-        , _end(end)
-        {}
-
-    std::chrono::nanoseconds value() const override {
-        cl_ulong start_nanoseconds;
-        _event.getProfilingInfo(_start, &start_nanoseconds);
-        cl_ulong end_nanoseconds;
-        _event.getProfilingInfo(_end, &end_nanoseconds);
-        return std::chrono::nanoseconds(static_cast<long long>(end_nanoseconds - start_nanoseconds));
-    }
-
-private:
-    cl::Event _event;
-    cl_profiling_info _start;
-    cl_profiling_info _end;
-};
-
-class gpu_toolkit {
-    configuration _configuration;
-    cl::Device _device;
-    cl::Context _context;
-    cl::CommandQueue _command_queue;
-    engine_info_internal _engine_info;
-    kernels_cache _kernels_cache;
-//    cl::Program _program;
-    std::vector<instrumentation::profiling_info> _profiling_info;
-    std::string extensions;
-
-    friend class context_holder;
-public:
-    gpu_toolkit(const configuration& configuration = neural::gpu::configuration());
-
-    const configuration& get_configuration() const { return _configuration; }
-    const cl::Device& device() const { return _device; }
-    const cl::Context& context() const { return _context; }
-    const cl::CommandQueue& queue() const { return _command_queue; }
-//    cl::Program& program() { return _program; }
-    kernels_cache& get_kernels_cache() { return _kernels_cache; }
-    void report_profiling(const instrumentation::profiling_info& info) { _profiling_info.push_back(info); }
-    const std::vector<instrumentation::profiling_info>& get_profiling_info() const { return _profiling_info; }
-<<<<<<< HEAD
-    engine_info get_engine_info() { return engine_info(*this); }
-    inline bool extension_supported(const std::string ext) { return extensions.find(ext) != std::string::npos; }
-=======
-    engine_info_internal get_engine_info() const { return _engine_info; }
->>>>>>> b37d3401
-
-    gpu_toolkit(const gpu_toolkit& other) = delete;
-    gpu_toolkit(gpu_toolkit&& other) = delete;
-    gpu_toolkit& operator=(const gpu_toolkit& other) = delete;
-    gpu_toolkit& operator=(gpu_toolkit&& other) = delete;
-};
-
-//////////////////////////////////////////////////////////////////////////////////////////////////////////
-}}
+﻿/*
+// Copyright (c) 2016 Intel Corporation
+//
+// Licensed under the Apache License, Version 2.0 (the "License");
+// you may not use this file except in compliance with the License.
+// You may obtain a copy of the License at
+//
+//      http://www.apache.org/licenses/LICENSE-2.0
+//
+// Unless required by applicable law or agreed to in writing, software
+// distributed under the License is distributed on an "AS IS" BASIS,
+// WITHOUT WARRANTIES OR CONDITIONS OF ANY KIND, either express or implied.
+// See the License for the specific language governing permissions and
+// limitations under the License.
+*/
+
+///////////////////////////////////////////////////////////////////////////////////////////////////
+#pragma once
+
+// we want exceptions
+#define CL_HPP_ENABLE_EXCEPTIONS
+#define CL_HPP_MINIMUM_OPENCL_VERSION 120
+#define CL_HPP_TARGET_OPENCL_VERSION 120
+#include <cl2_wrapper.h>
+#include <memory>
+#include <chrono>
+#include "api/profiling.hpp"
+#include "kernels_cache.h"
+#include "engine_info.h"
+
+namespace neural { namespace gpu {
+
+struct configuration {
+    enum device_types { default_device = 0, cpu, gpu, accelerator };
+
+    bool enable_profiling;
+    device_types device_type;
+    uint32_t device_vendor;
+    std::string compiler_options;
+    configuration();
+};
+
+class gpu_toolkit;
+
+class context_holder {
+protected:
+    std::shared_ptr<gpu_toolkit> _context;
+    context_holder();
+    context_holder(std::shared_ptr<gpu_toolkit> context) : _context(context) {}
+    virtual ~context_holder() = default;
+    const std::shared_ptr<gpu_toolkit>& context() const { return _context; }
+};
+
+namespace instrumentation = cldnn::instrumentation;
+
+struct profiling_period_event : instrumentation::profiling_period {
+    profiling_period_event(const cl::Event& event, cl_profiling_info start, cl_profiling_info end )
+        : _event(event)
+        , _start(start)
+        , _end(end)
+        {}
+
+    std::chrono::nanoseconds value() const override {
+        cl_ulong start_nanoseconds;
+        _event.getProfilingInfo(_start, &start_nanoseconds);
+        cl_ulong end_nanoseconds;
+        _event.getProfilingInfo(_end, &end_nanoseconds);
+        return std::chrono::nanoseconds(static_cast<long long>(end_nanoseconds - start_nanoseconds));
+    }
+
+private:
+    cl::Event _event;
+    cl_profiling_info _start;
+    cl_profiling_info _end;
+};
+
+class gpu_toolkit {
+    configuration _configuration;
+    cl::Device _device;
+    cl::Context _context;
+    cl::CommandQueue _command_queue;
+    engine_info_internal _engine_info;
+    kernels_cache _kernels_cache;
+//    cl::Program _program;
+    std::vector<instrumentation::profiling_info> _profiling_info;
+    std::string extensions;
+
+    static std::shared_ptr<gpu_toolkit>get();
+    friend class context_holder;
+public:
+    gpu_toolkit(const configuration& configuration = neural::gpu::configuration());
+
+    const configuration& get_configuration() const { return _configuration; }
+    const cl::Device& device() const { return _device; }
+    const cl::Context& context() const { return _context; }
+    const cl::CommandQueue& queue() const { return _command_queue; }
+//    cl::Program& program() { return _program; }
+    kernels_cache& get_kernels_cache() { return _kernels_cache; }
+    void report_profiling(const instrumentation::profiling_info& info) { _profiling_info.push_back(info); }
+    const std::vector<instrumentation::profiling_info>& get_profiling_info() const { return _profiling_info; }
+    engine_info_internal get_engine_info() const { return _engine_info; }
+    inline bool extension_supported(const std::string ext) { return extensions.find(ext) != std::string::npos; }
+
+    gpu_toolkit(const gpu_toolkit& other) = delete;
+    gpu_toolkit(gpu_toolkit&& other) = delete;
+    gpu_toolkit& operator=(const gpu_toolkit& other) = delete;
+    gpu_toolkit& operator=(gpu_toolkit&& other) = delete;
+};
+
+//////////////////////////////////////////////////////////////////////////////////////////////////////////
+inline context_holder::context_holder() : _context(gpu_toolkit::get()) {}
+
+}}