--- conflicted
+++ resolved
@@ -1,266 +1,169 @@
-/*
-// Copyright (c) 2016 Intel Corporation
-//
-// Licensed under the Apache License, Version 2.0 (the "License");
-// you may not use this file except in compliance with the License.
-// You may obtain a copy of the License at
-//
-//      http://www.apache.org/licenses/LICENSE-2.0
-//
-// Unless required by applicable law or agreed to in writing, software
-// distributed under the License is distributed on an "AS IS" BASIS,
-// WITHOUT WARRANTIES OR CONDITIONS OF ANY KIND, either express or implied.
-// See the License for the specific language governing permissions and
-// limitations under the License.
-*/
-
-#include "api/neural.h"
-#include "multidimensional_counter.h"
-#include "implementation_map.h"
-#include "kernel.h"
-#include "cache/primitive_db.h"
-
-const std::string kernelName_max = "Pooling_GPU_max";
-<<<<<<< HEAD
-=======
-const std::string kernelCode_max = R"__krnl(
-KERNEL(Pooling_GPU_max)(__global float* input, __global float* output)
-{
-    const uint linear_id_xyz = get_global_id(0) + get_global_size(0) * (get_global_id(1) + get_global_size(1) * get_global_id(2));
-
-    const int offset_x = get_global_id(1) * STRIDE_SIZE_X;
-    const int offset_y = get_global_id(2) * STRIDE_SIZE_Y;
-
-    float result = -FLT_MAX;
-
-    const int batch_and_feature_offset = get_global_id(0);
-    int input_idx = batch_and_feature_offset + OUTPUT_BATCH_NUM * INPUT_FEATURE_NUM * (offset_x + offset_y * INPUT_SIZE_X);
-    for(uint j = 0; j < WINDOW_SIZE_Y; j++)
-    {
-        for(uint i = 0; i < WINDOW_SIZE_X; i++)
-        {
-            result = max(result, input[input_idx]);
-            input_idx += OUTPUT_BATCH_NUM * INPUT_FEATURE_NUM;
-        }
-        input_idx += OUTPUT_BATCH_NUM * INPUT_FEATURE_NUM * (INPUT_SIZE_X - WINDOW_SIZE_X);
-    }
-    output[linear_id_xyz] = result;
-}
-)__krnl";
-
-const std::string kernelName_max_offset = "Pooling_GPU_max_offset";
-const std::string kernelCode_max_offset = R"__krnl(
-KERNEL(Pooling_GPU_max_offset)(__global float* input, __global float* output)
-{
-    const uint linear_id_xyz = get_global_id(0) + get_global_size(0) * (get_global_id(1) + get_global_size(1) * get_global_id(2));
-
-    const int offset_x = get_global_id(1) * STRIDE_SIZE_X + INPUT_OFFSET_SIZE_X;
-    const int offset_y = get_global_id(2) * STRIDE_SIZE_Y + INPUT_OFFSET_SIZE_Y;
-
-    float result = -FLT_MAX;
-
-    const int batch_and_feature_offset = get_global_id(0);
-    for(uint j = 0; j < WINDOW_SIZE_Y; j++)
-    {
-        int input_offset_y = offset_y + j;
-        bool zero_y = input_offset_y >= INPUT_SIZE_Y || input_offset_y < 0;
-        if(!zero_y)
-        {
-            for(uint i = 0; i < WINDOW_SIZE_X; i++)
-            {
-                int input_offset_x = offset_x + i;
-                bool zero = input_offset_x >= INPUT_SIZE_X || input_offset_x < 0;
-                if(!zero)
-                {
-                    int input_idx = batch_and_feature_offset + OUTPUT_BATCH_NUM * INPUT_FEATURE_NUM * (input_offset_x + input_offset_y * INPUT_SIZE_X);
-                    result = max(result, input[input_idx]);
-                }
-            }
-        }
-    }
-    output[linear_id_xyz] = result;
-}
-)__krnl";
-
->>>>>>> 2cc0ccaa
-const std::string kernelName_average = "Pooling_GPU_average";
-
-const std::string kernelName_average_offset = "Pooling_GPU_average_offset";
-const std::string kernelCode_average_offset = R"__krnl(
-KERNEL(Pooling_GPU_average_offset)(__global float* input, __global float* output)
-{
-    const uint linear_id_xyz = get_global_id(0) + get_global_size(0) * (get_global_id(1) + get_global_size(1) * get_global_id(2));
-
-    const int offset_x = get_global_id(1) * STRIDE_SIZE_X + INPUT_OFFSET_SIZE_X;
-    const int offset_y = get_global_id(2) * STRIDE_SIZE_Y + INPUT_OFFSET_SIZE_Y;
-
-    float result = 0;
-
-    const int batch_and_feature_offset = get_global_id(0);
-    int input_idx = batch_and_feature_offset + OUTPUT_BATCH_NUM * INPUT_FEATURE_NUM * (offset_x + offset_y * INPUT_SIZE_X);
-    for(uint j = 0; j < WINDOW_SIZE_Y; j++)
-    {
-        int input_offset_y = offset_y + j;
-        bool zero_y = input_offset_y >= INPUT_SIZE_Y || input_offset_y < 0;
-        if(!zero_y)
-        {
-            for(uint i = 0; i < WINDOW_SIZE_X; i++)
-            {
-                int input_offset_x = offset_x + i;
-                bool zero = input_offset_x >= INPUT_SIZE_X || input_offset_x < 0;
-                if(!zero)
-                {
-                    int input_idx = batch_and_feature_offset + OUTPUT_BATCH_NUM * INPUT_FEATURE_NUM * (input_offset_x + input_offset_y * INPUT_SIZE_X);
-                    result += input[input_idx];
-                }
-            }
-        }
-    }
-    output[linear_id_xyz] = result / (float)(WINDOW_SIZE_Y * WINDOW_SIZE_X);
-}
-)__krnl";
-
-namespace neural {
-struct pooling_gpu : is_an_implementation {
-    pooling &outer;
-    gpu::kernel _kernel;
-
-    pooling_gpu(pooling &arg) : is_an_implementation(neural::type_id<pooling_gpu>())
-        , outer(arg) 
-        , _kernel(select_kernel_name(), get_jit_constants())
-    {}
-
-    const std::string& select_kernel_name() const {
-        switch (outer.argument.mode)
-        {
-        case pooling::mode::max:
-            if (outer.argument.input_offset.spatial[0] != 0 || outer.argument.input_offset.spatial[1] != 0)
-            {
-                return kernelName_max_offset;
-            }
-            else
-            {
-                return kernelName_max;
-            }
-        case pooling::mode::average:
-            if (outer.argument.input_offset.spatial[0] != 0 || outer.argument.input_offset.spatial[1] != 0)
-            {
-                return kernelName_average_offset;
-            }
-            else
-            {
-                return kernelName_average;
-            }
-        default:
-            throw std::runtime_error("Unknown pooling mode.");
-        }
-    }
-
-    gpu::jit_constants get_jit_constants() const {
-        gpu::jit_constants mem_consts{
-            gpu::make_jit_constant("INPUT", outer.input_memory(0).argument.size),
-            gpu::make_jit_constant("OUTPUT", outer.output_memory(0).argument.size),
-            gpu::make_jit_constant("WINDOW", outer.argument.size),
-            gpu::make_jit_constant("STRIDE", outer.argument.stride),
-            gpu::make_jit_constant("INPUT_OFFSET", outer.argument.input_offset)
-        };
-        return mem_consts;
-    }
-
-    static void implementation(const void *ptr) {
-        auto me = static_cast<const pooling_gpu*>(ptr);
-        auto& outer = me->outer;
-
-        // input
-        auto& input_mem = outer.input_memory(0);
-
-        // output
-        auto& output_mem = outer.output_memory(0);
-
-        size_t gws0 = output_mem.argument.size.batch[0] * output_mem.argument.size.feature[0];
-        size_t lws0 = std::min(gws0, static_cast<size_t>(32));
-        while (gws0%lws0)
-        {
-            lws0 /= 2;
-        }
-        me->_kernel.run<gpu::input_mem, gpu::output_mem>
-            ({ { gws0, output_mem.argument.size.spatial[0], output_mem.argument.size.spatial[1]}, { lws0, 1, 1 } }, input_mem, output_mem);
-    }
-
-    static is_an_implementation *create(pooling &arg) {
-        auto& input_arg = arg.input_memory(0).argument;
-        auto& input_offset = arg.argument.input_offset;
-
-        auto& input_buffer_size = input_arg.size;
-        auto& output_arg = arg.output_memory(0).argument;
-        auto& output_buffer_size = output_arg.size;
-        auto& output_size = arg.argument.output_size;
-        auto& output_offset = arg.argument.output_offset;
-        auto& stride = arg.argument.stride;
-        auto& window = arg.argument.size;
-        auto& padding = arg.argument.padding;
-
-        if (padding::zero != padding)                                      throw std::logic_error("Pooling supports only zero padding.");
-        if (input_arg.format != memory::format::yxfb_f32)                  throw std::logic_error("Pooling reference uses yxfb_f32 format."); //todo, only this format?
-        if (input_buffer_size.raw.size() != output_buffer_size.raw.size()) throw std::invalid_argument("Pooling input/output number of dimension does not match.");
-        if (stride.raw.size() != output_buffer_size.raw.size())            throw std::invalid_argument("Pooling stride/output number of dimension does not match.");
-        if (window.raw.size() != output_buffer_size.raw.size())            throw std::invalid_argument("Pooling window_size/output number of dimension does not match.");
-        if (input_arg.format != output_arg.format)                         throw std::invalid_argument("Pooling input/output data format does not match.");
-        
-        // general formula: output size = (input size - window size) / step + 1
-        for (size_t i = 0; i < input_offset.raw.size(); ++i) {
-            if (output_buffer_size.raw[i] < output_size.raw[i] + output_offset.raw[i])
-                throw std::runtime_error("Pooling output buffer size is to small.");
-        }
-
-        return new pooling_gpu(arg);
-    }
-
-    task_group work() override { return{ { task{ implementation, this } }, schedule::single }; };
-
-};
-
-
-
-namespace
-{
-
-    struct attach
-    {
-        attach()
-        {
-<<<<<<< HEAD
-			// cache implementation phase #1 that is a initial switch for using primitive database instead of string kernels
-			// at later steps primitive database will be created only once per loading library but as for now it would require 
-			// large refactor, so it will be done in smaller incremental steps. The same goes for picking first implementation
-			// from the returned list.
-			gpu::manager::primitive_db database;
-            gpu::kernel_templates::add(kernelName_max, database.get(kernelName_max).at(0));
-            gpu::kernel_templates::add(kernelName_average, database.get(kernelName_average).at(0));
-=======
-            gpu::kernel_templates::add(kernelName_max, kernelCode_max);
-            gpu::kernel_templates::add(kernelName_average, kernelCode_average);
-            gpu::kernel_templates::add(kernelName_max_offset, kernelCode_max_offset);
-            gpu::kernel_templates::add(kernelName_average_offset, kernelCode_average_offset);
->>>>>>> 2cc0ccaa
-
-            auto key_fw = std::make_tuple(engine::gpu, memory::format::yxfb_f32, memory::format::yxfb_f32);
-            auto val_fw = pooling_gpu::create;
-
-            implementation_map<pooling>::add(key_fw, val_fw);
-        }
-
-        ~attach()
-        {
-        }
-    };
-
-#ifdef __GNUC__
-    __attribute__((visibility("default")))
-#elif _MSC_VER
-#   pragma section(".nn_init$m", read, write)
-#endif
-    attach attach_impl;
-
-}
-}
+/*
+// Copyright (c) 2016 Intel Corporation
+//
+// Licensed under the Apache License, Version 2.0 (the "License");
+// you may not use this file except in compliance with the License.
+// You may obtain a copy of the License at
+//
+//      http://www.apache.org/licenses/LICENSE-2.0
+//
+// Unless required by applicable law or agreed to in writing, software
+// distributed under the License is distributed on an "AS IS" BASIS,
+// WITHOUT WARRANTIES OR CONDITIONS OF ANY KIND, either express or implied.
+// See the License for the specific language governing permissions and
+// limitations under the License.
+*/
+
+#include "api/neural.h"
+#include "multidimensional_counter.h"
+#include "implementation_map.h"
+#include "kernel.h"
+#include "cache/primitive_db.h"
+
+const std::string kernelName_max = "Pooling_GPU_max";
+
+const std::string kernelName_max_offset = "Pooling_GPU_max_offset";
+
+const std::string kernelName_average = "Pooling_GPU_average";
+
+const std::string kernelName_average_offset = "Pooling_GPU_average_offset";
+
+namespace neural {
+struct pooling_gpu : is_an_implementation {
+    pooling &outer;
+    gpu::kernel _kernel;
+
+    pooling_gpu(pooling &arg) : is_an_implementation(neural::type_id<pooling_gpu>())
+        , outer(arg) 
+        , _kernel(select_kernel_name(), get_jit_constants())
+    {}
+
+    const std::string& select_kernel_name() const {
+        switch (outer.argument.mode)
+        {
+        case pooling::mode::max:
+            if (outer.argument.input_offset.spatial[0] != 0 || outer.argument.input_offset.spatial[1] != 0)
+            {
+                return kernelName_max_offset;
+            }
+            else
+            {
+                return kernelName_max;
+            }
+        case pooling::mode::average:
+            if (outer.argument.input_offset.spatial[0] != 0 || outer.argument.input_offset.spatial[1] != 0)
+            {
+                return kernelName_average_offset;
+            }
+            else
+            {
+                return kernelName_average;
+            }
+        default:
+            throw std::runtime_error("Unknown pooling mode.");
+        }
+    }
+
+    gpu::jit_constants get_jit_constants() const {
+        gpu::jit_constants mem_consts{
+            gpu::make_jit_constant("INPUT", outer.input_memory(0).argument.size),
+            gpu::make_jit_constant("OUTPUT", outer.output_memory(0).argument.size),
+            gpu::make_jit_constant("WINDOW", outer.argument.size),
+            gpu::make_jit_constant("STRIDE", outer.argument.stride),
+            gpu::make_jit_constant("INPUT_OFFSET", outer.argument.input_offset)
+        };
+        return mem_consts;
+    }
+
+    static void implementation(const void *ptr) {
+        auto me = static_cast<const pooling_gpu*>(ptr);
+        auto& outer = me->outer;
+
+        // input
+        auto& input_mem = outer.input_memory(0);
+
+        // output
+        auto& output_mem = outer.output_memory(0);
+
+        size_t gws0 = output_mem.argument.size.batch[0] * output_mem.argument.size.feature[0];
+        size_t lws0 = std::min(gws0, static_cast<size_t>(32));
+        while (gws0%lws0)
+        {
+            lws0 /= 2;
+        }
+        me->_kernel.run<gpu::input_mem, gpu::output_mem>
+            ({ { gws0, output_mem.argument.size.spatial[0], output_mem.argument.size.spatial[1]}, { lws0, 1, 1 } }, input_mem, output_mem);
+    }
+
+    static is_an_implementation *create(pooling &arg) {
+        auto& input_arg = arg.input_memory(0).argument;
+        auto& input_offset = arg.argument.input_offset;
+
+        auto& input_buffer_size = input_arg.size;
+        auto& output_arg = arg.output_memory(0).argument;
+        auto& output_buffer_size = output_arg.size;
+        auto& output_size = arg.argument.output_size;
+        auto& output_offset = arg.argument.output_offset;
+        auto& stride = arg.argument.stride;
+        auto& window = arg.argument.size;
+        auto& padding = arg.argument.padding;
+
+        if (padding::zero != padding)                                      throw std::logic_error("Pooling supports only zero padding.");
+        if (input_arg.format != memory::format::yxfb_f32)                  throw std::logic_error("Pooling reference uses yxfb_f32 format."); //todo, only this format?
+        if (input_buffer_size.raw.size() != output_buffer_size.raw.size()) throw std::invalid_argument("Pooling input/output number of dimension does not match.");
+        if (stride.raw.size() != output_buffer_size.raw.size())            throw std::invalid_argument("Pooling stride/output number of dimension does not match.");
+        if (window.raw.size() != output_buffer_size.raw.size())            throw std::invalid_argument("Pooling window_size/output number of dimension does not match.");
+        if (input_arg.format != output_arg.format)                         throw std::invalid_argument("Pooling input/output data format does not match.");
+        
+        // general formula: output size = (input size - window size) / step + 1
+        for (size_t i = 0; i < input_offset.raw.size(); ++i) {
+            if (output_buffer_size.raw[i] < output_size.raw[i] + output_offset.raw[i])
+                throw std::runtime_error("Pooling output buffer size is to small.");
+        }
+
+        return new pooling_gpu(arg);
+    }
+
+    task_group work() override { return{ { task{ implementation, this } }, schedule::single }; };
+
+};
+
+
+
+namespace
+{
+
+    struct attach
+    {
+        attach()
+        {
+			// cache implementation phase #1 that is a initial switch for using primitive database instead of string kernels
+			// at later steps primitive database will be created only once per loading library but as for now it would require 
+			// large refactor, so it will be done in smaller incremental steps. The same goes for picking first implementation
+			// from the returned list.
+			gpu::manager::primitive_db database;
+            gpu::kernel_templates::add(kernelName_max, database.get(kernelName_max).at(0));
+            gpu::kernel_templates::add(kernelName_average, database.get(kernelName_average).at(0));
+            gpu::kernel_templates::add(kernelName_max_offset, database.get(kernelName_max_offset).at(0));
+            gpu::kernel_templates::add(kernelName_average_offset, database.get(kernelName_average_offset).at(0));
+
+            auto key_fw = std::make_tuple(engine::gpu, memory::format::yxfb_f32, memory::format::yxfb_f32);
+            auto val_fw = pooling_gpu::create;
+
+            implementation_map<pooling>::add(key_fw, val_fw);
+        }
+
+        ~attach()
+        {
+        }
+    };
+
+#ifdef __GNUC__
+    __attribute__((visibility("default")))
+#elif _MSC_VER
+#   pragma section(".nn_init$m", read, write)
+#endif
+    attach attach_impl;
+
+}
+}