--- conflicted
+++ resolved
@@ -1,35 +1,20 @@
-<<<<<<< HEAD
-#include "gpu_linker.h"
-
-namespace neural { namespace gpu { namespace manager {
-
-gpu_program gpu_linker::link(context * context, const std::vector<cache::binary_data>& kernels)
-{
-    static_cast<void>(context);
-    static_cast<void>(kernels);
-    return gpu_program(); //TODO return something valid
-}
-
-} } }
-=======
-#include "gpu_linker.h"
-
-namespace neural { namespace gpu { namespace manager {
-
-gpu_program gpu_linker::link(context * context, const std::vector<cache::binary_data>& kernels)
-{
-	auto& clContext = context->context();
-	auto& device = context->device();
-	auto& program = context->program();
-	cl::vector<cl::vector<unsigned char>> binaries;
-	for (const auto & k : kernels)
-	{
-		binaries.emplace_back(k.begin(), k.end());
-	}
-	program = cl::Program(clContext, cl::vector<cl::Device>(1, device), binaries);
-	program.build();
-    return program;
-}
-
-} } }
->>>>>>> 3759ec4c
+#include "gpu_linker.h"
+
+namespace neural { namespace gpu { namespace manager {
+
+gpu_program gpu_linker::link(context * context, const std::vector<cache::binary_data>& kernels)
+{
+	auto& clContext = context->context();
+	auto& device = context->device();
+	auto& program = context->program();
+	cl::vector<cl::vector<unsigned char>> binaries;
+	for (const auto & k : kernels)
+	{
+		binaries.emplace_back(k.begin(), k.end());
+	}
+	program = cl::Program(clContext, cl::vector<cl::Device>(1, device), binaries);
+	program.build();
+    return program;
+}
+
+} } }