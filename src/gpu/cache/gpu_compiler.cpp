<<<<<<< HEAD
#include "gpu_compiler.h"
// TODO add forwarding to cl2_wrapper.h
// include cl2_wrapper.h

namespace neural { namespace gpu { namespace cache {

namespace {
    
code inject_jit(const jit& compile_options, const code& code)
{
    return compile_options + code; //TODO temporary untill we merge proper mechanism
}

}

binary_data gpu_compiler::compile(context* context, const jit& compile_options, const code& code)
{
    static_cast<void>(context);
    return binary_data(inject_jit(compile_options, code)); //TODO temporary untill we merge proper mechanism
}

} } }
=======
#include "gpu_compiler.h"
#include "../ocl_toolkit.h"
#include <iostream>
#include <sstream>
#include <assert.h>

namespace neural { namespace gpu { namespace cache {

namespace {
    
code inject_jit(const jit& compile_options, const code& code)
{
    return compile_options + code; //TODO temporary untill we merge proper mechanism
}

}

binary_data gpu_compiler::compile(context* context, const jit& compile_options, const code& code_src) // throws cl::BuildError
{
    auto& clContext = context->context();
    auto& program = context->program();
    code source = inject_jit(compile_options, code_src);
    program = cl::Program(clContext, source, false);
	program.compile();
    auto binaries = program.getInfo<CL_PROGRAM_BINARIES>();
	assert(binaries.size() == 1 && "There should be only one binary");
	return binary_data(binaries[0].begin(), binaries[0].end());
}

} } }
>>>>>>> 3759ec4c
<|MERGE_RESOLUTION|>--- conflicted
+++ resolved
@@ -1,55 +1,30 @@
-<<<<<<< HEAD
-#include "gpu_compiler.h"
-// TODO add forwarding to cl2_wrapper.h
-// include cl2_wrapper.h
-
-namespace neural { namespace gpu { namespace cache {
-
-namespace {
-    
-code inject_jit(const jit& compile_options, const code& code)
-{
-    return compile_options + code; //TODO temporary untill we merge proper mechanism
-}
-
-}
-
-binary_data gpu_compiler::compile(context* context, const jit& compile_options, const code& code)
-{
-    static_cast<void>(context);
-    return binary_data(inject_jit(compile_options, code)); //TODO temporary untill we merge proper mechanism
-}
-
-} } }
-=======
-#include "gpu_compiler.h"
-#include "../ocl_toolkit.h"
-#include <iostream>
-#include <sstream>
-#include <assert.h>
-
-namespace neural { namespace gpu { namespace cache {
-
-namespace {
-    
-code inject_jit(const jit& compile_options, const code& code)
-{
-    return compile_options + code; //TODO temporary untill we merge proper mechanism
-}
-
-}
-
-binary_data gpu_compiler::compile(context* context, const jit& compile_options, const code& code_src) // throws cl::BuildError
-{
-    auto& clContext = context->context();
-    auto& program = context->program();
-    code source = inject_jit(compile_options, code_src);
-    program = cl::Program(clContext, source, false);
-	program.compile();
-    auto binaries = program.getInfo<CL_PROGRAM_BINARIES>();
-	assert(binaries.size() == 1 && "There should be only one binary");
-	return binary_data(binaries[0].begin(), binaries[0].end());
-}
-
-} } }
->>>>>>> 3759ec4c
+#include "gpu_compiler.h"
+#include "../ocl_toolkit.h"
+#include <iostream>
+#include <sstream>
+#include <assert.h>
+
+namespace neural { namespace gpu { namespace cache {
+
+namespace {
+    
+code inject_jit(const jit& compile_options, const code& code)
+{
+    return compile_options + code; //TODO temporary untill we merge proper mechanism
+}
+
+}
+
+binary_data gpu_compiler::compile(context* context, const jit& compile_options, const code& code_src) // throws cl::BuildError
+{
+    auto& clContext = context->context();
+    auto& program = context->program();
+    code source = inject_jit(compile_options, code_src);
+    program = cl::Program(clContext, source, false);
+	program.compile();
+    auto binaries = program.getInfo<CL_PROGRAM_BINARIES>();
+	assert(binaries.size() == 1 && "There should be only one binary");
+	return binary_data(binaries[0].begin(), binaries[0].end());
+}
+
+} } }