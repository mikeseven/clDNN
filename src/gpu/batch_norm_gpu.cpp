--- conflicted
+++ resolved
@@ -1,222 +1,3 @@
-<<<<<<< HEAD
-/*
-// Copyright (c) 2016 Intel Corporation
-//
-// Licensed under the Apache License, Version 2.0 (the "License");
-// you may not use this file except in compliance with the License.
-// You may obtain a copy of the License at
-//
-//      http://www.apache.org/licenses/LICENSE-2.0
-//
-// Unless required by applicable law or agreed to in writing, software
-// distributed under the License is distributed on an "AS IS" BASIS,
-// WITHOUT WARRANTIES OR CONDITIONS OF ANY KIND, either express or implied.
-// See the License for the specific language governing permissions and
-// limitations under the License.
-*/
-
-#include "neural_impl.h"
-#include "engine_impl.h"
-#include "network_impl.h"
-#include "implementation_map.h"
-#include "kernel.h"
-#include "kd_selector.h"
-
-#include <algorithm>
-#include <stdexcept>
-#include <string>
-
-
-namespace neural
-{
-    // Kernel names.
-    static const std::string kernel_name = "batch_norm_gpu";
-    static const std::string kernel_name_global_stats = "batch_norm_use_global_stats_gpu";
-    template <>
-    struct kd_default_value_selector<neural::gpu::engine_info_internal::architectures>
-    {
-        static constexpr neural::gpu::engine_info_internal::architectures value = neural::gpu::engine_info_internal::architectures::GEN_UNKNOWN;
-    };
-
-    template <>
-    struct kd_default_value_selector<neural::gpu::engine_info_internal::configurations>
-    {
-        static constexpr neural::gpu::engine_info_internal::configurations value = neural::gpu::engine_info_internal::configurations::GT_UNKNOWN;
-    };
-
-    namespace normalization
-    {
-        struct batch_norm_gpu : is_an_implementation
-        {
-            const batch_norm& _outer;
-            gpu::engine_info_internal _engine_info;
-
-            struct kernel_data
-            {
-                size_t gws0, gws1, gws2;
-                size_t lws0, lws1, lws2;
-                std::string kernel_name;
-                bool fp16_unit_used;
-                bool fp16_supported;
-                bool bfyx_mean_format_used; ///< Indicates that old bfyx format of mean is used.
-                bool bfyx_variance_format_used; ///< Indicates that old bfyx format of variance is used.
-            } _kernel_data;
-            gpu::kernel _kernel;
-
-            static kd_selector_t<kernel_data, batch_norm, neural::memory::format::type, neural::memory::format::type, neural::memory::format::type, bool, kd_optional_selector_t, neural::gpu::engine_info_internal::architectures, neural::gpu::engine_info_internal::configurations> ks;
-
-            batch_norm_gpu(const batch_norm& outer):
-                _outer(outer),
-                _engine_info(outer.get_network().get_engine()->get_context()->get_engine_info()),
-                _kernel_data(ks.get_kernel(outer, outer.input_memory(0).argument().format, outer.mean_memory().argument().format, outer.variance_memory().argument().format, outer.use_global_stats(), _engine_info.architecture, _engine_info.configuration)),
-                _kernel(_outer.get_network().get_engine()->get_context(), _outer.id(), _kernel_data.kernel_name, get_jit_constants(_outer, _kernel_data))
-            {}
-
-            static kernel_data set_kernel_data(const batch_norm& outer)
-            {
-                auto engine_info = outer.get_network().get_engine()->get_context()->get_engine_info();
-
-                const auto& input_mem = outer.input_memory(0);  // input
-
-                kernel_data kd;
-
-                kd.fp16_unit_used = input_mem.get_layout().data_type == cldnn::data_types::f16;
-                kd.fp16_supported = engine_info.supports_fp16 != 0;
-                kd.bfyx_mean_format_used = false;
-                kd.bfyx_variance_format_used = false;
-
-                // Determine global work sizes.
-                kd.gws0 = input_mem.argument().size.batch[0];   // B
-                kd.gws1 = input_mem.argument().size.feature[0]; // F
-                kd.gws2 = input_mem.argument().size.spatial[0] * input_mem.argument().size.spatial[1]; // X, Y
-                // Find largest positive local work size that is divider for global work size.
-                kd.lws2 = std::min(std::max(kd.gws2, static_cast<size_t>(1)), static_cast<size_t>(32));
-                while (kd.gws2 % kd.lws2 != 0)
-                {
-                    --kd.lws2;
-                }
-                kd.lws1 = 1;
-                kd.lws0 = 1;
-
-                return kd;
-            }
-
-            static gpu::jit_constants get_jit_constants(const batch_norm& outer, const kernel_data& data)
-            {
-                if (!data.fp16_supported && data.fp16_unit_used)
-                    throw std::invalid_argument("GPU device does not support half precision floating-point formats (cl_khr_fp16 extension)");
-
-                gpu::jit_constants mem_consts {
-                    gpu::make_jit_constant("INPUT",                 outer.input_memory(0).argument().size),
-                    gpu::make_jit_constant("EPSILON",               data.fp16_unit_used ? 0.0f : outer.argument.epsilon),
-                    gpu::make_jit_constant("FP16_UNIT_USED",        static_cast<int>(data.fp16_unit_used)),
-                    gpu::make_jit_constant("UNIT_TYPE",             data.fp16_unit_used ? "half" : "float"),
-                    gpu::make_jit_constant("UNIT_VAL_ZERO",         data.fp16_unit_used ? "0.0h" : "0.0f"),
-                };
-
-                if (outer.argument.use_global_stats)
-                {
-                    mem_consts.add_constant(gpu::make_jit_constant("MEAN", outer.input_memory(1).argument().size));
-                    mem_consts.add_constant(gpu::make_jit_constant("VARIANCE", outer.input_memory(2).argument().size));
-                    mem_consts.add_constant(gpu::make_jit_constant("BFYX_MEAN_FORMAT_USED", static_cast<int>(data.bfyx_mean_format_used)));
-                    mem_consts.add_constant(gpu::make_jit_constant("BFYX_VARIANCE_FORMAT_USED", static_cast<int>(data.bfyx_variance_format_used)));
-                }
-
-                return mem_consts;
-            }
-
-            cldnn::refcounted_obj_ptr<cldnn::event_impl> execute(const std::vector<cldnn::refcounted_obj_ptr<cldnn::event_impl>>& events) override
-            {
-                const auto& outer = _outer;
-                const auto& kd = _kernel_data;
-
-                const auto& input_mem = outer.input_memory(0);  // input
-                const auto& mean_mem = outer.input_memory(1);  // mean
-                const auto& variance_mem = outer.input_memory(2);  // variance
-                const auto& output_mem = outer.output_memory(); // output
-
-                return _kernel.run<gpu::input_mem, gpu::output_mem, gpu::input_mem, gpu::input_mem>({{kd.gws0, kd.gws1, kd.gws2 }, {kd.lws0, kd.lws1, kd.lws2 }}, events, input_mem, output_mem, mean_mem, variance_mem);
-            }
-
-            static is_an_implementation *create(batch_norm &arg) { return new batch_norm_gpu(arg); };
-        };
-
-        batch_norm_gpu::kernel_data set_default_use_global_stats(const normalization::batch_norm& arg)
-        {
-            batch_norm_gpu::kernel_data kd = batch_norm_gpu::set_kernel_data(arg);
-            kd.kernel_name = kernel_name_global_stats;
-
-            return kd;
-        }
-
-        batch_norm_gpu::kernel_data set_default(const normalization::batch_norm& arg)
-        {
-            batch_norm_gpu::kernel_data kd = batch_norm_gpu::set_kernel_data(arg);
-            kd.kernel_name = kernel_name;
-
-            return kd;
-        }
-
-        batch_norm_gpu::kernel_data set_mean_bfyx(const normalization::batch_norm& arg)
-        {
-            batch_norm_gpu::kernel_data kd = set_default_use_global_stats(arg);
-            kd.bfyx_mean_format_used = true;
-
-            return kd;
-        }
-
-        batch_norm_gpu::kernel_data set_variance_bfyx(const normalization::batch_norm& arg)
-        {
-            batch_norm_gpu::kernel_data kd = set_default_use_global_stats(arg);
-            kd.bfyx_variance_format_used = true;
-
-            return kd;
-        }
-
-        batch_norm_gpu::kernel_data set_mean_variance_bfyx(const normalization::batch_norm& arg)
-        {
-            batch_norm_gpu::kernel_data kd = set_default_use_global_stats(arg);
-            kd.bfyx_mean_format_used = true;
-            kd.bfyx_variance_format_used = true;
-
-            return kd;
-        }
-
-        kd_selector_t<batch_norm_gpu::kernel_data, normalization::batch_norm, neural::memory::format::type, neural::memory::format::type, neural::memory::format::type, bool, kd_optional_selector_t, neural::gpu::engine_info_internal::architectures, neural::gpu::engine_info_internal::configurations> batch_norm_gpu::ks = {
-            { std::make_tuple(memory::format::yxfb_f32, memory::format::yxfb_f32, memory::format::yxfb_f32, false, gpu::engine_info_internal::architectures::GEN_UNKNOWN, gpu::engine_info_internal::configurations::GT_UNKNOWN), set_default },
-            { std::make_tuple(memory::format::yxfb_f32, memory::format::yxfb_f32, memory::format::yxfb_f32, true, gpu::engine_info_internal::architectures::GEN_UNKNOWN, gpu::engine_info_internal::configurations::GT_UNKNOWN), set_default_use_global_stats },
-            { std::make_tuple(memory::format::yxfb_f32, memory::format::bfyx_f32, memory::format::yxfb_f32, true, gpu::engine_info_internal::architectures::GEN_UNKNOWN, gpu::engine_info_internal::configurations::GT_UNKNOWN), set_mean_bfyx },
-            { std::make_tuple(memory::format::yxfb_f32, memory::format::yxfb_f32, memory::format::bfyx_f32, true, gpu::engine_info_internal::architectures::GEN_UNKNOWN, gpu::engine_info_internal::configurations::GT_UNKNOWN), set_variance_bfyx },
-            { std::make_tuple(memory::format::yxfb_f32, memory::format::bfyx_f32, memory::format::bfyx_f32, true, gpu::engine_info_internal::architectures::GEN_UNKNOWN, gpu::engine_info_internal::configurations::GT_UNKNOWN), set_mean_variance_bfyx },
-            { std::make_tuple(memory::format::yxfb_f16, memory::format::yxfb_f16, memory::format::yxfb_f16, false, gpu::engine_info_internal::architectures::GEN_UNKNOWN, gpu::engine_info_internal::configurations::GT_UNKNOWN), set_default },
-            { std::make_tuple(memory::format::yxfb_f16, memory::format::yxfb_f16, memory::format::yxfb_f16, true, gpu::engine_info_internal::architectures::GEN_UNKNOWN, gpu::engine_info_internal::configurations::GT_UNKNOWN), set_default_use_global_stats },
-            { std::make_tuple(memory::format::yxfb_f16, memory::format::bfyx_f16, memory::format::yxfb_f16, true, gpu::engine_info_internal::architectures::GEN_UNKNOWN, gpu::engine_info_internal::configurations::GT_UNKNOWN), set_mean_bfyx },
-            { std::make_tuple(memory::format::yxfb_f16, memory::format::yxfb_f16, memory::format::bfyx_f16, true, gpu::engine_info_internal::architectures::GEN_UNKNOWN, gpu::engine_info_internal::configurations::GT_UNKNOWN), set_variance_bfyx },
-            { std::make_tuple(memory::format::yxfb_f16, memory::format::bfyx_f16, memory::format::bfyx_f16, true, gpu::engine_info_internal::architectures::GEN_UNKNOWN, gpu::engine_info_internal::configurations::GT_UNKNOWN), set_mean_variance_bfyx },
-        };
-
-        namespace {
-            struct attach {
-                attach() {
-                    auto val_fw = batch_norm_gpu::create;
-
-                    implementation_map<batch_norm>::add(std::make_tuple(cldnn::engine_types::ocl, memory::format::yxfb_f32), val_fw);
-                    implementation_map<batch_norm>::add(std::make_tuple(cldnn::engine_types::ocl, memory::format::yxfb_f16), val_fw);
-                }
-                ~attach() {}
-            };
-
-#ifdef __GNUC__
-            __attribute__((visibility("default"))) //todo meybe dll_sym?
-#elif _MSC_VER
-#   pragma section(".nn_init$m", read, write)
-#endif
-            attach attach_impl;
-
-        }
-    } // namespace normalization
-} // namespace neural
-=======
 /*
 // Copyright (c) 2016 Intel Corporation
 //
@@ -285,7 +66,7 @@
                 _outer(outer),
                 _engine_info(outer.get_network().get_engine()->get_context()->get_engine_info()),
                 _kernel_data(ks.get_kernel(outer, outer.input_memory(0).argument().format, outer.use_global_stats(), _engine_info.architecture, _engine_info.configuration)),
-                _kernel(_outer.get_network().get_engine()->get_context(), _kernel_data.kernel_name, get_jit_constants(_outer, _kernel_data))
+                _kernel(_outer.get_network().get_engine()->get_context(), _outer.id(), _kernel_data.kernel_name, get_jit_constants(_outer, _kernel_data))
             {}
 
             static kernel_data set_kernel_data(const batch_norm& outer)
@@ -390,5 +171,4 @@
 
         }
     } // namespace normalization
-} // namespace neural
->>>>>>> b37d3401
+} // namespace neural