--- conflicted
+++ resolved
@@ -1,724 +1,658 @@
-/*
-// Copyright (c) 2016 Intel Corporation
-//
-// Licensed under the Apache License, Version 2.0 (the "License");
-// you may not use this file except in compliance with the License.
-// You may obtain a copy of the License at
-//
-//      http://www.apache.org/licenses/LICENSE-2.0
-//
-// Unless required by applicable law or agreed to in writing, software
-// distributed under the License is distributed on an "AS IS" BASIS,
-// WITHOUT WARRANTIES OR CONDITIONS OF ANY KIND, either express or implied.
-// See the License for the specific language governing permissions and
-// limitations under the License.
-*/
-
-#include "convolution_common_gpu.h"
-
-namespace neural 
-{
-    const char convolution_code_yxfb[] = R"__CC(
-        const uint global_id = get_global_id(0);
-        const uint batch_num = OUTPUT_BATCH_NUM;
-        const uint batch_offset = global_id % batch_num;
-
-        const uint linear_id = get_global_id(0) + get_global_size(0) * (get_global_id(1) + get_global_size(1) * get_global_id(2));
-        const uint ofm_offset = (global_id / batch_num) % (OUTPUT_FEATURE_NUM / FILTER_ARRAY_NUM);
-
-        const uint f_ofm_offset = ofm_offset * FILTER_SIZE_Y * FILTER_SIZE_X * FILTER_INPUT_FEATURE_NUM;
-
-        const int idx = (global_id / batch_num) / FILTER_ARRAY_NUM;
-
-        const int i_ifm_num = INPUT_FEATURE_NUM;
-
-        const uint out_x = get_global_id(1);
-        const uint out_y = get_global_id(2);
-
-        const int x = out_x * STRIDE_SIZE_X + INPUT_OFFSET_SIZE_X;
-        const int y = out_y * STRIDE_SIZE_Y + INPUT_OFFSET_SIZE_Y;
-
-        const int split_idx = ((global_id / batch_num) / FILTER_OUTPUT_FEATURE_NUM) % FILTER_ARRAY_NUM;
-        float result = BIAS[split_idx][ofm_offset];
-
-        bool finish = false;
-
-        finish = out_x >= OUTPUT_LIMIT_SIZE_X || out_x < OUTPUT_OFFSET_SIZE_X;
-        finish = (out_y >= OUTPUT_LIMIT_SIZE_Y || out_y < OUTPUT_OFFSET_SIZE_Y) ? true : finish;
-
-        if(!finish)
-        {
-            for (uint h = 0; h < FILTER_INPUT_FEATURE_NUM; h++)
-            {
-                const int f_ifm_offset = h * FILTER_SIZE_Y * FILTER_SIZE_X;
-                for (uint i = 0; i < FILTER_SIZE_Y; i++)
-                {
-                    for (uint j = 0; j < FILTER_SIZE_X; j++)
-                    {
-                        int input_offset_x = x + j;
-                        int input_offset_y = y + i;
-
-                        bool zero = false;
-                        zero = input_offset_x < 0 ? true : zero;
-                        zero = input_offset_y < 0 ? true : zero;
-                        zero = input_offset_x >= INPUT_SIZE_X ? true : zero;
-                        zero = input_offset_y >= INPUT_SIZE_Y ? true : zero;
-
-                        int input_idx = (input_offset_x + (input_offset_y * INPUT_SIZE_X)) * i_ifm_num * batch_num;
-                        input_idx += split_idx * FILTER_INPUT_FEATURE_NUM * batch_num;
-                        input_idx += h * batch_num;
-                        input_idx += batch_offset;
-                        int filter_idx = (i * FILTER_SIZE_X + j) + f_ofm_offset + f_ifm_offset;
-                        result += zero ? 0 : input[input_idx] * FILTER[split_idx][filter_idx];
-                    }
-                }
-            }
-        }
-        
-    ACTIVATION(output[linear_id], result);
-    )__CC";
-
-    const char convolution_code_bfxy[] = R"__CC(
-        const int global_id = get_global_id(0);
-
-        const int output_feature_num = OUTPUT_FEATURE_NUM;
-        const int output_feature_size = OUTPUT_SIZE_X * OUTPUT_SIZE_Y;
-        const int output_batch_size = output_feature_num * output_feature_size;
-
-        const int output_feature_idx = (global_id / output_feature_size ) % output_feature_num;
-        const int batch_idx = global_id / output_batch_size;
-
-        const int filter_input_feature_size = FILTER_SIZE_X * FILTER_SIZE_Y;
-
-        const int filter_output_feature_num = FILTER_OUTPUT_FEATURE_NUM;
-        const int filter_output_feature_size = FILTER_INPUT_FEATURE_NUM * filter_input_feature_size;
-        const int filter_output_feature_offset = output_feature_idx * filter_output_feature_size;
-    
-        const int input_feature_num = INPUT_FEATURE_NUM;
-        const int input_feature_size = INPUT_SIZE_X * INPUT_SIZE_Y;
-
-        const int input_batch_size = input_feature_num * input_feature_size;
-        const int input_batch_offset = input_batch_size * batch_idx;
-
-        const int input_x_offset = global_id % (INPUT_SIZE_X / STRIDE_SIZE_X) * STRIDE_SIZE_X + INPUT_OFFSET_SIZE_X;    
-        const int input_y_offset = ((global_id / (INPUT_SIZE_X / STRIDE_SIZE_X)) % (INPUT_SIZE_Y / STRIDE_SIZE_Y)) * STRIDE_SIZE_Y + INPUT_OFFSET_SIZE_Y;
-    
-        const int input_offset = input_batch_offset + input_y_offset * INPUT_SIZE_X + input_x_offset;
-    
-        // TODO!!!! change [0] from BIAS and FILTER to something that works - [0] is for temporary compilation
-        float result = BIAS[0][output_feature_idx];
-
-        for(uint h = 0; h < FILTER_INPUT_FEATURE_NUM; h++)
-        {
-            const int filter_input_feature_offset = h * filter_input_feature_size;   
-            const int input_feature_offset = h * input_feature_size;
-            for( uint i = 0; i < FILTER_SIZE_Y; i++)
-            {
-                for (uint j = 0; j < FILTER_SIZE_X; j++)
-                {
-                    int input_idx = j + i * INPUT_SIZE_X + input_offset + input_feature_offset;
-                    int filter_idx = (i * FILTER_SIZE_X + j) + filter_output_feature_offset + filter_input_feature_offset;
-                    result += input[input_idx] * FILTER[0][filter_idx];
-                }
-            }
-        }
-        ACTIVATION(output[global_id], result);
-    )__CC";
-
-    const char convolution_code_yxfb_memory[] = R"__CC(
-        const int batch_num = INPUT_BATCH_NUM;
-
-        const int bifn_num = batch_num * FILTER_OUTPUT_FEATURE_NUM;
-        int global_id = get_global_id(0) % bifn_num + (get_global_id(0) / bifn_num) * bifn_num * FILTER_ARRAY_NUM + split_idx * bifn_num;
-
-        const int ofm_offset = (global_id / batch_num) % (OUTPUT_FEATURE_NUM / FILTER_ARRAY_NUM);
-
-        float result = bias[ofm_offset];
-        
-        bool finish = false;
-        const uint out_x = global_id % OUTPUT_SIZE_X;
-        const uint out_y = (global_id % (OUTPUT_SIZE_X * OUTPUT_SIZE_Y)) / OUTPUT_SIZE_X;
-
-        finish = out_x >= OUTPUT_LIMIT_SIZE_X || out_x < OUTPUT_OFFSET_SIZE_X;
-        finish = (out_y >= OUTPUT_LIMIT_SIZE_Y || out_y < OUTPUT_OFFSET_SIZE_Y) ? true : finish;
-
-        if(!finish)
-        {
-            const int batch_offset = global_id % batch_num;
-
-            const int f_ofm_offset = ofm_offset * FILTER_SIZE_Y * FILTER_SIZE_X * FILTER_INPUT_FEATURE_NUM;
-
-            const int idx = (global_id / batch_num) / FILTER_ARRAY_NUM;
-
-            const int x = ((idx / FILTER_OUTPUT_FEATURE_NUM) % OUTPUT_SIZE_X) * STRIDE_SIZE_X + INPUT_OFFSET_SIZE_X;
-            const int y = ((idx / FILTER_OUTPUT_FEATURE_NUM) / OUTPUT_SIZE_X * STRIDE_SIZE_Y) + INPUT_OFFSET_SIZE_Y;
-
-            for (uint i = 0; i < FILTER_SIZE_Y; i++)
-            {
-                int input_offset_y = y + i;
-                bool zero_y = input_offset_y >= INPUT_SIZE_Y || input_offset_y < 0;
-
-                if(!zero_y)
-                {
-                    for (uint j = 0; j < FILTER_SIZE_X; j++)
-                    {
-                        int input_offset_x = x + j;
-                    
-                        bool zero = input_offset_x >= INPUT_SIZE_X || input_offset_x < 0;
-    
-                        if(!zero)
-                        {
-                            int input_idx = (input_offset_x + (input_offset_y * INPUT_SIZE_X)) * INPUT_FEATURE_NUM * batch_num;
-                            input_idx += split_idx * FILTER_INPUT_FEATURE_NUM * batch_num;
-                            input_idx += batch_offset;
-                    
-                            int filter_idx = (i * FILTER_SIZE_X + j) + f_ofm_offset;
-
-                            for (uint h = 0; h < FILTER_INPUT_FEATURE_NUM; h++)
-                            {
-                                const int f_ifm_offset = h * FILTER_SIZE_Y * FILTER_SIZE_X;
-    
-                                result += input[input_idx + h * batch_num] * filter[filter_idx + f_ifm_offset];
-                            }
-                        }
-                    } 
-                }
-            }
-        }
-		ACTIVATION(output[global_id], result);
-    )__CC";
-
-    const char convolution_code_yxfb_yxoi_memory[] = R"__CC(
-        const int batch_num = INPUT_BATCH_NUM;
-
-        const int bifn_num = batch_num * FILTER_OUTPUT_FEATURE_NUM;
-        int global_id = get_global_id(0) % bifn_num + (get_global_id(0) / bifn_num) * bifn_num * FILTER_ARRAY_NUM + split_idx * bifn_num;
-
-        const int ofm_offset = (global_id / batch_num) % (OUTPUT_FEATURE_NUM / FILTER_ARRAY_NUM);
-
-        float result = bias[ofm_offset];
-
-        bool finish = false;
-        const uint out_x = global_id % OUTPUT_SIZE_X;
-        const uint out_y = (global_id % (OUTPUT_SIZE_X * OUTPUT_SIZE_Y)) / OUTPUT_SIZE_X;
-
-        finish = out_x >= OUTPUT_LIMIT_SIZE_X || out_x < OUTPUT_OFFSET_SIZE_X;
-        finish = (out_y >= OUTPUT_LIMIT_SIZE_Y || out_y < OUTPUT_OFFSET_SIZE_Y) ? true : finish;
-
-        if(!finish)
-        {
-            const int batch_offset = global_id % batch_num;
-
-            const int idx = (global_id / batch_num) / FILTER_ARRAY_NUM;
-
-            const int x = ((idx / FILTER_OUTPUT_FEATURE_NUM) % OUTPUT_SIZE_X) * STRIDE_SIZE_X + INPUT_OFFSET_SIZE_X;
-            const int y = ((idx / FILTER_OUTPUT_FEATURE_NUM) / OUTPUT_SIZE_X * STRIDE_SIZE_Y) + INPUT_OFFSET_SIZE_Y;
-
-            for (uint i = 0; i < FILTER_SIZE_Y; i++)
-            {
-                int input_offset_y = y + i;
-                bool zero_y = input_offset_y >= INPUT_SIZE_Y || input_offset_y < 0;
-
-                if(!zero_y)
-                {
-                    for (uint j = 0; j < FILTER_SIZE_X; j++)
-                    {
-                        int input_offset_x = x + j;
-                    
-                        bool zero = input_offset_x >= INPUT_SIZE_X || input_offset_x < 0;
-    
-                        if(!zero)
-                        {
-                            int input_idx = (input_offset_x + (input_offset_y * INPUT_SIZE_X)) * INPUT_FEATURE_NUM * batch_num;
-                            input_idx += split_idx * FILTER_INPUT_FEATURE_NUM * batch_num;
-                            input_idx += batch_offset;
-                    
-                            int filter_idx = FILTER_INPUT_FEATURE_NUM * ( ofm_offset +  FILTER_OUTPUT_FEATURE_NUM * (i * FILTER_SIZE_X + j));
-
-                            for (uint h = 0; h < FILTER_INPUT_FEATURE_NUM; h++)
-                            {
-                                result += input[input_idx + h * batch_num] * filter[filter_idx + h];
-                            }
-                        }
-                    } 
-                }
-            }
-        }
-		ACTIVATION(output[global_id], result);
-    )__CC";
-
-    const char convolution_code_yxfb_oyxi_memory[] = R"__CC(
-        const int batch_num = INPUT_BATCH_NUM;
-
-        const int bifn_num = batch_num * FILTER_OUTPUT_FEATURE_NUM;
-        int global_id = get_global_id(0) % bifn_num + (get_global_id(0) / bifn_num) * bifn_num * FILTER_ARRAY_NUM + split_idx * bifn_num;
-
-        const int ofm_offset = (global_id / batch_num) % (OUTPUT_FEATURE_NUM / FILTER_ARRAY_NUM);
-
-        float result = bias[ofm_offset];
-
-        bool finish = false;
-        const uint out_x = global_id % OUTPUT_SIZE_X;
-        const uint out_y = (global_id % (OUTPUT_SIZE_X * OUTPUT_SIZE_Y)) / OUTPUT_SIZE_X;
-
-        finish = out_x >= OUTPUT_LIMIT_SIZE_X || out_x < OUTPUT_OFFSET_SIZE_X;
-        finish = (out_y >= OUTPUT_LIMIT_SIZE_Y || out_y < OUTPUT_OFFSET_SIZE_Y) ? true : finish;
-
-        if(!finish)
-        {
-            const int batch_offset = global_id % batch_num;
-
-            const int idx = (global_id / batch_num) / FILTER_ARRAY_NUM;
-
-            const int x = ((idx / FILTER_OUTPUT_FEATURE_NUM) % OUTPUT_SIZE_X) * STRIDE_SIZE_X + INPUT_OFFSET_SIZE_X;
-            const int y = ((idx / FILTER_OUTPUT_FEATURE_NUM) / OUTPUT_SIZE_X * STRIDE_SIZE_Y) + INPUT_OFFSET_SIZE_Y;
-
-            const int f_ofm_offset = ofm_offset * FILTER_INPUT_FEATURE_NUM * FILTER_SIZE_X * FILTER_SIZE_Y;
-            for (uint i = 0; i < FILTER_SIZE_Y; i++)
-            {
-                int input_offset_y = y + i;
-                bool zero_y = input_offset_y >= INPUT_SIZE_Y || input_offset_y < 0;
-
-                if(!zero_y)
-                {
-                    for (uint j = 0; j < FILTER_SIZE_X; j++)
-                    {
-                        int input_offset_x = x + j;
-                    
-                        bool zero = input_offset_x >= INPUT_SIZE_X || input_offset_x < 0;
-    
-                        if(!zero)
-                        {
-                            int input_idx = (input_offset_x + (input_offset_y * INPUT_SIZE_X)) * INPUT_FEATURE_NUM * batch_num;
-                            input_idx += split_idx * FILTER_INPUT_FEATURE_NUM * batch_num;
-                            input_idx += batch_offset;
-                    
-                            int filter_idx = f_ofm_offset + FILTER_INPUT_FEATURE_NUM * ( i * FILTER_SIZE_X + j);
-
-                            for (uint h = 0; h < FILTER_INPUT_FEATURE_NUM; h++)
-                            {
-                                result += input[input_idx + h * batch_num] * filter[filter_idx + h];
-                            }
-                        }
-                    } 
-                }
-            }
-        }
-		ACTIVATION(output[global_id], result);
-    )__CC";
-
-    const char convolution_code_yxfb_yxoi_b8_memory[] = R"__CC(
-        const int batch_num = INPUT_BATCH_NUM;
-
-        const uint linear_id_xy = get_global_id(1) + get_global_size(1) * get_global_id(2);
-        // we're computing 8 OUTPUT_FEATURE_MAP so we must divide by 8, but we got 8 batches, so no division is needed.
-        int global_id = (get_global_id(0) / batch_num) * 8 + (linear_id_xy * FILTER_ARRAY_NUM + split_idx) * (FILTER_OUTPUT_FEATURE_NUM / OFM_PER_WORK_ITEM) * batch_num; 
-
-        const uint out_batch_id = get_local_id(0);
-        const uint out_x = get_global_id(1);
-        const uint out_y = get_global_id(2);
-
-        const int out_id = (global_id / batch_num) * OFM_PER_WORK_ITEM * batch_num + out_batch_id;
-
-        const int ofm_offset = (global_id * (OFM_PER_WORK_ITEM / batch_num)) % FILTER_OUTPUT_FEATURE_NUM;
-
-        bool finish = false;
-
-        finish = out_x >= OUTPUT_LIMIT_SIZE_X || out_x < OUTPUT_OFFSET_SIZE_X;
-        finish = (out_y >= OUTPUT_LIMIT_SIZE_Y || out_y < OUTPUT_OFFSET_SIZE_Y) ? true : finish;
-
-        const uint sub_group_id = get_local_id(0);
-
-        float8 _data0 = 0.f;
-        float8 _data1 = 0.f;
-
-        if(!finish)
-        {
-            const int x = out_x * STRIDE_SIZE_X + INPUT_OFFSET_SIZE_X;
-            const int y = out_y * STRIDE_SIZE_Y + INPUT_OFFSET_SIZE_Y;
-
-            for (uint i = 0; i < FILTER_SIZE_Y; i++)
-            {
-                int input_offset_y = y + i;
-                bool zero_y = input_offset_y >= INPUT_SIZE_Y || input_offset_y < 0;
-
-                if(!zero_y)
-                {
-                    for (uint j = 0; j < FILTER_SIZE_X; j++)
-                    {
-                        int input_offset_x = x + j;
-                    
-                        bool zero = input_offset_x >= INPUT_SIZE_X || input_offset_x < 0;
-    
-                        if(!zero)
-                        {
-                            int input_idx = (input_offset_x + (input_offset_y * INPUT_SIZE_X)) * INPUT_FEATURE_NUM * batch_num;
-                            input_idx += split_idx * FILTER_INPUT_FEATURE_NUM * batch_num;
-                            input_idx += out_batch_id;
-                        
-                            //sub_group_id used as offset to make each workitem load different filter, and then shuffle it
-                            int filter_idx = FILTER_INPUT_FEATURE_NUM * ( ofm_offset + sub_group_id +  FILTER_OUTPUT_FEATURE_NUM * (i * FILTER_SIZE_X + j));
-    
-                            for (uint h = 0; h < FILTER_INPUT_FEATURE_NUM; h++)
-                            {
-                                DOT_PRODUCT_8(_data0, input[input_idx + h * batch_num], filter[filter_idx + h])
-                                DOT_PRODUCT_8(_data1, input[input_idx + h * batch_num], filter[filter_idx + h + FILTER_INPUT_FEATURE_NUM * 8])
-                            }
-                        }
-                    } 
-                }
-            }
-        }
-
-        ADD_BIAS_8(_data0, bias[ofm_offset + sub_group_id]);
-        ADD_BIAS_8(_data1, bias[ofm_offset + sub_group_id + 8]);
-
-        ACTIVATION_8(_data0);
-        ACTIVATION_8(_data1);
-
-        intel_sub_group_block_write8((__global uint*)output + out_id, as_uint8(_data0));
-        intel_sub_group_block_write8((__global uint*)output + out_id + 8 * batch_num, as_uint8(_data1));
-    )__CC";
-
-
-
-
-    const char convolution_code_yxfb_yxio_b8_memory[] = R"__CC(
-<<<<<<< HEAD
-#define OFM_PER_WORK_ITEM 16
-#define DOT_PRODUCT_8( _result, _rowA, colB )    \
-{   \
-        _result.s0 = mad( _rowA, intel_sub_group_shuffle( colB, 0 ), _result.s0 );  \
-        _result.s1 = mad( _rowA, intel_sub_group_shuffle( colB, 1 ), _result.s1 );  \
-        _result.s2 = mad( _rowA, intel_sub_group_shuffle( colB, 2 ), _result.s2 );  \
-        _result.s3 = mad( _rowA, intel_sub_group_shuffle( colB, 3 ), _result.s3 );  \
-        _result.s4 = mad( _rowA, intel_sub_group_shuffle( colB, 4 ), _result.s4 );  \
-        _result.s5 = mad( _rowA, intel_sub_group_shuffle( colB, 5 ), _result.s5 );  \
-        _result.s6 = mad( _rowA, intel_sub_group_shuffle( colB, 6 ), _result.s6 );  \
-        _result.s7 = mad( _rowA, intel_sub_group_shuffle( colB, 7 ), _result.s7 );  \
-}
-#define ADD_BIAS_8( _result, _biasVal) \
-{ \
-    _result.s0 += intel_sub_group_shuffle( _biasVal, 0 ); \
-    _result.s1 += intel_sub_group_shuffle( _biasVal, 1 ); \
-    _result.s2 += intel_sub_group_shuffle( _biasVal, 2 ); \
-    _result.s3 += intel_sub_group_shuffle( _biasVal, 3 ); \
-    _result.s4 += intel_sub_group_shuffle( _biasVal, 4 ); \
-    _result.s5 += intel_sub_group_shuffle( _biasVal, 5 ); \
-    _result.s6 += intel_sub_group_shuffle( _biasVal, 6 ); \
-    _result.s7 += intel_sub_group_shuffle( _biasVal, 7 ); \
-}
-
-        const __global float* input = (const __global float*)get_data(input_mem);
-        __global float* pDst = (__global float*)get_data(dst_mem);
-
-        const __global float* filter = (const __global float*)get_data(filter_mem);
-        const __global float* bias = (const __global float*)get_data(bias_mem);
-
-        const uint linear_id_xy = get_global_id(1) + get_global_size(1) * get_global_id(2);
-        // we're computing 8 OUTPUT_FEATURE_MAP so we must divide by 8, but we got 8 batches, so no division is needed.
-        uint global_id = (get_global_id(0) / INPUT_BATCH_NUM) * 8 + (linear_id_xy * FILTER_ARRAY_NUM + split_idx) * (FILTER_OUTPUT_FEATURE_NUM / OFM_PER_WORK_ITEM) * INPUT_BATCH_NUM; 
-=======
-        const uint batch_num = INPUT_BATCH_NUM;
-
-        const uint linear_id_xy = get_global_id(1) + get_global_size(1) * get_global_id(2);
-        // we're computing 8 OUTPUT_FEATURE_MAP so we must divide by 8, but we got 8 batches, so no division is needed.
-        uint global_id = (get_global_id(0) / batch_num) * batch_num + (linear_id_xy * FILTER_ARRAY_NUM + split_idx) * (FILTER_OUTPUT_FEATURE_NUM / OFM_PER_WORK_ITEM) * batch_num; 
->>>>>>> 0075a67d
-
-        const uint out_batch_id = get_local_id(0);
-        const uint out_x = get_global_id(1);
-        const uint out_y = get_global_id(2);
-
-<<<<<<< HEAD
-        const uint out_id = (global_id / INPUT_BATCH_NUM) * OFM_PER_WORK_ITEM * INPUT_BATCH_NUM + out_batch_id;
-
-        const uint ofm_offset = (global_id * (OFM_PER_WORK_ITEM / INPUT_BATCH_NUM)) % FILTER_OUTPUT_FEATURE_NUM;
-=======
-        const uint out_id = (global_id / batch_num) * OFM_PER_WORK_ITEM * batch_num + out_batch_id;
-
-        const uint ofm_offset = (global_id * (OFM_PER_WORK_ITEM / batch_num)) % FILTER_OUTPUT_FEATURE_NUM;
->>>>>>> 0075a67d
-
-        bool finish = out_x >= OUTPUT_LIMIT_SIZE_X || out_x < OUTPUT_OFFSET_SIZE_X 
-                   || out_y >= OUTPUT_LIMIT_SIZE_Y || out_y < OUTPUT_OFFSET_SIZE_Y;
-
-        const uint sub_group_id = get_local_id(0);
-
-        float8 _data0 = 0.f;
-        float8 _data1 = 0.f;
-
-        if(!finish)
-        {
-            const int x = out_x * STRIDE_SIZE_X + INPUT_OFFSET_SIZE_X;
-            const int y = out_y * STRIDE_SIZE_Y + INPUT_OFFSET_SIZE_Y;
-
-            for (uint i = 0; i < FILTER_SIZE_Y; i++)
-            {
-                int input_offset_y = y + i;
-                bool zero_y = input_offset_y >= INPUT_SIZE_Y || input_offset_y < 0;
-
-                if(!zero_y)
-                {
-                    for (uint j = 0; j < FILTER_SIZE_X; j++)
-                    {
-                        int input_offset_x = x + j;
-                    
-                        bool zero = input_offset_x >= INPUT_SIZE_X || input_offset_x < 0;
-    
-                        if(!zero)
-                        {
-                            int input_idx = (input_offset_x + (input_offset_y * INPUT_SIZE_X)) * INPUT_FEATURE_NUM * INPUT_BATCH_NUM;
-                            input_idx += split_idx * FILTER_INPUT_FEATURE_NUM * INPUT_BATCH_NUM;
-                            input_idx += out_batch_id;
-                        
-                            //sub_group_id used as offset to make each workitem load different filter, and then shuffle it
-                            int filter_idx = ofm_offset + sub_group_id + FILTER_INPUT_FEATURE_NUM * (FILTER_OUTPUT_FEATURE_NUM * (i * FILTER_SIZE_X + j));
-    
-                            for (uint _h = 0; _h < FILTER_INPUT_FEATURE_NUM/8; _h++)
-                            {
-                                uint h = _h*8;
-<<<<<<< HEAD
-                                float8 _input = as_float8(intel_sub_group_block_read8((const __global uint*)input + input_idx + h * INPUT_BATCH_NUM));
-                                                                
-=======
-                                float8 _input = as_float8(intel_sub_group_block_read8((const __global uint*)input + input_idx + h * batch_num));
-
->>>>>>> 0075a67d
-                                DOT_PRODUCT_8(_data0, _input.s0, filter[filter_idx + h * FILTER_OUTPUT_FEATURE_NUM])
-                                DOT_PRODUCT_8(_data1, _input.s0, filter[filter_idx + h * FILTER_OUTPUT_FEATURE_NUM + 8]) h++;
-                                
-                                DOT_PRODUCT_8(_data0, _input.s1, filter[filter_idx + h * FILTER_OUTPUT_FEATURE_NUM])
-                                DOT_PRODUCT_8(_data1, _input.s1, filter[filter_idx + h * FILTER_OUTPUT_FEATURE_NUM + 8]) h++;
-
-                                DOT_PRODUCT_8(_data0, _input.s2, filter[filter_idx + h * FILTER_OUTPUT_FEATURE_NUM])
-                                DOT_PRODUCT_8(_data1, _input.s2, filter[filter_idx + h * FILTER_OUTPUT_FEATURE_NUM + 8]) h++;
-
-                                DOT_PRODUCT_8(_data0, _input.s3, filter[filter_idx + h * FILTER_OUTPUT_FEATURE_NUM])
-                                DOT_PRODUCT_8(_data1, _input.s3, filter[filter_idx + h * FILTER_OUTPUT_FEATURE_NUM + 8]) h++;
-
-                                DOT_PRODUCT_8(_data0, _input.s4, filter[filter_idx + h * FILTER_OUTPUT_FEATURE_NUM])
-                                DOT_PRODUCT_8(_data1, _input.s4, filter[filter_idx + h * FILTER_OUTPUT_FEATURE_NUM + 8]) h++;
-
-                                DOT_PRODUCT_8(_data0, _input.s5, filter[filter_idx + h * FILTER_OUTPUT_FEATURE_NUM])
-                                DOT_PRODUCT_8(_data1, _input.s5, filter[filter_idx + h * FILTER_OUTPUT_FEATURE_NUM + 8]) h++;
-
-                                DOT_PRODUCT_8(_data0, _input.s6, filter[filter_idx + h * FILTER_OUTPUT_FEATURE_NUM])
-                                DOT_PRODUCT_8(_data1, _input.s6, filter[filter_idx + h * FILTER_OUTPUT_FEATURE_NUM + 8]) h++;
-
-                                DOT_PRODUCT_8(_data0, _input.s7, filter[filter_idx + h * FILTER_OUTPUT_FEATURE_NUM])
-                                DOT_PRODUCT_8(_data1, _input.s7, filter[filter_idx + h * FILTER_OUTPUT_FEATURE_NUM + 8]) h++;
-                            }
-                            for (uint h = FILTER_INPUT_FEATURE_NUM - (FILTER_INPUT_FEATURE_NUM % 8); h < FILTER_INPUT_FEATURE_NUM; h++)
-                            {
-                                DOT_PRODUCT_8(_data0, input[input_idx + h * INPUT_BATCH_NUM], filter[filter_idx + h * FILTER_OUTPUT_FEATURE_NUM])
-                                DOT_PRODUCT_8(_data1, input[input_idx + h * INPUT_BATCH_NUM], filter[filter_idx + h * FILTER_OUTPUT_FEATURE_NUM + 8])
-                            }
-                        }
-                    } 
-                }
-            }
-        }
-
-        ADD_BIAS_8(_data0, bias[ofm_offset + sub_group_id]);
-        ADD_BIAS_8(_data1, bias[ofm_offset + sub_group_id + 8]);
-
-<<<<<<< HEAD
-#define RELU_8(_result) \
-{ \
-        ACTIVATION(_result.s0, _result.s0); \
-        ACTIVATION(_result.s1, _result.s1); \
-        ACTIVATION(_result.s2, _result.s2); \
-        ACTIVATION(_result.s3, _result.s3); \
-        ACTIVATION(_result.s4, _result.s4); \
-        ACTIVATION(_result.s5, _result.s5); \
-        ACTIVATION(_result.s6, _result.s6); \
-        ACTIVATION(_result.s7, _result.s7); \
-}
-        RELU_8(_data0);
-        RELU_8(_data1);
-
-        intel_sub_group_block_write8((__global uint*)pDst + out_id, as_uint8(_data0));
-        intel_sub_group_block_write8((__global uint*)pDst + out_id + 8 * INPUT_BATCH_NUM, as_uint8(_data1));
-=======
-        ACTIVATION_8(_data0);
-        ACTIVATION_8(_data1);
-
-        intel_sub_group_block_write8((__global uint*)output + out_id, as_uint8(_data0));
-        intel_sub_group_block_write8((__global uint*)output + out_id + 8 * batch_num, as_uint8(_data1));
->>>>>>> 0075a67d
-    )__CC";
-
-
-
-
-    const char convolution_code_yxfb_yxio_b16_memory[] = R"__CC(
-        const uint linear_id_xy = get_global_id(1) + get_global_size(1) * get_global_id(2);
-        // we're computing 8 OUTPUT_FEATURE_MAP so we must divide by 8, but we got 8 batches, so no division is needed.
-        uint global_id = ((get_global_id(0) / WORK_ITEMS_PER_SINGLE_BATCHES_ELEMENTS) + (linear_id_xy * FILTER_ARRAY_NUM + split_idx) * (FILTER_OUTPUT_FEATURE_NUM / OFM_PER_WORK_ITEM)) * WORK_ITEMS_PER_SINGLE_BATCHES_ELEMENTS; 
-
-        const uint out_batch_id = get_local_id(0) + LOCAL_WORK_GROUP_SIZE * (get_group_id(0) % LOCAL_WORK_GROUPS_PER_SINGLE_BATCHES_ELEMENTS);
-        const uint out_x = get_global_id(1);
-        const uint out_y = get_global_id(2);
-
-        const uint out_id = (global_id / WORK_ITEMS_PER_SINGLE_BATCHES_ELEMENTS) * OFM_PER_WORK_ITEM * INPUT_BATCH_NUM + out_batch_id;
-
-        const uint ofm_offset = ((global_id * OFM_PER_WORK_ITEM) / WORK_ITEMS_PER_SINGLE_BATCHES_ELEMENTS) % FILTER_OUTPUT_FEATURE_NUM;
-
-        bool finish = false;
-
-        finish = out_x >= OUTPUT_LIMIT_SIZE_X || out_x < OUTPUT_OFFSET_SIZE_X;
-        finish = (out_y >= OUTPUT_LIMIT_SIZE_Y || out_y < OUTPUT_OFFSET_SIZE_Y) ? true : finish;
-
-        const uint sub_group_id = get_local_id(0);
-
-        float8 _data[BATCHES_PER_WORK_ITEM];
-        for(uint i = 0; i < BATCHES_PER_WORK_ITEM; i++)
-        {
-            _data[i] = 0.f;
-        }
-        if(!finish)
-        {
-            const int x = out_x * STRIDE_SIZE_X + INPUT_OFFSET_SIZE_X;
-            const int y = out_y * STRIDE_SIZE_Y + INPUT_OFFSET_SIZE_Y;
-
-            for (uint i = 0; i < FILTER_SIZE_Y; i++)
-            {
-                int input_offset_y = y + i;
-                bool zero_y = input_offset_y >= INPUT_SIZE_Y || input_offset_y < 0;
-
-                if(!zero_y)
-                {
-                    for (uint j = 0; j < FILTER_SIZE_X; j++)
-                    {
-                        int input_offset_x = x + j;
-                    
-                        bool zero = input_offset_x >= INPUT_SIZE_X || input_offset_x < 0;
-    
-                        if(!zero)
-                        {
-                            int input_idx = (input_offset_x + (input_offset_y * INPUT_SIZE_X)) * INPUT_FEATURE_NUM * INPUT_BATCH_NUM;
-                            input_idx += split_idx * FILTER_INPUT_FEATURE_NUM * INPUT_BATCH_NUM;
-                            input_idx += out_batch_id;
-                        
-                            //sub_group_id used as offset to make each workitem load different filter, and then shuffle it
-                            int filter_idx = ofm_offset + sub_group_id + FILTER_INPUT_FEATURE_NUM * (FILTER_OUTPUT_FEATURE_NUM * (i * FILTER_SIZE_X + j));
-
-                            for (uint h = 0; h < FILTER_INPUT_FEATURE_NUM; h++)
-                            {
-                                for(uint s = 0; s < BATCHES_PER_WORK_ITEM; s++)
-                                {
-                                    DOT_PRODUCT_8(_data[s], input[input_idx], filter[filter_idx])
-                                    input_idx += LOCAL_WORK_GROUP_SIZE;
-                                }
-                                input_idx += INPUT_BATCH_NUM - BATCHES_PER_WORK_ITEM * LOCAL_WORK_GROUP_SIZE;
-                                filter_idx += FILTER_OUTPUT_FEATURE_NUM;
-                            }
-                        }
-                    } 
-                }
-            }
-        }
-
-        for(uint s = 0; s < BATCHES_PER_WORK_ITEM; s++)
-        {
-            float bias_val = bias[ofm_offset + sub_group_id];
-            ADD_BIAS_8(_data[s], bias_val);
-        }
-
-        for(uint s = 0; s < BATCHES_PER_WORK_ITEM; s++)
-        {
-            ACTIVATION_8(_data[s]);
-        }
-
-        for(uint s = 0; s < BATCHES_PER_WORK_ITEM; s++)
-        {
-            int _out_id = out_id + s * LOCAL_WORK_GROUP_SIZE;
-            output[_out_id] = _data[s].s0; _out_id += INPUT_BATCH_NUM;
-            output[_out_id] = _data[s].s1; _out_id += INPUT_BATCH_NUM;
-            output[_out_id] = _data[s].s2; _out_id += INPUT_BATCH_NUM;
-            output[_out_id] = _data[s].s3; _out_id += INPUT_BATCH_NUM;
-            output[_out_id] = _data[s].s4; _out_id += INPUT_BATCH_NUM;
-            output[_out_id] = _data[s].s5; _out_id += INPUT_BATCH_NUM;
-            output[_out_id] = _data[s].s6; _out_id += INPUT_BATCH_NUM;
-            output[_out_id] = _data[s].s7; _out_id += INPUT_BATCH_NUM;
-        }
-    )__CC";
-
-
-
-
-    const char convolution_code_yxfb_yxoi_B8_F8_memory[] = R"__CC(
-        const uint batch_num = INPUT_BATCH_NUM;
-
-        const uint linear_id_xy = get_global_id(1) + get_global_size(1) * get_global_id(2);
-        const uint global_id = get_global_id(0) + (linear_id_xy * FILTER_ARRAY_NUM + split_idx) * FILTER_OUTPUT_FEATURE_NUM * batch_num;
-
-        const uint out_batch_id = get_local_id(0);
-        const uint out_fm = get_global_id(0) / INPUT_BATCH_NUM;
-        const uint out_x = get_global_id(1);
-        const uint out_y = get_global_id(2);
-
-        const int ofm_offset = out_fm % FILTER_OUTPUT_FEATURE_NUM;
-
-        float result = bias[ofm_offset];
-
-        bool finish = false;
-
-        finish = out_x >= OUTPUT_LIMIT_SIZE_X || out_x < OUTPUT_OFFSET_SIZE_X;
-        finish = (out_y >= OUTPUT_LIMIT_SIZE_Y || out_y < OUTPUT_OFFSET_SIZE_Y) ? true : finish;
-
-        float8 _data = 0.f;
-
-        const uint sub_group_id = get_local_id(0);
-
-        if(!finish)
-        {
-            const int x = out_x * STRIDE_SIZE_X + INPUT_OFFSET_SIZE_X;
-            const int y = out_y * STRIDE_SIZE_Y + INPUT_OFFSET_SIZE_Y;
-
-            for (uint i = 0; i < FILTER_SIZE_Y; i++)
-            {
-                const int input_offset_y = y + i;
-                const bool zero_y = input_offset_y >= INPUT_SIZE_Y || input_offset_y < 0;
-
-                if(!zero_y)
-                {
-                    for (uint j = 0; j < FILTER_SIZE_X; j++)
-                    {
-                        const int input_offset_x = x + j;
-                    
-                        const bool zero = input_offset_x >= INPUT_SIZE_X || input_offset_x < 0;
-    
-                        if(!zero)
-                        {
-                            int input_idx = (input_offset_x + (input_offset_y * INPUT_SIZE_X)) * INPUT_FEATURE_NUM * batch_num;
-                            input_idx += split_idx * FILTER_INPUT_FEATURE_NUM * batch_num;
-                            input_idx += out_batch_id;
-                    
-                            const int filter_idx = sub_group_id + FILTER_INPUT_FEATURE_NUM * ( ofm_offset +  FILTER_OUTPUT_FEATURE_NUM * (i * FILTER_SIZE_X + j));
-
-                            for (uint h = 0; h < FILTER_INPUT_FEATURE_NUM; h+=8)
-                            {
-                                float f_val = filter[filter_idx + h];
-                                float8 _input = as_float8(intel_sub_group_block_read8((const __global uint*)input + input_idx + h * batch_num));
-                                _data.s0 = fma(_input.s0, intel_sub_group_shuffle(f_val, 0), _data.s0);
-                                _data.s1 = fma(_input.s1, intel_sub_group_shuffle(f_val, 1), _data.s1);
-                                _data.s2 = fma(_input.s2, intel_sub_group_shuffle(f_val, 2), _data.s2);
-                                _data.s3 = fma(_input.s3, intel_sub_group_shuffle(f_val, 3), _data.s3);
-                                _data.s4 = fma(_input.s4, intel_sub_group_shuffle(f_val, 4), _data.s4);
-                                _data.s5 = fma(_input.s5, intel_sub_group_shuffle(f_val, 5), _data.s5);
-                                _data.s6 = fma(_input.s6, intel_sub_group_shuffle(f_val, 6), _data.s6);
-                                _data.s7 = fma(_input.s7, intel_sub_group_shuffle(f_val, 7), _data.s7);
-                            }
-                        }
-                    } 
-                }
-            }
-        }
-        result += _data.s0 + _data.s1 + _data.s2 + _data.s3 +
-                  _data.s4 + _data.s5 + _data.s6 + _data.s7;
-
-	ACTIVATION(output[global_id], result);
-    )__CC";
+/*
+// Copyright (c) 2016 Intel Corporation
+//
+// Licensed under the Apache License, Version 2.0 (the "License");
+// you may not use this file except in compliance with the License.
+// You may obtain a copy of the License at
+//
+//      http://www.apache.org/licenses/LICENSE-2.0
+//
+// Unless required by applicable law or agreed to in writing, software
+// distributed under the License is distributed on an "AS IS" BASIS,
+// WITHOUT WARRANTIES OR CONDITIONS OF ANY KIND, either express or implied.
+// See the License for the specific language governing permissions and
+// limitations under the License.
+*/
+
+#include "convolution_common_gpu.h"
+
+namespace neural 
+{
+    const char convolution_code_yxfb[] = R"__CC(
+        const uint global_id = get_global_id(0);
+        const uint batch_num = OUTPUT_BATCH_NUM;
+        const uint batch_offset = global_id % batch_num;
+
+        const uint linear_id = get_global_id(0) + get_global_size(0) * (get_global_id(1) + get_global_size(1) * get_global_id(2));
+        const uint ofm_offset = (global_id / batch_num) % (OUTPUT_FEATURE_NUM / FILTER_ARRAY_NUM);
+
+        const uint f_ofm_offset = ofm_offset * FILTER_SIZE_Y * FILTER_SIZE_X * FILTER_INPUT_FEATURE_NUM;
+
+        const int idx = (global_id / batch_num) / FILTER_ARRAY_NUM;
+
+        const int i_ifm_num = INPUT_FEATURE_NUM;
+
+        const uint out_x = get_global_id(1);
+        const uint out_y = get_global_id(2);
+
+        const int x = out_x * STRIDE_SIZE_X + INPUT_OFFSET_SIZE_X;
+        const int y = out_y * STRIDE_SIZE_Y + INPUT_OFFSET_SIZE_Y;
+
+        const int split_idx = ((global_id / batch_num) / FILTER_OUTPUT_FEATURE_NUM) % FILTER_ARRAY_NUM;
+        float result = BIAS[split_idx][ofm_offset];
+
+        bool finish = false;
+
+        finish = out_x >= OUTPUT_LIMIT_SIZE_X || out_x < OUTPUT_OFFSET_SIZE_X;
+        finish = (out_y >= OUTPUT_LIMIT_SIZE_Y || out_y < OUTPUT_OFFSET_SIZE_Y) ? true : finish;
+
+        if(!finish)
+        {
+            for (uint h = 0; h < FILTER_INPUT_FEATURE_NUM; h++)
+            {
+                const int f_ifm_offset = h * FILTER_SIZE_Y * FILTER_SIZE_X;
+                for (uint i = 0; i < FILTER_SIZE_Y; i++)
+                {
+                    for (uint j = 0; j < FILTER_SIZE_X; j++)
+                    {
+                        int input_offset_x = x + j;
+                        int input_offset_y = y + i;
+
+                        bool zero = false;
+                        zero = input_offset_x < 0 ? true : zero;
+                        zero = input_offset_y < 0 ? true : zero;
+                        zero = input_offset_x >= INPUT_SIZE_X ? true : zero;
+                        zero = input_offset_y >= INPUT_SIZE_Y ? true : zero;
+
+                        int input_idx = (input_offset_x + (input_offset_y * INPUT_SIZE_X)) * i_ifm_num * batch_num;
+                        input_idx += split_idx * FILTER_INPUT_FEATURE_NUM * batch_num;
+                        input_idx += h * batch_num;
+                        input_idx += batch_offset;
+                        int filter_idx = (i * FILTER_SIZE_X + j) + f_ofm_offset + f_ifm_offset;
+                        result += zero ? 0 : input[input_idx] * FILTER[split_idx][filter_idx];
+                    }
+                }
+            }
+        }
+        
+    ACTIVATION(output[linear_id], result);
+    )__CC";
+
+    const char convolution_code_bfxy[] = R"__CC(
+        const int global_id = get_global_id(0);
+
+        const int output_feature_num = OUTPUT_FEATURE_NUM;
+        const int output_feature_size = OUTPUT_SIZE_X * OUTPUT_SIZE_Y;
+        const int output_batch_size = output_feature_num * output_feature_size;
+
+        const int output_feature_idx = (global_id / output_feature_size ) % output_feature_num;
+        const int batch_idx = global_id / output_batch_size;
+
+        const int filter_input_feature_size = FILTER_SIZE_X * FILTER_SIZE_Y;
+
+        const int filter_output_feature_num = FILTER_OUTPUT_FEATURE_NUM;
+        const int filter_output_feature_size = FILTER_INPUT_FEATURE_NUM * filter_input_feature_size;
+        const int filter_output_feature_offset = output_feature_idx * filter_output_feature_size;
+    
+        const int input_feature_num = INPUT_FEATURE_NUM;
+        const int input_feature_size = INPUT_SIZE_X * INPUT_SIZE_Y;
+
+        const int input_batch_size = input_feature_num * input_feature_size;
+        const int input_batch_offset = input_batch_size * batch_idx;
+
+        const int input_x_offset = global_id % (INPUT_SIZE_X / STRIDE_SIZE_X) * STRIDE_SIZE_X + INPUT_OFFSET_SIZE_X;    
+        const int input_y_offset = ((global_id / (INPUT_SIZE_X / STRIDE_SIZE_X)) % (INPUT_SIZE_Y / STRIDE_SIZE_Y)) * STRIDE_SIZE_Y + INPUT_OFFSET_SIZE_Y;
+    
+        const int input_offset = input_batch_offset + input_y_offset * INPUT_SIZE_X + input_x_offset;
+    
+        // TODO!!!! change [0] from BIAS and FILTER to something that works - [0] is for temporary compilation
+        float result = BIAS[0][output_feature_idx];
+
+        for(uint h = 0; h < FILTER_INPUT_FEATURE_NUM; h++)
+        {
+            const int filter_input_feature_offset = h * filter_input_feature_size;   
+            const int input_feature_offset = h * input_feature_size;
+            for( uint i = 0; i < FILTER_SIZE_Y; i++)
+            {
+                for (uint j = 0; j < FILTER_SIZE_X; j++)
+                {
+                    int input_idx = j + i * INPUT_SIZE_X + input_offset + input_feature_offset;
+                    int filter_idx = (i * FILTER_SIZE_X + j) + filter_output_feature_offset + filter_input_feature_offset;
+                    result += input[input_idx] * FILTER[0][filter_idx];
+                }
+            }
+        }
+        ACTIVATION(output[global_id], result);
+    )__CC";
+
+    const char convolution_code_yxfb_memory[] = R"__CC(
+        const int batch_num = INPUT_BATCH_NUM;
+
+        const int bifn_num = batch_num * FILTER_OUTPUT_FEATURE_NUM;
+        int global_id = get_global_id(0) % bifn_num + (get_global_id(0) / bifn_num) * bifn_num * FILTER_ARRAY_NUM + split_idx * bifn_num;
+
+        const int ofm_offset = (global_id / batch_num) % (OUTPUT_FEATURE_NUM / FILTER_ARRAY_NUM);
+
+        float result = bias[ofm_offset];
+        
+        bool finish = false;
+        const uint out_x = global_id % OUTPUT_SIZE_X;
+        const uint out_y = (global_id % (OUTPUT_SIZE_X * OUTPUT_SIZE_Y)) / OUTPUT_SIZE_X;
+
+        finish = out_x >= OUTPUT_LIMIT_SIZE_X || out_x < OUTPUT_OFFSET_SIZE_X;
+        finish = (out_y >= OUTPUT_LIMIT_SIZE_Y || out_y < OUTPUT_OFFSET_SIZE_Y) ? true : finish;
+
+        if(!finish)
+        {
+            const int batch_offset = global_id % batch_num;
+
+            const int f_ofm_offset = ofm_offset * FILTER_SIZE_Y * FILTER_SIZE_X * FILTER_INPUT_FEATURE_NUM;
+
+            const int idx = (global_id / batch_num) / FILTER_ARRAY_NUM;
+
+            const int x = ((idx / FILTER_OUTPUT_FEATURE_NUM) % OUTPUT_SIZE_X) * STRIDE_SIZE_X + INPUT_OFFSET_SIZE_X;
+            const int y = ((idx / FILTER_OUTPUT_FEATURE_NUM) / OUTPUT_SIZE_X * STRIDE_SIZE_Y) + INPUT_OFFSET_SIZE_Y;
+
+            for (uint i = 0; i < FILTER_SIZE_Y; i++)
+            {
+                int input_offset_y = y + i;
+                bool zero_y = input_offset_y >= INPUT_SIZE_Y || input_offset_y < 0;
+
+                if(!zero_y)
+                {
+                    for (uint j = 0; j < FILTER_SIZE_X; j++)
+                    {
+                        int input_offset_x = x + j;
+                    
+                        bool zero = input_offset_x >= INPUT_SIZE_X || input_offset_x < 0;
+    
+                        if(!zero)
+                        {
+                            int input_idx = (input_offset_x + (input_offset_y * INPUT_SIZE_X)) * INPUT_FEATURE_NUM * batch_num;
+                            input_idx += split_idx * FILTER_INPUT_FEATURE_NUM * batch_num;
+                            input_idx += batch_offset;
+                    
+                            int filter_idx = (i * FILTER_SIZE_X + j) + f_ofm_offset;
+
+                            for (uint h = 0; h < FILTER_INPUT_FEATURE_NUM; h++)
+                            {
+                                const int f_ifm_offset = h * FILTER_SIZE_Y * FILTER_SIZE_X;
+    
+                                result += input[input_idx + h * batch_num] * filter[filter_idx + f_ifm_offset];
+                            }
+                        }
+                    } 
+                }
+            }
+        }
+		ACTIVATION(output[global_id], result);
+    )__CC";
+
+    const char convolution_code_yxfb_yxoi_memory[] = R"__CC(
+        const int batch_num = INPUT_BATCH_NUM;
+
+        const int bifn_num = batch_num * FILTER_OUTPUT_FEATURE_NUM;
+        int global_id = get_global_id(0) % bifn_num + (get_global_id(0) / bifn_num) * bifn_num * FILTER_ARRAY_NUM + split_idx * bifn_num;
+
+        const int ofm_offset = (global_id / batch_num) % (OUTPUT_FEATURE_NUM / FILTER_ARRAY_NUM);
+
+        float result = bias[ofm_offset];
+
+        bool finish = false;
+        const uint out_x = global_id % OUTPUT_SIZE_X;
+        const uint out_y = (global_id % (OUTPUT_SIZE_X * OUTPUT_SIZE_Y)) / OUTPUT_SIZE_X;
+
+        finish = out_x >= OUTPUT_LIMIT_SIZE_X || out_x < OUTPUT_OFFSET_SIZE_X;
+        finish = (out_y >= OUTPUT_LIMIT_SIZE_Y || out_y < OUTPUT_OFFSET_SIZE_Y) ? true : finish;
+
+        if(!finish)
+        {
+            const int batch_offset = global_id % batch_num;
+
+            const int idx = (global_id / batch_num) / FILTER_ARRAY_NUM;
+
+            const int x = ((idx / FILTER_OUTPUT_FEATURE_NUM) % OUTPUT_SIZE_X) * STRIDE_SIZE_X + INPUT_OFFSET_SIZE_X;
+            const int y = ((idx / FILTER_OUTPUT_FEATURE_NUM) / OUTPUT_SIZE_X * STRIDE_SIZE_Y) + INPUT_OFFSET_SIZE_Y;
+
+            for (uint i = 0; i < FILTER_SIZE_Y; i++)
+            {
+                int input_offset_y = y + i;
+                bool zero_y = input_offset_y >= INPUT_SIZE_Y || input_offset_y < 0;
+
+                if(!zero_y)
+                {
+                    for (uint j = 0; j < FILTER_SIZE_X; j++)
+                    {
+                        int input_offset_x = x + j;
+                    
+                        bool zero = input_offset_x >= INPUT_SIZE_X || input_offset_x < 0;
+    
+                        if(!zero)
+                        {
+                            int input_idx = (input_offset_x + (input_offset_y * INPUT_SIZE_X)) * INPUT_FEATURE_NUM * batch_num;
+                            input_idx += split_idx * FILTER_INPUT_FEATURE_NUM * batch_num;
+                            input_idx += batch_offset;
+                    
+                            int filter_idx = FILTER_INPUT_FEATURE_NUM * ( ofm_offset +  FILTER_OUTPUT_FEATURE_NUM * (i * FILTER_SIZE_X + j));
+
+                            for (uint h = 0; h < FILTER_INPUT_FEATURE_NUM; h++)
+                            {
+                                result += input[input_idx + h * batch_num] * filter[filter_idx + h];
+                            }
+                        }
+                    } 
+                }
+            }
+        }
+		ACTIVATION(output[global_id], result);
+    )__CC";
+
+    const char convolution_code_yxfb_oyxi_memory[] = R"__CC(
+        const int batch_num = INPUT_BATCH_NUM;
+
+        const int bifn_num = batch_num * FILTER_OUTPUT_FEATURE_NUM;
+        int global_id = get_global_id(0) % bifn_num + (get_global_id(0) / bifn_num) * bifn_num * FILTER_ARRAY_NUM + split_idx * bifn_num;
+
+        const int ofm_offset = (global_id / batch_num) % (OUTPUT_FEATURE_NUM / FILTER_ARRAY_NUM);
+
+        float result = bias[ofm_offset];
+
+        bool finish = false;
+        const uint out_x = global_id % OUTPUT_SIZE_X;
+        const uint out_y = (global_id % (OUTPUT_SIZE_X * OUTPUT_SIZE_Y)) / OUTPUT_SIZE_X;
+
+        finish = out_x >= OUTPUT_LIMIT_SIZE_X || out_x < OUTPUT_OFFSET_SIZE_X;
+        finish = (out_y >= OUTPUT_LIMIT_SIZE_Y || out_y < OUTPUT_OFFSET_SIZE_Y) ? true : finish;
+
+        if(!finish)
+        {
+            const int batch_offset = global_id % batch_num;
+
+            const int idx = (global_id / batch_num) / FILTER_ARRAY_NUM;
+
+            const int x = ((idx / FILTER_OUTPUT_FEATURE_NUM) % OUTPUT_SIZE_X) * STRIDE_SIZE_X + INPUT_OFFSET_SIZE_X;
+            const int y = ((idx / FILTER_OUTPUT_FEATURE_NUM) / OUTPUT_SIZE_X * STRIDE_SIZE_Y) + INPUT_OFFSET_SIZE_Y;
+
+            const int f_ofm_offset = ofm_offset * FILTER_INPUT_FEATURE_NUM * FILTER_SIZE_X * FILTER_SIZE_Y;
+            for (uint i = 0; i < FILTER_SIZE_Y; i++)
+            {
+                int input_offset_y = y + i;
+                bool zero_y = input_offset_y >= INPUT_SIZE_Y || input_offset_y < 0;
+
+                if(!zero_y)
+                {
+                    for (uint j = 0; j < FILTER_SIZE_X; j++)
+                    {
+                        int input_offset_x = x + j;
+                    
+                        bool zero = input_offset_x >= INPUT_SIZE_X || input_offset_x < 0;
+    
+                        if(!zero)
+                        {
+                            int input_idx = (input_offset_x + (input_offset_y * INPUT_SIZE_X)) * INPUT_FEATURE_NUM * batch_num;
+                            input_idx += split_idx * FILTER_INPUT_FEATURE_NUM * batch_num;
+                            input_idx += batch_offset;
+                    
+                            int filter_idx = f_ofm_offset + FILTER_INPUT_FEATURE_NUM * ( i * FILTER_SIZE_X + j);
+
+                            for (uint h = 0; h < FILTER_INPUT_FEATURE_NUM; h++)
+                            {
+                                result += input[input_idx + h * batch_num] * filter[filter_idx + h];
+                            }
+                        }
+                    } 
+                }
+            }
+        }
+		ACTIVATION(output[global_id], result);
+    )__CC";
+
+    const char convolution_code_yxfb_yxoi_b8_memory[] = R"__CC(
+        const int batch_num = INPUT_BATCH_NUM;
+
+        const uint linear_id_xy = get_global_id(1) + get_global_size(1) * get_global_id(2);
+        // we're computing 8 OUTPUT_FEATURE_MAP so we must divide by 8, but we got 8 batches, so no division is needed.
+        int global_id = (get_global_id(0) / batch_num) * 8 + (linear_id_xy * FILTER_ARRAY_NUM + split_idx) * (FILTER_OUTPUT_FEATURE_NUM / OFM_PER_WORK_ITEM) * batch_num; 
+
+        const uint out_batch_id = get_local_id(0);
+        const uint out_x = get_global_id(1);
+        const uint out_y = get_global_id(2);
+
+        const int out_id = (global_id / batch_num) * OFM_PER_WORK_ITEM * batch_num + out_batch_id;
+
+        const int ofm_offset = (global_id * (OFM_PER_WORK_ITEM / batch_num)) % FILTER_OUTPUT_FEATURE_NUM;
+
+        bool finish = false;
+
+        finish = out_x >= OUTPUT_LIMIT_SIZE_X || out_x < OUTPUT_OFFSET_SIZE_X;
+        finish = (out_y >= OUTPUT_LIMIT_SIZE_Y || out_y < OUTPUT_OFFSET_SIZE_Y) ? true : finish;
+
+        const uint sub_group_id = get_local_id(0);
+
+        float8 _data0 = 0.f;
+        float8 _data1 = 0.f;
+
+        if(!finish)
+        {
+            const int x = out_x * STRIDE_SIZE_X + INPUT_OFFSET_SIZE_X;
+            const int y = out_y * STRIDE_SIZE_Y + INPUT_OFFSET_SIZE_Y;
+
+            for (uint i = 0; i < FILTER_SIZE_Y; i++)
+            {
+                int input_offset_y = y + i;
+                bool zero_y = input_offset_y >= INPUT_SIZE_Y || input_offset_y < 0;
+
+                if(!zero_y)
+                {
+                    for (uint j = 0; j < FILTER_SIZE_X; j++)
+                    {
+                        int input_offset_x = x + j;
+                    
+                        bool zero = input_offset_x >= INPUT_SIZE_X || input_offset_x < 0;
+    
+                        if(!zero)
+                        {
+                            int input_idx = (input_offset_x + (input_offset_y * INPUT_SIZE_X)) * INPUT_FEATURE_NUM * batch_num;
+                            input_idx += split_idx * FILTER_INPUT_FEATURE_NUM * batch_num;
+                            input_idx += out_batch_id;
+                        
+                            //sub_group_id used as offset to make each workitem load different filter, and then shuffle it
+                            int filter_idx = FILTER_INPUT_FEATURE_NUM * ( ofm_offset + sub_group_id +  FILTER_OUTPUT_FEATURE_NUM * (i * FILTER_SIZE_X + j));
+    
+                            for (uint h = 0; h < FILTER_INPUT_FEATURE_NUM; h++)
+                            {
+                                DOT_PRODUCT_8(_data0, input[input_idx + h * batch_num], filter[filter_idx + h])
+                                DOT_PRODUCT_8(_data1, input[input_idx + h * batch_num], filter[filter_idx + h + FILTER_INPUT_FEATURE_NUM * 8])
+                            }
+                        }
+                    } 
+                }
+            }
+        }
+
+        ADD_BIAS_8(_data0, bias[ofm_offset + sub_group_id]);
+        ADD_BIAS_8(_data1, bias[ofm_offset + sub_group_id + 8]);
+
+        ACTIVATION_8(_data0);
+        ACTIVATION_8(_data1);
+
+        intel_sub_group_block_write8((__global uint*)output + out_id, as_uint8(_data0));
+        intel_sub_group_block_write8((__global uint*)output + out_id + 8 * batch_num, as_uint8(_data1));
+    )__CC";
+
+
+
+
+    const char convolution_code_yxfb_yxio_b8_memory[] = R"__CC(
+        const uint batch_num = INPUT_BATCH_NUM;
+
+        const uint linear_id_xy = get_global_id(1) + get_global_size(1) * get_global_id(2);
+        // we're computing 8 OUTPUT_FEATURE_MAP so we must divide by 8, but we got 8 batches, so no division is needed.
+        uint global_id = (get_global_id(0) / batch_num) * batch_num + (linear_id_xy * FILTER_ARRAY_NUM + split_idx) * (FILTER_OUTPUT_FEATURE_NUM / OFM_PER_WORK_ITEM) * batch_num; 
+
+        const uint out_batch_id = get_local_id(0);
+        const uint out_x = get_global_id(1);
+        const uint out_y = get_global_id(2);
+
+        const uint out_id = (global_id / batch_num) * OFM_PER_WORK_ITEM * batch_num + out_batch_id;
+
+        const uint ofm_offset = (global_id * (OFM_PER_WORK_ITEM / batch_num)) % FILTER_OUTPUT_FEATURE_NUM;
+
+        bool finish = out_x >= OUTPUT_LIMIT_SIZE_X || out_x < OUTPUT_OFFSET_SIZE_X 
+                   || out_y >= OUTPUT_LIMIT_SIZE_Y || out_y < OUTPUT_OFFSET_SIZE_Y;
+
+        const uint sub_group_id = get_local_id(0);
+
+        float8 _data0 = 0.f;
+        float8 _data1 = 0.f;
+
+        if(!finish)
+        {
+            const int x = out_x * STRIDE_SIZE_X + INPUT_OFFSET_SIZE_X;
+            const int y = out_y * STRIDE_SIZE_Y + INPUT_OFFSET_SIZE_Y;
+
+            for (uint i = 0; i < FILTER_SIZE_Y; i++)
+            {
+                int input_offset_y = y + i;
+                bool zero_y = input_offset_y >= INPUT_SIZE_Y || input_offset_y < 0;
+
+                if(!zero_y)
+                {
+                    for (uint j = 0; j < FILTER_SIZE_X; j++)
+                    {
+                        int input_offset_x = x + j;
+                    
+                        bool zero = input_offset_x >= INPUT_SIZE_X || input_offset_x < 0;
+    
+                        if(!zero)
+                        {
+                            int input_idx = (input_offset_x + (input_offset_y * INPUT_SIZE_X)) * INPUT_FEATURE_NUM * INPUT_BATCH_NUM;
+                            input_idx += split_idx * FILTER_INPUT_FEATURE_NUM * INPUT_BATCH_NUM;
+                            input_idx += out_batch_id;
+                        
+                            //sub_group_id used as offset to make each workitem load different filter, and then shuffle it
+                            int filter_idx = ofm_offset + sub_group_id + FILTER_INPUT_FEATURE_NUM * (FILTER_OUTPUT_FEATURE_NUM * (i * FILTER_SIZE_X + j));
+    
+                            for (uint _h = 0; _h < FILTER_INPUT_FEATURE_NUM/8; _h++)
+                            {
+                                uint h = _h*8;
+                                float8 _input = as_float8(intel_sub_group_block_read8((const __global uint*)input + input_idx + h * INPUT_BATCH_NUM));
+
+                                DOT_PRODUCT_8(_data0, _input.s0, filter[filter_idx + h * FILTER_OUTPUT_FEATURE_NUM])
+                                DOT_PRODUCT_8(_data1, _input.s0, filter[filter_idx + h * FILTER_OUTPUT_FEATURE_NUM + 8]) h++;
+                                
+                                DOT_PRODUCT_8(_data0, _input.s1, filter[filter_idx + h * FILTER_OUTPUT_FEATURE_NUM])
+                                DOT_PRODUCT_8(_data1, _input.s1, filter[filter_idx + h * FILTER_OUTPUT_FEATURE_NUM + 8]) h++;
+
+                                DOT_PRODUCT_8(_data0, _input.s2, filter[filter_idx + h * FILTER_OUTPUT_FEATURE_NUM])
+                                DOT_PRODUCT_8(_data1, _input.s2, filter[filter_idx + h * FILTER_OUTPUT_FEATURE_NUM + 8]) h++;
+
+                                DOT_PRODUCT_8(_data0, _input.s3, filter[filter_idx + h * FILTER_OUTPUT_FEATURE_NUM])
+                                DOT_PRODUCT_8(_data1, _input.s3, filter[filter_idx + h * FILTER_OUTPUT_FEATURE_NUM + 8]) h++;
+
+                                DOT_PRODUCT_8(_data0, _input.s4, filter[filter_idx + h * FILTER_OUTPUT_FEATURE_NUM])
+                                DOT_PRODUCT_8(_data1, _input.s4, filter[filter_idx + h * FILTER_OUTPUT_FEATURE_NUM + 8]) h++;
+
+                                DOT_PRODUCT_8(_data0, _input.s5, filter[filter_idx + h * FILTER_OUTPUT_FEATURE_NUM])
+                                DOT_PRODUCT_8(_data1, _input.s5, filter[filter_idx + h * FILTER_OUTPUT_FEATURE_NUM + 8]) h++;
+
+                                DOT_PRODUCT_8(_data0, _input.s6, filter[filter_idx + h * FILTER_OUTPUT_FEATURE_NUM])
+                                DOT_PRODUCT_8(_data1, _input.s6, filter[filter_idx + h * FILTER_OUTPUT_FEATURE_NUM + 8]) h++;
+
+                                DOT_PRODUCT_8(_data0, _input.s7, filter[filter_idx + h * FILTER_OUTPUT_FEATURE_NUM])
+                                DOT_PRODUCT_8(_data1, _input.s7, filter[filter_idx + h * FILTER_OUTPUT_FEATURE_NUM + 8]) h++;
+                            }
+                            for (uint h = FILTER_INPUT_FEATURE_NUM - (FILTER_INPUT_FEATURE_NUM % 8); h < FILTER_INPUT_FEATURE_NUM; h++)
+                            {
+                                DOT_PRODUCT_8(_data0, input[input_idx + h * INPUT_BATCH_NUM], filter[filter_idx + h * FILTER_OUTPUT_FEATURE_NUM])
+                                DOT_PRODUCT_8(_data1, input[input_idx + h * INPUT_BATCH_NUM], filter[filter_idx + h * FILTER_OUTPUT_FEATURE_NUM + 8])
+                            }
+                        }
+                    } 
+                }
+            }
+        }
+
+        ADD_BIAS_8(_data0, bias[ofm_offset + sub_group_id]);
+        ADD_BIAS_8(_data1, bias[ofm_offset + sub_group_id + 8]);
+
+        ACTIVATION_8(_data0);
+        ACTIVATION_8(_data1);
+
+        intel_sub_group_block_write8((__global uint*)output + out_id, as_uint8(_data0));
+        intel_sub_group_block_write8((__global uint*)output + out_id + 8 * batch_num, as_uint8(_data1));
+    )__CC";
+
+
+
+
+    const char convolution_code_yxfb_yxio_b16_memory[] = R"__CC(
+        const uint linear_id_xy = get_global_id(1) + get_global_size(1) * get_global_id(2);
+        // we're computing 8 OUTPUT_FEATURE_MAP so we must divide by 8, but we got 8 batches, so no division is needed.
+        uint global_id = ((get_global_id(0) / WORK_ITEMS_PER_SINGLE_BATCHES_ELEMENTS) + (linear_id_xy * FILTER_ARRAY_NUM + split_idx) * (FILTER_OUTPUT_FEATURE_NUM / OFM_PER_WORK_ITEM)) * WORK_ITEMS_PER_SINGLE_BATCHES_ELEMENTS; 
+
+        const uint out_batch_id = get_local_id(0) + LOCAL_WORK_GROUP_SIZE * (get_group_id(0) % LOCAL_WORK_GROUPS_PER_SINGLE_BATCHES_ELEMENTS);
+        const uint out_x = get_global_id(1);
+        const uint out_y = get_global_id(2);
+
+        const uint out_id = (global_id / WORK_ITEMS_PER_SINGLE_BATCHES_ELEMENTS) * OFM_PER_WORK_ITEM * INPUT_BATCH_NUM + out_batch_id;
+
+        const uint ofm_offset = ((global_id * OFM_PER_WORK_ITEM) / WORK_ITEMS_PER_SINGLE_BATCHES_ELEMENTS) % FILTER_OUTPUT_FEATURE_NUM;
+
+        bool finish = false;
+
+        finish = out_x >= OUTPUT_LIMIT_SIZE_X || out_x < OUTPUT_OFFSET_SIZE_X;
+        finish = (out_y >= OUTPUT_LIMIT_SIZE_Y || out_y < OUTPUT_OFFSET_SIZE_Y) ? true : finish;
+
+        const uint sub_group_id = get_local_id(0);
+
+        float8 _data[BATCHES_PER_WORK_ITEM];
+        for(uint i = 0; i < BATCHES_PER_WORK_ITEM; i++)
+        {
+            _data[i] = 0.f;
+        }
+        if(!finish)
+        {
+            const int x = out_x * STRIDE_SIZE_X + INPUT_OFFSET_SIZE_X;
+            const int y = out_y * STRIDE_SIZE_Y + INPUT_OFFSET_SIZE_Y;
+
+            for (uint i = 0; i < FILTER_SIZE_Y; i++)
+            {
+                int input_offset_y = y + i;
+                bool zero_y = input_offset_y >= INPUT_SIZE_Y || input_offset_y < 0;
+
+                if(!zero_y)
+                {
+                    for (uint j = 0; j < FILTER_SIZE_X; j++)
+                    {
+                        int input_offset_x = x + j;
+                    
+                        bool zero = input_offset_x >= INPUT_SIZE_X || input_offset_x < 0;
+    
+                        if(!zero)
+                        {
+                            int input_idx = (input_offset_x + (input_offset_y * INPUT_SIZE_X)) * INPUT_FEATURE_NUM * INPUT_BATCH_NUM;
+                            input_idx += split_idx * FILTER_INPUT_FEATURE_NUM * INPUT_BATCH_NUM;
+                            input_idx += out_batch_id;
+                        
+                            //sub_group_id used as offset to make each workitem load different filter, and then shuffle it
+                            int filter_idx = ofm_offset + sub_group_id + FILTER_INPUT_FEATURE_NUM * (FILTER_OUTPUT_FEATURE_NUM * (i * FILTER_SIZE_X + j));
+
+                            for (uint h = 0; h < FILTER_INPUT_FEATURE_NUM; h++)
+                            {
+                                for(uint s = 0; s < BATCHES_PER_WORK_ITEM; s++)
+                                {
+                                    DOT_PRODUCT_8(_data[s], input[input_idx], filter[filter_idx])
+                                    input_idx += LOCAL_WORK_GROUP_SIZE;
+                                }
+                                input_idx += INPUT_BATCH_NUM - BATCHES_PER_WORK_ITEM * LOCAL_WORK_GROUP_SIZE;
+                                filter_idx += FILTER_OUTPUT_FEATURE_NUM;
+                            }
+                        }
+                    } 
+                }
+            }
+        }
+
+        for(uint s = 0; s < BATCHES_PER_WORK_ITEM; s++)
+        {
+            float bias_val = bias[ofm_offset + sub_group_id];
+            ADD_BIAS_8(_data[s], bias_val);
+        }
+
+        for(uint s = 0; s < BATCHES_PER_WORK_ITEM; s++)
+        {
+            ACTIVATION_8(_data[s]);
+        }
+
+        for(uint s = 0; s < BATCHES_PER_WORK_ITEM; s++)
+        {
+            int _out_id = out_id + s * LOCAL_WORK_GROUP_SIZE;
+            output[_out_id] = _data[s].s0; _out_id += INPUT_BATCH_NUM;
+            output[_out_id] = _data[s].s1; _out_id += INPUT_BATCH_NUM;
+            output[_out_id] = _data[s].s2; _out_id += INPUT_BATCH_NUM;
+            output[_out_id] = _data[s].s3; _out_id += INPUT_BATCH_NUM;
+            output[_out_id] = _data[s].s4; _out_id += INPUT_BATCH_NUM;
+            output[_out_id] = _data[s].s5; _out_id += INPUT_BATCH_NUM;
+            output[_out_id] = _data[s].s6; _out_id += INPUT_BATCH_NUM;
+            output[_out_id] = _data[s].s7; _out_id += INPUT_BATCH_NUM;
+        }
+    )__CC";
+
+
+
+
+    const char convolution_code_yxfb_yxoi_B8_F8_memory[] = R"__CC(
+        const uint batch_num = INPUT_BATCH_NUM;
+
+        const uint linear_id_xy = get_global_id(1) + get_global_size(1) * get_global_id(2);
+        const uint global_id = get_global_id(0) + (linear_id_xy * FILTER_ARRAY_NUM + split_idx) * FILTER_OUTPUT_FEATURE_NUM * batch_num;
+
+        const uint out_batch_id = get_local_id(0);
+        const uint out_fm = get_global_id(0) / INPUT_BATCH_NUM;
+        const uint out_x = get_global_id(1);
+        const uint out_y = get_global_id(2);
+
+        const int ofm_offset = out_fm % FILTER_OUTPUT_FEATURE_NUM;
+
+        float result = bias[ofm_offset];
+
+        bool finish = false;
+
+        finish = out_x >= OUTPUT_LIMIT_SIZE_X || out_x < OUTPUT_OFFSET_SIZE_X;
+        finish = (out_y >= OUTPUT_LIMIT_SIZE_Y || out_y < OUTPUT_OFFSET_SIZE_Y) ? true : finish;
+
+        float8 _data = 0.f;
+
+        const uint sub_group_id = get_local_id(0);
+
+        if(!finish)
+        {
+            const int x = out_x * STRIDE_SIZE_X + INPUT_OFFSET_SIZE_X;
+            const int y = out_y * STRIDE_SIZE_Y + INPUT_OFFSET_SIZE_Y;
+
+            for (uint i = 0; i < FILTER_SIZE_Y; i++)
+            {
+                const int input_offset_y = y + i;
+                const bool zero_y = input_offset_y >= INPUT_SIZE_Y || input_offset_y < 0;
+
+                if(!zero_y)
+                {
+                    for (uint j = 0; j < FILTER_SIZE_X; j++)
+                    {
+                        const int input_offset_x = x + j;
+                    
+                        const bool zero = input_offset_x >= INPUT_SIZE_X || input_offset_x < 0;
+    
+                        if(!zero)
+                        {
+                            int input_idx = (input_offset_x + (input_offset_y * INPUT_SIZE_X)) * INPUT_FEATURE_NUM * batch_num;
+                            input_idx += split_idx * FILTER_INPUT_FEATURE_NUM * batch_num;
+                            input_idx += out_batch_id;
+                    
+                            const int filter_idx = sub_group_id + FILTER_INPUT_FEATURE_NUM * ( ofm_offset +  FILTER_OUTPUT_FEATURE_NUM * (i * FILTER_SIZE_X + j));
+
+                            for (uint h = 0; h < FILTER_INPUT_FEATURE_NUM; h+=8)
+                            {
+                                float f_val = filter[filter_idx + h];
+                                float8 _input = as_float8(intel_sub_group_block_read8((const __global uint*)input + input_idx + h * batch_num));
+                                _data.s0 = fma(_input.s0, intel_sub_group_shuffle(f_val, 0), _data.s0);
+                                _data.s1 = fma(_input.s1, intel_sub_group_shuffle(f_val, 1), _data.s1);
+                                _data.s2 = fma(_input.s2, intel_sub_group_shuffle(f_val, 2), _data.s2);
+                                _data.s3 = fma(_input.s3, intel_sub_group_shuffle(f_val, 3), _data.s3);
+                                _data.s4 = fma(_input.s4, intel_sub_group_shuffle(f_val, 4), _data.s4);
+                                _data.s5 = fma(_input.s5, intel_sub_group_shuffle(f_val, 5), _data.s5);
+                                _data.s6 = fma(_input.s6, intel_sub_group_shuffle(f_val, 6), _data.s6);
+                                _data.s7 = fma(_input.s7, intel_sub_group_shuffle(f_val, 7), _data.s7);
+                            }
+                        }
+                    } 
+                }
+            }
+        }
+        result += _data.s0 + _data.s1 + _data.s2 + _data.s3 +
+                  _data.s4 + _data.s5 + _data.s6 + _data.s7;
+
+	ACTIVATION(output[global_id], result);
+    )__CC";
 }