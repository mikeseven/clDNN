﻿/*
// Copyright (c) 2016 Intel Corporation
//
// Licensed under the Apache License, Version 2.0 (the "License");
// you may not use this file except in compliance with the License.
// You may obtain a copy of the License at
//
//      http://www.apache.org/licenses/LICENSE-2.0
//
// Unless required by applicable law or agreed to in writing, software
// distributed under the License is distributed on an "AS IS" BASIS,
// WITHOUT WARRANTIES OR CONDITIONS OF ANY KIND, either express or implied.
// See the License for the specific language governing permissions and
// limitations under the License.
*/

///////////////////////////////////////////////////////////////////////////////////////////////////
#include "ocl_toolkit.h"
#include "memory.h"
#include <iostream>
#define BUFFER_ALIGNMENT 4096
#define CACHE_ALIGNMENT 64

namespace neural { namespace gpu {

const char* definitions_cl = R"__krnl(
enum neural_memory_format {
    x_f32,
    xb_f32,     // 1D+batch, float32
    bx_f32,     // 1D+batch, float32
    yxfb_f32,   // 3D+batch, float32
    byxf_f32,   // for convolution_cpu_jit_batch1
    bfyx_f32,   // used in Caffe
    fyxb_f32,   // used in Caffe
    oiyx_f32,   // format used only for weights: o - output feature maps, i - input feature maps
    byxf_b24_f32,        // for convolution_cpu_generic
    yxoi_o4_f32,       // for convolution_cpu_generic
    os_yxi_sv16_f32,   // format used only for weights: os - output slice, i - input feature maps, sv16 - 16 values of single slice
    bs_yxf_bv24_f32,
    any=-1
};

#pragma pack(push, 4)
typedef struct _neural_memory_tag {
    uint format;
    uint feature_offset;
    uint spatial_offset;
    uint vector_size;
    uint data_offset;
    uint data[1];
} neural_memory;

typedef struct _neural_vector_tag {
    uint feature_offset;
    uint spatial_offset;
    uint raw_size;
    uint data[1];
} neural_vector;
#pragma pack(pop)

// neural_memory accessors
__attribute__((overloadable)) __global uint* get_raw(__global neural_memory* mem) { return &(mem->data[0]); }
__attribute__((overloadable)) const __global uint* get_raw(const __global neural_memory* mem) { return &(mem->data[0]); }
__attribute__((overloadable)) uint get_raw_size(const __global neural_memory* mem) { return mem->vector_size; } 

__attribute__((overloadable)) __global uint* get_batch(__global neural_memory* mem) { return get_raw(mem); }
__attribute__((overloadable)) const __global uint* get_batch(const __global neural_memory* mem) { return get_raw(mem); }
__attribute__((overloadable)) uint get_batch_size(const __global neural_memory* mem) { return mem->feature_offset; }

__attribute__((overloadable)) __global uint* get_feature(__global neural_memory* mem) { return &(mem->data[mem->feature_offset]); }
__attribute__((overloadable)) const __global uint* get_feature(const __global neural_memory* mem) { return &(mem->data[mem->feature_offset]); }
__attribute__((overloadable)) uint get_feature_size(const __global neural_memory* mem) { return mem->spatial_offset - mem->feature_offset; }

__attribute__((overloadable)) __global uint* get_spatial(__global neural_memory* mem) { return &(mem->data[mem->spatial_offset]); }
__attribute__((overloadable)) const __global uint* get_spatial(const __global neural_memory* mem) { return &(mem->data[mem->spatial_offset]); }
__attribute__((overloadable)) uint get_spatial_size(const __global neural_memory* mem) { return get_raw_size(mem) - mem->spatial_offset; } 

__attribute__((overloadable)) __global void* get_data(__global neural_memory* mem) { return &(mem->data[mem->data_offset]); }
__attribute__((overloadable)) const __global void* get_data(const __global neural_memory* mem) { return &(mem->data[mem->data_offset]); }
__attribute__((overloadable)) size_t get_element_size(const __global neural_memory* mem) { return sizeof(float); }

__attribute__((overloadable)) size_t get_data_size(const __global neural_memory* mem) {
    size_t result = get_element_size(mem);

    const __global uint* raw = get_raw(mem);
    uint raw_size = get_raw_size(mem);

    for(uint i = 0; i < raw_size; i++) {
        result *= raw[i];
    }
    return result;
}

// neural_vector accessors
// TODO NOTE: non-const accessors are disabled now, because read-only neural_vector argument is only supported now

//__attribute__((overloadable)) __global uint* get_raw(__global neural_vector* v) { return &(v->data[0]); }
__attribute__((overloadable)) const __global uint* get_raw(const __global neural_vector* v) { return &(v->data[0]); }
__attribute__((overloadable)) uint get_raw_size(const __global neural_vector* v) { return v->raw_size; } 

//__attribute__((overloadable)) __global uint* get_batch(__global neural_vector* v) { return get_raw(v); }
__attribute__((overloadable)) const __global uint* get_batch(const __global neural_vector* v) { return get_raw(v); }
__attribute__((overloadable)) uint get_batch_size(const __global neural_vector* v) { return v->feature_offset; }

//__attribute__((overloadable)) __global uint* get_feature(__global neural_vector* v) { return &(v->data[v->feature_offset]); }
__attribute__((overloadable)) const __global uint* get_feature(const __global neural_vector* v) { return &(v->data[v->feature_offset]); }
__attribute__((overloadable)) uint get_feature_size(const __global neural_vector* v) { return v->spatial_offset - v->feature_offset; }

//__attribute__((overloadable)) __global uint* get_spatial(__global neural_vector* v) { return &(v->data[v->spatial_offset]); }
__attribute__((overloadable)) const __global uint* get_spatial(const __global neural_vector* v) { return &(v->data[v->spatial_offset]); }
__attribute__((overloadable)) uint get_spatial_size(const __global neural_vector* v) { return get_raw_size(v) - v->spatial_offset; } 

)__krnl";

size_t align_to(size_t size, size_t align) {
    return (size % align == 0) ? size : size - size % align + align;
}

size_t pad_to(size_t size, size_t align) {
    return (size % align == 0) ? 0 : align - size % align;
}

template<typename T>
T* allocate_aligned(size_t size, size_t align) {
    assert(sizeof(T) <= size);
    assert(alignof(T) <= align);
    return reinterpret_cast<T*>(_mm_malloc(align_to(size, align), align));
}

template<typename T>
void deallocate_aligned(T* ptr) {
    _mm_free(ptr);
}

#if defined(_SECURE_SCL) && (_SECURE_SCL > 0)
template<typename T>
stdext::checked_array_iterator<T*> arr_begin(T* buf, size_t count) {
    return stdext::make_checked_array_iterator(buf, count);
}

template<typename T>
stdext::checked_array_iterator<T*> arr_end(T* buf, size_t count) {
    return stdext::make_checked_array_iterator(buf, count, count);
}

#else
#pragma warning(disable: 4100)
template<typename T>
T* arr_begin(T* buf, size_t count) { return buf; }

template<typename T>
T* arr_end(T* buf, size_t count) { return buf + count; }
#endif

#pragma pack(push, 4)
struct neural_memory {
    cl_uint format;
    cl_uint feature_offset;
    cl_uint spatial_offset;
    cl_uint vector_size;
    cl_uint data_offset;
    cl_uint data[1];

    void* pointer() { return reinterpret_cast<void*>(&data[data_offset]); }
    cl_uint* raw_begin() { return &data[0]; }
    const cl_uint* raw_begin() const { return &data[0]; }
    size_t raw_size() const { return vector_size; }

    size_t data_size() const {
        return std::accumulate( arr_begin(raw_begin(), raw_size()),
                                arr_end(raw_begin(), raw_size()),
                                memory::traits(static_cast<memory::format::type>(format)).type->size,
                                std::multiplies<size_t>()
        );
    }

    void initialize(neural::memory::arguments arg) {
        format = static_cast<cl_uint>(arg.format);
        feature_offset = static_cast<cl_uint>(arg.size.batch.size());
        spatial_offset = static_cast<cl_uint>(arg.size.batch.size() + arg.size.feature.size());
        vector_size = static_cast<cl_uint>(arg.size.raw.size());

        data_offset = static_cast<cl_uint>(get_data_offset(arg));

        std::copy(std::begin(arg.size.raw), std::end(arg.size.raw), arr_begin(raw_begin(), raw_size()));
    }

    static size_t header_size() {
        return sizeof(neural_memory) - sizeof(neural_memory::data);
    }

    static size_t datasize(neural::memory::arguments arg) {
        return std::accumulate( arg.size.raw.begin(),
                                arg.size.raw.end(),
                                memory::traits(arg.format).type->size,
                                std::multiplies<size_t>()
        );
    }

    static size_t get_data_offset(neural::memory::arguments arg) {
        auto header_and_raw_size = header_size() + arg.size.raw.size() * sizeof(cl_uint);
        auto padding = pad_to(header_and_raw_size, CACHE_ALIGNMENT) / sizeof(cl_uint);
        return arg.size.raw.size() + padding;
    }

    static size_t size_of_memory(neural::memory::arguments arg) {
        return header_size() + get_data_offset(arg) * sizeof(cl_uint) + datasize(arg);
    }

    size_t size() const {
        return  header_size() + data_offset * sizeof(cl_uint) + data_size();
    }

    void* operator new(size_t) = delete;
    void* operator new[](size_t) = delete;
    void operator delete(void*) = delete;
    void operator delete[](void*) = delete;
};

struct neural_vector {
    cl_uint feature_offset;
    cl_uint spatial_offset;
    cl_uint raw_size;
    cl_uint raw[1];

    cl_uint* raw_begin() { return raw; }
    const cl_uint* raw_begin() const { return raw; }
    cl_uint* raw_end() { return raw + raw_size; }
    const cl_uint* raw_end() const { return raw + raw_size; }

    void initialize(const neural::vector<uint32_t>& src) {
        feature_offset = static_cast<cl_uint>(src.batch.size());
        spatial_offset = static_cast<cl_uint>(src.batch.size() + src.feature.size());
        raw_size = static_cast<cl_uint>(src.raw.size());

        std::copy(std::begin(src.raw), std::end(src.raw), arr_begin(raw_begin(), raw_size));
    }

    static size_t header_size() {
        return sizeof(neural_vector) - sizeof(neural_vector::raw);
    }

    static size_t size_of_vector(const neural::vector<uint32_t>& src) {
        return header_size() + src.raw.size() * sizeof(cl_uint);
    }

    size_t size() const {
        return  header_size() + raw_size * sizeof(cl_uint);
    }
};

static_assert(std::is_pod<neural_memory>::value, "Please fix the neural::gpu::neural_memory structure");
static_assert(std::is_pod<neural_vector>::value, "Please fix the neural::gpu::neural_vector structure");

#pragma pack(pop)


std::once_flag gpu_toolkit::ocl_initialized;

vector_arg::vector_arg(const neural::vector<uint32_t>& arg): _vec(arg), _clBuffer(CL_MEM_READ_ONLY, neural_vector::size_of_vector(arg)) {
    auto queue = cl::CommandQueue::getDefault();
    cl::Event end_event;
    auto mapped_vec = reinterpret_cast<neural_vector*>(queue.enqueueMapBuffer(_clBuffer, true, CL_MAP_WRITE, 0, neural_vector::size_of_vector(_vec), 0, &end_event));
    end_event.wait();
    mapped_vec->initialize(_vec);
    queue.enqueueUnmapMemObject(_clBuffer, mapped_vec, 0, &end_event);
    end_event.wait();
}

vector_arg::~vector_arg() {}

memory_arg::memory_arg(const neural::memory& mem, bool copy_input, bool copy_output): _mem(mem), _copy_input(copy_input), _copy_output(copy_output) {
    if (is_own()) {
        _clBuffer = gpu_toolkit::get().unmap_buffer(mem.pointer);
    }
    else {
        auto buf = gpu_toolkit::get().new_memory_buffer(_mem.argument);
        if (_copy_input) {
            auto src = reinterpret_cast<char*>(_mem.pointer);
            auto dst = reinterpret_cast<char*>(buf->pointer());
            auto data_size = buf->data_size();
            std::copy(arr_begin(src, data_size), arr_end(src, data_size), arr_begin(dst, data_size));
        }
        _clBuffer = gpu_toolkit::get().unmap_buffer(buf->pointer());
    }
}

memory_arg::~memory_arg() {
    auto mem_size = neural_memory::size_of_memory(_mem.argument);
    if (is_own()) {
        //TODO remove const_cast: check if .pointer field of gpu owned_memory can be kept unchanged.
        const_cast<neural::memory&>(_mem).pointer = gpu_toolkit::get().map_memory_buffer(_clBuffer, mem_size)->pointer();
    }
    else if (_copy_output) {
        auto buf = gpu_toolkit::get().map_memory_buffer(_clBuffer, mem_size);
        auto src = reinterpret_cast<char*>(buf->pointer());
        auto dst = reinterpret_cast<char*>(_mem.pointer);
        auto data_size = buf->data_size();
        std::copy(arr_begin(src, data_size), arr_end(src, data_size), arr_begin(dst, data_size));
        gpu_toolkit::get().unmap_buffer(buf->pointer());
    }
}

gpu_toolkit::gpu_toolkit() {
    add_kernel(definitions_cl);
}

void print_platform_info(cl::Platform &p)
{
    std::string platname = p.getInfo<CL_PLATFORM_NAME>();
    std::cout << "NAME: " << platname << std::endl;

    std::string platprof = p.getInfo<CL_PLATFORM_PROFILE>();
    std::cout << "PROFILE: " << platprof << std::endl;

    std::string platver = p.getInfo<CL_PLATFORM_VERSION>();
    std::cout << "VERSION: " << platver << std::endl;

    std::string platven = p.getInfo<CL_PLATFORM_VENDOR>();
    std::cout << "VENDOR: " << platven << std::endl;
}

void print_device_info(cl::Device &d)
{
    std::string devicever = d.getInfo<CL_DEVICE_NAME>();
    std::cout << "    NAME: " << devicever << std::endl;

    cl_device_type type = d.getInfo<CL_DEVICE_TYPE>();
    std::string _type;
    switch (type)
    {
    case CL_DEVICE_TYPE_DEFAULT:
        _type = "DEFAULT";
        break;
    case CL_DEVICE_TYPE_CPU:
        _type = "CPU";
        break;
    case CL_DEVICE_TYPE_GPU:
        _type = "GPU";
        break;
    case CL_DEVICE_TYPE_ACCELERATOR:
        _type = "ACCELERATOR";
        break;
    default:
        _type = "UNKNOWN";
    }
    std::cout << "    TYPE: " << _type << std::endl;

    std::string deviceprof = d.getInfo<CL_DEVICE_PROFILE>();
    std::cout << "    PROFILE: " << deviceprof << std::endl;
}

void print_platforms_and_devices()
{
    std::vector<cl::Platform> platforms;
    cl::Platform::get(&platforms);

    std::cout << "NUMBER OF PLATFORMS: " << platforms.size() << std::endl;
    for (auto& p : platforms) {
        std::cout << std::endl;
        print_platform_info(p);

        std::vector<cl::Device> devices;
        try
        {
            p.getDevices(CL_DEVICE_TYPE_ALL, &devices);
        }
        catch (...)
        {
            std::cerr << "Could not find any devices for this platform." << std::endl;
            continue;
        }
        std::cout << "DEVICES: " << std::endl;
        for (auto &d : devices) {
            std::cout << std::endl;
            print_device_info(d);
        }
    }
}

void c_code_for_platforms()
{
    unsigned int i, j;
    char* value;
    size_t valueSize;
    cl_uint platformCount;
    cl_platform_id* platforms;
    cl_uint deviceCount;
    cl_device_id* devices;
    cl_uint maxComputeUnits;

    // get all platforms
    clGetPlatformIDs(0, NULL, &platformCount);
    platforms = (cl_platform_id*)malloc(sizeof(cl_platform_id) * platformCount);
    clGetPlatformIDs(platformCount, platforms, NULL);

    for (i = 0; i < platformCount; i++) {

        // get all devices
        clGetDeviceIDs(platforms[i], CL_DEVICE_TYPE_ALL, 0, NULL, &deviceCount);
        devices = (cl_device_id*)malloc(sizeof(cl_device_id) * deviceCount);
        clGetDeviceIDs(platforms[i], CL_DEVICE_TYPE_ALL, deviceCount, devices, NULL);

        // for each device print critical attributes
        for (j = 0; j < deviceCount; j++) {

            // print device name
            clGetDeviceInfo(devices[j], CL_DEVICE_NAME, 0, NULL, &valueSize);
            value = (char*)malloc(valueSize);
            clGetDeviceInfo(devices[j], CL_DEVICE_NAME, valueSize, value, NULL);
            printf("%d. Device: %s\n", j + 1, value);
            free(value);

            // print hardware device version
            clGetDeviceInfo(devices[j], CL_DEVICE_VERSION, 0, NULL, &valueSize);
            value = (char*)malloc(valueSize);
            clGetDeviceInfo(devices[j], CL_DEVICE_VERSION, valueSize, value, NULL);
            printf(" %d.%d Hardware version: %s\n", j + 1, 1, value);
            free(value);

            // print software driver version
            clGetDeviceInfo(devices[j], CL_DRIVER_VERSION, 0, NULL, &valueSize);
            value = (char*)malloc(valueSize);
            clGetDeviceInfo(devices[j], CL_DRIVER_VERSION, valueSize, value, NULL);
            printf(" %d.%d Software version: %s\n", j + 1, 2, value);
            free(value);

            // print c version supported by compiler for device
            clGetDeviceInfo(devices[j], CL_DEVICE_OPENCL_C_VERSION, 0, NULL, &valueSize);
            value = (char*)malloc(valueSize);
            clGetDeviceInfo(devices[j], CL_DEVICE_OPENCL_C_VERSION, valueSize, value, NULL);
            printf(" %d.%d OpenCL C version: %s\n", j + 1, 3, value);
            free(value);

            // print parallel compute units
            clGetDeviceInfo(devices[j], CL_DEVICE_MAX_COMPUTE_UNITS,
                sizeof(maxComputeUnits), &maxComputeUnits, NULL);
            printf(" %d.%d Parallel compute units: %d\n", j + 1, 4, maxComputeUnits);

        }

        free(devices);

    }

    free(platforms);
}

void gpu_toolkit::initialize() {
    c_code_for_platforms();
    std::vector<cl::Platform> platforms;
    cl::Platform::get(&platforms);
<<<<<<< HEAD
    cl::Device default_device;
    for (auto& p : platforms) {
        std::vector<cl::Device> devices;
        p.getDevices(CL_DEVICE_TYPE_ALL, &devices);
        for(auto& d: devices) {
            if (d.getInfo<CL_DEVICE_TYPE>() == CL_DEVICE_TYPE_GPU) {
                auto vendor_id = d.getInfo<CL_DEVICE_VENDOR_ID>();
                //set Intel GPU device default
                if (vendor_id == 0x8086) {
                    auto default_platform = cl::Platform::setDefault(p);
                    if (default_platform != p) throw std::runtime_error("Error setting default platform.");

                    default_device = cl::Device::setDefault(d);
                    if (default_device != d) throw std::runtime_error("Error setting default device.");
                    break;
                }
            }
=======
    cl::Platform plat;
    print_platforms_and_devices();
    for (auto& p : platforms) {
        std::string platver = p.getInfo<CL_PLATFORM_VERSION>();
        if (platver.find("OpenCL 2.") != std::string::npos) {
            plat = p;
            break;
>>>>>>> 750dcf71
        }
        if(default_device() !=  nullptr) break;
    }

<<<<<<< HEAD
    if (default_device() == nullptr) {
        throw std::runtime_error("No OpenCL GPU device found.");
=======
    if (plat() == nullptr) {
        throw std::runtime_error("No OpenCL 2.0 platform found.");
    }

    cl::Platform newP = cl::Platform::setDefault(plat);

    if (newP != plat) {
        throw std::runtime_error("Error setting default platform.");
>>>>>>> 750dcf71
    }

    std::vector<cl::Device> devices;
    try
    {
        plat.getDevices(CL_DEVICE_TYPE_ALL, &devices);
    }
    catch (...)
    {
        std::cerr << "Could not find any GPU device, using CPU." << std::endl;
        return;
    }
    cl::Device dev;
    for (auto &d : devices) {
        std::string device_info = d.getInfo<CL_DEVICE_VERSION>();
        if (device_info.find("OpenCL 2.") != std::string::npos) {
            dev = d;
            break;
        }
    }

    if (dev() == nullptr) {
        std::cerr << "Could not find any GPU device supporting OpenCL 2.0 , using CPU." << std::endl;
        return;
    }

    cl::Device newD = cl::Device::setDefault(dev);

    if (newD != dev) {
        throw std::runtime_error("Error setting default device.");
    }
}

neural_memory* gpu_toolkit::new_memory_buffer(neural::memory::arguments arg) {
    cl::Buffer buffer{ CL_MEM_READ_WRITE, neural_memory::size_of_memory(arg) };
    auto queue = cl::CommandQueue::getDefault();
    cl::Event end_event;
    auto mapped_mem = reinterpret_cast<neural_memory*>(queue.enqueueMapBuffer(buffer, true, CL_MAP_WRITE, 0, neural_memory::size_of_memory(arg), 0, &end_event));
    end_event.wait();
    mapped_mem->initialize(arg);
    auto pointer = mapped_mem->pointer();
    _mapped_memory.push(pointer,{ buffer, mapped_mem });
    return mapped_mem;
}

neural_memory* gpu_toolkit::map_memory_buffer(const cl::Buffer& buf, cl::size_type size, cl_map_flags flags /*= CL_MAP_WRITE*/) {
    auto queue = cl::CommandQueue::getDefault();
    cl::Event end_event;
    auto mapped_mem = reinterpret_cast<neural_memory*>(queue.enqueueMapBuffer(buf, true, flags, 0, size, 0, &end_event));
    end_event.wait();
    auto pointer = mapped_mem->pointer();
    _mapped_memory.push( pointer, {buf, mapped_mem} );
    return mapped_mem;
}

cl::Buffer gpu_toolkit::unmap_buffer(void* pointer) {
    auto queue = cl::CommandQueue::getDefault();
    auto mapped = _mapped_memory.pop(pointer);
    cl::Event end_event;
    queue.enqueueUnmapMemObject(mapped.first, mapped.second, 0, &end_event);
    end_event.wait();
    return mapped.first;
}

void* allocate_memory_gpu(neural::memory::arguments arg) {
    auto mapped_mem = gpu_toolkit::get().new_memory_buffer(arg);
    return mapped_mem->pointer();
}

void deallocate_memory_gpu(void* pointer, neural::memory::arguments) {
    gpu_toolkit::get().unmap_buffer(pointer);
}

gpu_toolkit& gpu_toolkit::get() {
    static gpu_toolkit toolkit;
    return toolkit;
}

namespace {
    struct attach_gpu_allocator {
        attach_gpu_allocator() {
            allocators_map::instance().insert({ engine::gpu, {allocate_memory_gpu, deallocate_memory_gpu} });
        }
        ~attach_gpu_allocator() {}
    };

#ifdef __GNUC__
    __attribute__((visibility("default"))) //todo meybe dll_sym?
#elif _MSC_VER
#   pragma section(".nn_init$m", read, write)
#endif
    attach_gpu_allocator attach_impl;
}

}}
<|MERGE_RESOLUTION|>--- conflicted
+++ resolved
@@ -1,591 +1,397 @@
-﻿/*
-// Copyright (c) 2016 Intel Corporation
-//
-// Licensed under the Apache License, Version 2.0 (the "License");
-// you may not use this file except in compliance with the License.
-// You may obtain a copy of the License at
-//
-//      http://www.apache.org/licenses/LICENSE-2.0
-//
-// Unless required by applicable law or agreed to in writing, software
-// distributed under the License is distributed on an "AS IS" BASIS,
-// WITHOUT WARRANTIES OR CONDITIONS OF ANY KIND, either express or implied.
-// See the License for the specific language governing permissions and
-// limitations under the License.
-*/
-
-///////////////////////////////////////////////////////////////////////////////////////////////////
-#include "ocl_toolkit.h"
-#include "memory.h"
-#include <iostream>
-#define BUFFER_ALIGNMENT 4096
-#define CACHE_ALIGNMENT 64
-
-namespace neural { namespace gpu {
-
-const char* definitions_cl = R"__krnl(
-enum neural_memory_format {
-    x_f32,
-    xb_f32,     // 1D+batch, float32
-    bx_f32,     // 1D+batch, float32
-    yxfb_f32,   // 3D+batch, float32
-    byxf_f32,   // for convolution_cpu_jit_batch1
-    bfyx_f32,   // used in Caffe
-    fyxb_f32,   // used in Caffe
-    oiyx_f32,   // format used only for weights: o - output feature maps, i - input feature maps
-    byxf_b24_f32,        // for convolution_cpu_generic
-    yxoi_o4_f32,       // for convolution_cpu_generic
-    os_yxi_sv16_f32,   // format used only for weights: os - output slice, i - input feature maps, sv16 - 16 values of single slice
-    bs_yxf_bv24_f32,
-    any=-1
-};
-
-#pragma pack(push, 4)
-typedef struct _neural_memory_tag {
-    uint format;
-    uint feature_offset;
-    uint spatial_offset;
-    uint vector_size;
-    uint data_offset;
-    uint data[1];
-} neural_memory;
-
-typedef struct _neural_vector_tag {
-    uint feature_offset;
-    uint spatial_offset;
-    uint raw_size;
-    uint data[1];
-} neural_vector;
-#pragma pack(pop)
-
-// neural_memory accessors
-__attribute__((overloadable)) __global uint* get_raw(__global neural_memory* mem) { return &(mem->data[0]); }
-__attribute__((overloadable)) const __global uint* get_raw(const __global neural_memory* mem) { return &(mem->data[0]); }
-__attribute__((overloadable)) uint get_raw_size(const __global neural_memory* mem) { return mem->vector_size; } 
-
-__attribute__((overloadable)) __global uint* get_batch(__global neural_memory* mem) { return get_raw(mem); }
-__attribute__((overloadable)) const __global uint* get_batch(const __global neural_memory* mem) { return get_raw(mem); }
-__attribute__((overloadable)) uint get_batch_size(const __global neural_memory* mem) { return mem->feature_offset; }
-
-__attribute__((overloadable)) __global uint* get_feature(__global neural_memory* mem) { return &(mem->data[mem->feature_offset]); }
-__attribute__((overloadable)) const __global uint* get_feature(const __global neural_memory* mem) { return &(mem->data[mem->feature_offset]); }
-__attribute__((overloadable)) uint get_feature_size(const __global neural_memory* mem) { return mem->spatial_offset - mem->feature_offset; }
-
-__attribute__((overloadable)) __global uint* get_spatial(__global neural_memory* mem) { return &(mem->data[mem->spatial_offset]); }
-__attribute__((overloadable)) const __global uint* get_spatial(const __global neural_memory* mem) { return &(mem->data[mem->spatial_offset]); }
-__attribute__((overloadable)) uint get_spatial_size(const __global neural_memory* mem) { return get_raw_size(mem) - mem->spatial_offset; } 
-
-__attribute__((overloadable)) __global void* get_data(__global neural_memory* mem) { return &(mem->data[mem->data_offset]); }
-__attribute__((overloadable)) const __global void* get_data(const __global neural_memory* mem) { return &(mem->data[mem->data_offset]); }
-__attribute__((overloadable)) size_t get_element_size(const __global neural_memory* mem) { return sizeof(float); }
-
-__attribute__((overloadable)) size_t get_data_size(const __global neural_memory* mem) {
-    size_t result = get_element_size(mem);
-
-    const __global uint* raw = get_raw(mem);
-    uint raw_size = get_raw_size(mem);
-
-    for(uint i = 0; i < raw_size; i++) {
-        result *= raw[i];
-    }
-    return result;
-}
-
-// neural_vector accessors
-// TODO NOTE: non-const accessors are disabled now, because read-only neural_vector argument is only supported now
-
-//__attribute__((overloadable)) __global uint* get_raw(__global neural_vector* v) { return &(v->data[0]); }
-__attribute__((overloadable)) const __global uint* get_raw(const __global neural_vector* v) { return &(v->data[0]); }
-__attribute__((overloadable)) uint get_raw_size(const __global neural_vector* v) { return v->raw_size; } 
-
-//__attribute__((overloadable)) __global uint* get_batch(__global neural_vector* v) { return get_raw(v); }
-__attribute__((overloadable)) const __global uint* get_batch(const __global neural_vector* v) { return get_raw(v); }
-__attribute__((overloadable)) uint get_batch_size(const __global neural_vector* v) { return v->feature_offset; }
-
-//__attribute__((overloadable)) __global uint* get_feature(__global neural_vector* v) { return &(v->data[v->feature_offset]); }
-__attribute__((overloadable)) const __global uint* get_feature(const __global neural_vector* v) { return &(v->data[v->feature_offset]); }
-__attribute__((overloadable)) uint get_feature_size(const __global neural_vector* v) { return v->spatial_offset - v->feature_offset; }
-
-//__attribute__((overloadable)) __global uint* get_spatial(__global neural_vector* v) { return &(v->data[v->spatial_offset]); }
-__attribute__((overloadable)) const __global uint* get_spatial(const __global neural_vector* v) { return &(v->data[v->spatial_offset]); }
-__attribute__((overloadable)) uint get_spatial_size(const __global neural_vector* v) { return get_raw_size(v) - v->spatial_offset; } 
-
-)__krnl";
-
-size_t align_to(size_t size, size_t align) {
-    return (size % align == 0) ? size : size - size % align + align;
-}
-
-size_t pad_to(size_t size, size_t align) {
-    return (size % align == 0) ? 0 : align - size % align;
-}
-
-template<typename T>
-T* allocate_aligned(size_t size, size_t align) {
-    assert(sizeof(T) <= size);
-    assert(alignof(T) <= align);
-    return reinterpret_cast<T*>(_mm_malloc(align_to(size, align), align));
-}
-
-template<typename T>
-void deallocate_aligned(T* ptr) {
-    _mm_free(ptr);
-}
-
-#if defined(_SECURE_SCL) && (_SECURE_SCL > 0)
-template<typename T>
-stdext::checked_array_iterator<T*> arr_begin(T* buf, size_t count) {
-    return stdext::make_checked_array_iterator(buf, count);
-}
-
-template<typename T>
-stdext::checked_array_iterator<T*> arr_end(T* buf, size_t count) {
-    return stdext::make_checked_array_iterator(buf, count, count);
-}
-
-#else
-#pragma warning(disable: 4100)
-template<typename T>
-T* arr_begin(T* buf, size_t count) { return buf; }
-
-template<typename T>
-T* arr_end(T* buf, size_t count) { return buf + count; }
-#endif
-
-#pragma pack(push, 4)
-struct neural_memory {
-    cl_uint format;
-    cl_uint feature_offset;
-    cl_uint spatial_offset;
-    cl_uint vector_size;
-    cl_uint data_offset;
-    cl_uint data[1];
-
-    void* pointer() { return reinterpret_cast<void*>(&data[data_offset]); }
-    cl_uint* raw_begin() { return &data[0]; }
-    const cl_uint* raw_begin() const { return &data[0]; }
-    size_t raw_size() const { return vector_size; }
-
-    size_t data_size() const {
-        return std::accumulate( arr_begin(raw_begin(), raw_size()),
-                                arr_end(raw_begin(), raw_size()),
-                                memory::traits(static_cast<memory::format::type>(format)).type->size,
-                                std::multiplies<size_t>()
-        );
-    }
-
-    void initialize(neural::memory::arguments arg) {
-        format = static_cast<cl_uint>(arg.format);
-        feature_offset = static_cast<cl_uint>(arg.size.batch.size());
-        spatial_offset = static_cast<cl_uint>(arg.size.batch.size() + arg.size.feature.size());
-        vector_size = static_cast<cl_uint>(arg.size.raw.size());
-
-        data_offset = static_cast<cl_uint>(get_data_offset(arg));
-
-        std::copy(std::begin(arg.size.raw), std::end(arg.size.raw), arr_begin(raw_begin(), raw_size()));
-    }
-
-    static size_t header_size() {
-        return sizeof(neural_memory) - sizeof(neural_memory::data);
-    }
-
-    static size_t datasize(neural::memory::arguments arg) {
-        return std::accumulate( arg.size.raw.begin(),
-                                arg.size.raw.end(),
-                                memory::traits(arg.format).type->size,
-                                std::multiplies<size_t>()
-        );
-    }
-
-    static size_t get_data_offset(neural::memory::arguments arg) {
-        auto header_and_raw_size = header_size() + arg.size.raw.size() * sizeof(cl_uint);
-        auto padding = pad_to(header_and_raw_size, CACHE_ALIGNMENT) / sizeof(cl_uint);
-        return arg.size.raw.size() + padding;
-    }
-
-    static size_t size_of_memory(neural::memory::arguments arg) {
-        return header_size() + get_data_offset(arg) * sizeof(cl_uint) + datasize(arg);
-    }
-
-    size_t size() const {
-        return  header_size() + data_offset * sizeof(cl_uint) + data_size();
-    }
-
-    void* operator new(size_t) = delete;
-    void* operator new[](size_t) = delete;
-    void operator delete(void*) = delete;
-    void operator delete[](void*) = delete;
-};
-
-struct neural_vector {
-    cl_uint feature_offset;
-    cl_uint spatial_offset;
-    cl_uint raw_size;
-    cl_uint raw[1];
-
-    cl_uint* raw_begin() { return raw; }
-    const cl_uint* raw_begin() const { return raw; }
-    cl_uint* raw_end() { return raw + raw_size; }
-    const cl_uint* raw_end() const { return raw + raw_size; }
-
-    void initialize(const neural::vector<uint32_t>& src) {
-        feature_offset = static_cast<cl_uint>(src.batch.size());
-        spatial_offset = static_cast<cl_uint>(src.batch.size() + src.feature.size());
-        raw_size = static_cast<cl_uint>(src.raw.size());
-
-        std::copy(std::begin(src.raw), std::end(src.raw), arr_begin(raw_begin(), raw_size));
-    }
-
-    static size_t header_size() {
-        return sizeof(neural_vector) - sizeof(neural_vector::raw);
-    }
-
-    static size_t size_of_vector(const neural::vector<uint32_t>& src) {
-        return header_size() + src.raw.size() * sizeof(cl_uint);
-    }
-
-    size_t size() const {
-        return  header_size() + raw_size * sizeof(cl_uint);
-    }
-};
-
-static_assert(std::is_pod<neural_memory>::value, "Please fix the neural::gpu::neural_memory structure");
-static_assert(std::is_pod<neural_vector>::value, "Please fix the neural::gpu::neural_vector structure");
-
-#pragma pack(pop)
-
-
-std::once_flag gpu_toolkit::ocl_initialized;
-
-vector_arg::vector_arg(const neural::vector<uint32_t>& arg): _vec(arg), _clBuffer(CL_MEM_READ_ONLY, neural_vector::size_of_vector(arg)) {
-    auto queue = cl::CommandQueue::getDefault();
-    cl::Event end_event;
-    auto mapped_vec = reinterpret_cast<neural_vector*>(queue.enqueueMapBuffer(_clBuffer, true, CL_MAP_WRITE, 0, neural_vector::size_of_vector(_vec), 0, &end_event));
-    end_event.wait();
-    mapped_vec->initialize(_vec);
-    queue.enqueueUnmapMemObject(_clBuffer, mapped_vec, 0, &end_event);
-    end_event.wait();
-}
-
-vector_arg::~vector_arg() {}
-
-memory_arg::memory_arg(const neural::memory& mem, bool copy_input, bool copy_output): _mem(mem), _copy_input(copy_input), _copy_output(copy_output) {
-    if (is_own()) {
-        _clBuffer = gpu_toolkit::get().unmap_buffer(mem.pointer);
-    }
-    else {
-        auto buf = gpu_toolkit::get().new_memory_buffer(_mem.argument);
-        if (_copy_input) {
-            auto src = reinterpret_cast<char*>(_mem.pointer);
-            auto dst = reinterpret_cast<char*>(buf->pointer());
-            auto data_size = buf->data_size();
-            std::copy(arr_begin(src, data_size), arr_end(src, data_size), arr_begin(dst, data_size));
-        }
-        _clBuffer = gpu_toolkit::get().unmap_buffer(buf->pointer());
-    }
-}
-
-memory_arg::~memory_arg() {
-    auto mem_size = neural_memory::size_of_memory(_mem.argument);
-    if (is_own()) {
-        //TODO remove const_cast: check if .pointer field of gpu owned_memory can be kept unchanged.
-        const_cast<neural::memory&>(_mem).pointer = gpu_toolkit::get().map_memory_buffer(_clBuffer, mem_size)->pointer();
-    }
-    else if (_copy_output) {
-        auto buf = gpu_toolkit::get().map_memory_buffer(_clBuffer, mem_size);
-        auto src = reinterpret_cast<char*>(buf->pointer());
-        auto dst = reinterpret_cast<char*>(_mem.pointer);
-        auto data_size = buf->data_size();
-        std::copy(arr_begin(src, data_size), arr_end(src, data_size), arr_begin(dst, data_size));
-        gpu_toolkit::get().unmap_buffer(buf->pointer());
-    }
-}
-
-gpu_toolkit::gpu_toolkit() {
-    add_kernel(definitions_cl);
-}
-
-void print_platform_info(cl::Platform &p)
-{
-    std::string platname = p.getInfo<CL_PLATFORM_NAME>();
-    std::cout << "NAME: " << platname << std::endl;
-
-    std::string platprof = p.getInfo<CL_PLATFORM_PROFILE>();
-    std::cout << "PROFILE: " << platprof << std::endl;
-
-    std::string platver = p.getInfo<CL_PLATFORM_VERSION>();
-    std::cout << "VERSION: " << platver << std::endl;
-
-    std::string platven = p.getInfo<CL_PLATFORM_VENDOR>();
-    std::cout << "VENDOR: " << platven << std::endl;
-}
-
-void print_device_info(cl::Device &d)
-{
-    std::string devicever = d.getInfo<CL_DEVICE_NAME>();
-    std::cout << "    NAME: " << devicever << std::endl;
-
-    cl_device_type type = d.getInfo<CL_DEVICE_TYPE>();
-    std::string _type;
-    switch (type)
-    {
-    case CL_DEVICE_TYPE_DEFAULT:
-        _type = "DEFAULT";
-        break;
-    case CL_DEVICE_TYPE_CPU:
-        _type = "CPU";
-        break;
-    case CL_DEVICE_TYPE_GPU:
-        _type = "GPU";
-        break;
-    case CL_DEVICE_TYPE_ACCELERATOR:
-        _type = "ACCELERATOR";
-        break;
-    default:
-        _type = "UNKNOWN";
-    }
-    std::cout << "    TYPE: " << _type << std::endl;
-
-    std::string deviceprof = d.getInfo<CL_DEVICE_PROFILE>();
-    std::cout << "    PROFILE: " << deviceprof << std::endl;
-}
-
-void print_platforms_and_devices()
-{
-    std::vector<cl::Platform> platforms;
-    cl::Platform::get(&platforms);
-
-    std::cout << "NUMBER OF PLATFORMS: " << platforms.size() << std::endl;
-    for (auto& p : platforms) {
-        std::cout << std::endl;
-        print_platform_info(p);
-
-        std::vector<cl::Device> devices;
-        try
-        {
-            p.getDevices(CL_DEVICE_TYPE_ALL, &devices);
-        }
-        catch (...)
-        {
-            std::cerr << "Could not find any devices for this platform." << std::endl;
-            continue;
-        }
-        std::cout << "DEVICES: " << std::endl;
-        for (auto &d : devices) {
-            std::cout << std::endl;
-            print_device_info(d);
-        }
-    }
-}
-
-void c_code_for_platforms()
-{
-    unsigned int i, j;
-    char* value;
-    size_t valueSize;
-    cl_uint platformCount;
-    cl_platform_id* platforms;
-    cl_uint deviceCount;
-    cl_device_id* devices;
-    cl_uint maxComputeUnits;
-
-    // get all platforms
-    clGetPlatformIDs(0, NULL, &platformCount);
-    platforms = (cl_platform_id*)malloc(sizeof(cl_platform_id) * platformCount);
-    clGetPlatformIDs(platformCount, platforms, NULL);
-
-    for (i = 0; i < platformCount; i++) {
-
-        // get all devices
-        clGetDeviceIDs(platforms[i], CL_DEVICE_TYPE_ALL, 0, NULL, &deviceCount);
-        devices = (cl_device_id*)malloc(sizeof(cl_device_id) * deviceCount);
-        clGetDeviceIDs(platforms[i], CL_DEVICE_TYPE_ALL, deviceCount, devices, NULL);
-
-        // for each device print critical attributes
-        for (j = 0; j < deviceCount; j++) {
-
-            // print device name
-            clGetDeviceInfo(devices[j], CL_DEVICE_NAME, 0, NULL, &valueSize);
-            value = (char*)malloc(valueSize);
-            clGetDeviceInfo(devices[j], CL_DEVICE_NAME, valueSize, value, NULL);
-            printf("%d. Device: %s\n", j + 1, value);
-            free(value);
-
-            // print hardware device version
-            clGetDeviceInfo(devices[j], CL_DEVICE_VERSION, 0, NULL, &valueSize);
-            value = (char*)malloc(valueSize);
-            clGetDeviceInfo(devices[j], CL_DEVICE_VERSION, valueSize, value, NULL);
-            printf(" %d.%d Hardware version: %s\n", j + 1, 1, value);
-            free(value);
-
-            // print software driver version
-            clGetDeviceInfo(devices[j], CL_DRIVER_VERSION, 0, NULL, &valueSize);
-            value = (char*)malloc(valueSize);
-            clGetDeviceInfo(devices[j], CL_DRIVER_VERSION, valueSize, value, NULL);
-            printf(" %d.%d Software version: %s\n", j + 1, 2, value);
-            free(value);
-
-            // print c version supported by compiler for device
-            clGetDeviceInfo(devices[j], CL_DEVICE_OPENCL_C_VERSION, 0, NULL, &valueSize);
-            value = (char*)malloc(valueSize);
-            clGetDeviceInfo(devices[j], CL_DEVICE_OPENCL_C_VERSION, valueSize, value, NULL);
-            printf(" %d.%d OpenCL C version: %s\n", j + 1, 3, value);
-            free(value);
-
-            // print parallel compute units
-            clGetDeviceInfo(devices[j], CL_DEVICE_MAX_COMPUTE_UNITS,
-                sizeof(maxComputeUnits), &maxComputeUnits, NULL);
-            printf(" %d.%d Parallel compute units: %d\n", j + 1, 4, maxComputeUnits);
-
-        }
-
-        free(devices);
-
-    }
-
-    free(platforms);
-}
-
-void gpu_toolkit::initialize() {
-    c_code_for_platforms();
-    std::vector<cl::Platform> platforms;
-    cl::Platform::get(&platforms);
-<<<<<<< HEAD
-    cl::Device default_device;
-    for (auto& p : platforms) {
-        std::vector<cl::Device> devices;
-        p.getDevices(CL_DEVICE_TYPE_ALL, &devices);
-        for(auto& d: devices) {
-            if (d.getInfo<CL_DEVICE_TYPE>() == CL_DEVICE_TYPE_GPU) {
-                auto vendor_id = d.getInfo<CL_DEVICE_VENDOR_ID>();
-                //set Intel GPU device default
-                if (vendor_id == 0x8086) {
-                    auto default_platform = cl::Platform::setDefault(p);
-                    if (default_platform != p) throw std::runtime_error("Error setting default platform.");
-
-                    default_device = cl::Device::setDefault(d);
-                    if (default_device != d) throw std::runtime_error("Error setting default device.");
-                    break;
-                }
-            }
-=======
-    cl::Platform plat;
-    print_platforms_and_devices();
-    for (auto& p : platforms) {
-        std::string platver = p.getInfo<CL_PLATFORM_VERSION>();
-        if (platver.find("OpenCL 2.") != std::string::npos) {
-            plat = p;
-            break;
->>>>>>> 750dcf71
-        }
-        if(default_device() !=  nullptr) break;
-    }
-
-<<<<<<< HEAD
-    if (default_device() == nullptr) {
-        throw std::runtime_error("No OpenCL GPU device found.");
-=======
-    if (plat() == nullptr) {
-        throw std::runtime_error("No OpenCL 2.0 platform found.");
-    }
-
-    cl::Platform newP = cl::Platform::setDefault(plat);
-
-    if (newP != plat) {
-        throw std::runtime_error("Error setting default platform.");
->>>>>>> 750dcf71
-    }
-
-    std::vector<cl::Device> devices;
-    try
-    {
-        plat.getDevices(CL_DEVICE_TYPE_ALL, &devices);
-    }
-    catch (...)
-    {
-        std::cerr << "Could not find any GPU device, using CPU." << std::endl;
-        return;
-    }
-    cl::Device dev;
-    for (auto &d : devices) {
-        std::string device_info = d.getInfo<CL_DEVICE_VERSION>();
-        if (device_info.find("OpenCL 2.") != std::string::npos) {
-            dev = d;
-            break;
-        }
-    }
-
-    if (dev() == nullptr) {
-        std::cerr << "Could not find any GPU device supporting OpenCL 2.0 , using CPU." << std::endl;
-        return;
-    }
-
-    cl::Device newD = cl::Device::setDefault(dev);
-
-    if (newD != dev) {
-        throw std::runtime_error("Error setting default device.");
-    }
-}
-
-neural_memory* gpu_toolkit::new_memory_buffer(neural::memory::arguments arg) {
-    cl::Buffer buffer{ CL_MEM_READ_WRITE, neural_memory::size_of_memory(arg) };
-    auto queue = cl::CommandQueue::getDefault();
-    cl::Event end_event;
-    auto mapped_mem = reinterpret_cast<neural_memory*>(queue.enqueueMapBuffer(buffer, true, CL_MAP_WRITE, 0, neural_memory::size_of_memory(arg), 0, &end_event));
-    end_event.wait();
-    mapped_mem->initialize(arg);
-    auto pointer = mapped_mem->pointer();
-    _mapped_memory.push(pointer,{ buffer, mapped_mem });
-    return mapped_mem;
-}
-
-neural_memory* gpu_toolkit::map_memory_buffer(const cl::Buffer& buf, cl::size_type size, cl_map_flags flags /*= CL_MAP_WRITE*/) {
-    auto queue = cl::CommandQueue::getDefault();
-    cl::Event end_event;
-    auto mapped_mem = reinterpret_cast<neural_memory*>(queue.enqueueMapBuffer(buf, true, flags, 0, size, 0, &end_event));
-    end_event.wait();
-    auto pointer = mapped_mem->pointer();
-    _mapped_memory.push( pointer, {buf, mapped_mem} );
-    return mapped_mem;
-}
-
-cl::Buffer gpu_toolkit::unmap_buffer(void* pointer) {
-    auto queue = cl::CommandQueue::getDefault();
-    auto mapped = _mapped_memory.pop(pointer);
-    cl::Event end_event;
-    queue.enqueueUnmapMemObject(mapped.first, mapped.second, 0, &end_event);
-    end_event.wait();
-    return mapped.first;
-}
-
-void* allocate_memory_gpu(neural::memory::arguments arg) {
-    auto mapped_mem = gpu_toolkit::get().new_memory_buffer(arg);
-    return mapped_mem->pointer();
-}
-
-void deallocate_memory_gpu(void* pointer, neural::memory::arguments) {
-    gpu_toolkit::get().unmap_buffer(pointer);
-}
-
-gpu_toolkit& gpu_toolkit::get() {
-    static gpu_toolkit toolkit;
-    return toolkit;
-}
-
-namespace {
-    struct attach_gpu_allocator {
-        attach_gpu_allocator() {
-            allocators_map::instance().insert({ engine::gpu, {allocate_memory_gpu, deallocate_memory_gpu} });
-        }
-        ~attach_gpu_allocator() {}
-    };
-
-#ifdef __GNUC__
-    __attribute__((visibility("default"))) //todo meybe dll_sym?
-#elif _MSC_VER
-#   pragma section(".nn_init$m", read, write)
-#endif
-    attach_gpu_allocator attach_impl;
-}
-
-}}
+﻿/*
+// Copyright (c) 2016 Intel Corporation
+//
+// Licensed under the Apache License, Version 2.0 (the "License");
+// you may not use this file except in compliance with the License.
+// You may obtain a copy of the License at
+//
+//      http://www.apache.org/licenses/LICENSE-2.0
+//
+// Unless required by applicable law or agreed to in writing, software
+// distributed under the License is distributed on an "AS IS" BASIS,
+// WITHOUT WARRANTIES OR CONDITIONS OF ANY KIND, either express or implied.
+// See the License for the specific language governing permissions and
+// limitations under the License.
+*/
+
+///////////////////////////////////////////////////////////////////////////////////////////////////
+#include "ocl_toolkit.h"
+#include "memory.h"
+
+#define BUFFER_ALIGNMENT 4096
+#define CACHE_ALIGNMENT 64
+
+namespace neural { namespace gpu {
+
+const char* definitions_cl = R"__krnl(
+enum neural_memory_format {
+    x_f32,
+    xb_f32,     // 1D+batch, float32
+    bx_f32,     // 1D+batch, float32
+    yxfb_f32,   // 3D+batch, float32
+    byxf_f32,   // for convolution_cpu_jit_batch1
+    bfyx_f32,   // used in Caffe
+    fyxb_f32,   // used in Caffe
+    oiyx_f32,   // format used only for weights: o - output feature maps, i - input feature maps
+    byxf_b24_f32,        // for convolution_cpu_generic
+    yxoi_o4_f32,       // for convolution_cpu_generic
+    os_yxi_sv16_f32,   // format used only for weights: os - output slice, i - input feature maps, sv16 - 16 values of single slice
+    bs_yxf_bv24_f32,
+    any=-1
+};
+
+#pragma pack(push, 4)
+typedef struct _neural_memory_tag {
+    uint format;
+    uint feature_offset;
+    uint spatial_offset;
+    uint vector_size;
+    uint data_offset;
+    uint data[1];
+} neural_memory;
+
+typedef struct _neural_vector_tag {
+    uint feature_offset;
+    uint spatial_offset;
+    uint raw_size;
+    uint data[1];
+} neural_vector;
+#pragma pack(pop)
+
+// neural_memory accessors
+__attribute__((overloadable)) __global uint* get_raw(__global neural_memory* mem) { return &(mem->data[0]); }
+__attribute__((overloadable)) const __global uint* get_raw(const __global neural_memory* mem) { return &(mem->data[0]); }
+__attribute__((overloadable)) uint get_raw_size(const __global neural_memory* mem) { return mem->vector_size; } 
+
+__attribute__((overloadable)) __global uint* get_batch(__global neural_memory* mem) { return get_raw(mem); }
+__attribute__((overloadable)) const __global uint* get_batch(const __global neural_memory* mem) { return get_raw(mem); }
+__attribute__((overloadable)) uint get_batch_size(const __global neural_memory* mem) { return mem->feature_offset; }
+
+__attribute__((overloadable)) __global uint* get_feature(__global neural_memory* mem) { return &(mem->data[mem->feature_offset]); }
+__attribute__((overloadable)) const __global uint* get_feature(const __global neural_memory* mem) { return &(mem->data[mem->feature_offset]); }
+__attribute__((overloadable)) uint get_feature_size(const __global neural_memory* mem) { return mem->spatial_offset - mem->feature_offset; }
+
+__attribute__((overloadable)) __global uint* get_spatial(__global neural_memory* mem) { return &(mem->data[mem->spatial_offset]); }
+__attribute__((overloadable)) const __global uint* get_spatial(const __global neural_memory* mem) { return &(mem->data[mem->spatial_offset]); }
+__attribute__((overloadable)) uint get_spatial_size(const __global neural_memory* mem) { return get_raw_size(mem) - mem->spatial_offset; } 
+
+__attribute__((overloadable)) __global void* get_data(__global neural_memory* mem) { return &(mem->data[mem->data_offset]); }
+__attribute__((overloadable)) const __global void* get_data(const __global neural_memory* mem) { return &(mem->data[mem->data_offset]); }
+__attribute__((overloadable)) size_t get_element_size(const __global neural_memory* mem) { return sizeof(float); }
+
+__attribute__((overloadable)) size_t get_data_size(const __global neural_memory* mem) {
+    size_t result = get_element_size(mem);
+
+    const __global uint* raw = get_raw(mem);
+    uint raw_size = get_raw_size(mem);
+
+    for(uint i = 0; i < raw_size; i++) {
+        result *= raw[i];
+    }
+    return result;
+}
+
+// neural_vector accessors
+// TODO NOTE: non-const accessors are disabled now, because read-only neural_vector argument is only supported now
+
+//__attribute__((overloadable)) __global uint* get_raw(__global neural_vector* v) { return &(v->data[0]); }
+__attribute__((overloadable)) const __global uint* get_raw(const __global neural_vector* v) { return &(v->data[0]); }
+__attribute__((overloadable)) uint get_raw_size(const __global neural_vector* v) { return v->raw_size; } 
+
+//__attribute__((overloadable)) __global uint* get_batch(__global neural_vector* v) { return get_raw(v); }
+__attribute__((overloadable)) const __global uint* get_batch(const __global neural_vector* v) { return get_raw(v); }
+__attribute__((overloadable)) uint get_batch_size(const __global neural_vector* v) { return v->feature_offset; }
+
+//__attribute__((overloadable)) __global uint* get_feature(__global neural_vector* v) { return &(v->data[v->feature_offset]); }
+__attribute__((overloadable)) const __global uint* get_feature(const __global neural_vector* v) { return &(v->data[v->feature_offset]); }
+__attribute__((overloadable)) uint get_feature_size(const __global neural_vector* v) { return v->spatial_offset - v->feature_offset; }
+
+//__attribute__((overloadable)) __global uint* get_spatial(__global neural_vector* v) { return &(v->data[v->spatial_offset]); }
+__attribute__((overloadable)) const __global uint* get_spatial(const __global neural_vector* v) { return &(v->data[v->spatial_offset]); }
+__attribute__((overloadable)) uint get_spatial_size(const __global neural_vector* v) { return get_raw_size(v) - v->spatial_offset; } 
+
+)__krnl";
+
+size_t align_to(size_t size, size_t align) {
+    return (size % align == 0) ? size : size - size % align + align;
+}
+
+size_t pad_to(size_t size, size_t align) {
+    return (size % align == 0) ? 0 : align - size % align;
+}
+
+template<typename T>
+T* allocate_aligned(size_t size, size_t align) {
+    assert(sizeof(T) <= size);
+    assert(alignof(T) <= align);
+    return reinterpret_cast<T*>(_mm_malloc(align_to(size, align), align));
+}
+
+template<typename T>
+void deallocate_aligned(T* ptr) {
+    _mm_free(ptr);
+}
+
+#if defined(_SECURE_SCL) && (_SECURE_SCL > 0)
+template<typename T>
+stdext::checked_array_iterator<T*> arr_begin(T* buf, size_t count) {
+    return stdext::make_checked_array_iterator(buf, count);
+}
+
+template<typename T>
+stdext::checked_array_iterator<T*> arr_end(T* buf, size_t count) {
+    return stdext::make_checked_array_iterator(buf, count, count);
+}
+
+#else
+template<typename T>
+T* arr_begin(T* buf, size_t) { return buf; }
+
+template<typename T>
+T* arr_end(T* buf, size_t count) { return buf + count; }
+#endif
+
+#pragma pack(push, 4)
+struct neural_memory {
+    cl_uint format;
+    cl_uint feature_offset;
+    cl_uint spatial_offset;
+    cl_uint vector_size;
+    cl_uint data_offset;
+    cl_uint data[1];
+
+    void* pointer() { return reinterpret_cast<void*>(&data[data_offset]); }
+    cl_uint* raw_begin() { return &data[0]; }
+    const cl_uint* raw_begin() const { return &data[0]; }
+    size_t raw_size() const { return vector_size; }
+
+    size_t data_size() const {
+        return std::accumulate( arr_begin(raw_begin(), raw_size()),
+                                arr_end(raw_begin(), raw_size()),
+                                memory::traits(static_cast<memory::format::type>(format)).type->size,
+                                std::multiplies<size_t>()
+        );
+    }
+
+    void initialize(neural::memory::arguments arg) {
+        format = static_cast<cl_uint>(arg.format);
+        feature_offset = static_cast<cl_uint>(arg.size.batch.size());
+        spatial_offset = static_cast<cl_uint>(arg.size.batch.size() + arg.size.feature.size());
+        vector_size = static_cast<cl_uint>(arg.size.raw.size());
+
+        data_offset = static_cast<cl_uint>(get_data_offset(arg));
+
+        std::copy(std::begin(arg.size.raw), std::end(arg.size.raw), arr_begin(raw_begin(), raw_size()));
+    }
+
+    static size_t header_size() {
+        return sizeof(neural_memory) - sizeof(neural_memory::data);
+    }
+
+    static size_t datasize(neural::memory::arguments arg) {
+        return std::accumulate( arg.size.raw.begin(),
+                                arg.size.raw.end(),
+                                memory::traits(arg.format).type->size,
+                                std::multiplies<size_t>()
+        );
+    }
+
+    static size_t get_data_offset(neural::memory::arguments arg) {
+        auto header_and_raw_size = header_size() + arg.size.raw.size() * sizeof(cl_uint);
+        auto padding = pad_to(header_and_raw_size, CACHE_ALIGNMENT) / sizeof(cl_uint);
+        return arg.size.raw.size() + padding;
+    }
+
+    static size_t size_of_memory(neural::memory::arguments arg) {
+        return header_size() + get_data_offset(arg) * sizeof(cl_uint) + datasize(arg);
+    }
+
+    size_t size() const {
+        return  header_size() + data_offset * sizeof(cl_uint) + data_size();
+    }
+
+    void* operator new(size_t) = delete;
+    void* operator new[](size_t) = delete;
+    void operator delete(void*) = delete;
+    void operator delete[](void*) = delete;
+};
+
+struct neural_vector {
+    cl_uint feature_offset;
+    cl_uint spatial_offset;
+    cl_uint raw_size;
+    cl_uint raw[1];
+
+    cl_uint* raw_begin() { return raw; }
+    const cl_uint* raw_begin() const { return raw; }
+    cl_uint* raw_end() { return raw + raw_size; }
+    const cl_uint* raw_end() const { return raw + raw_size; }
+
+    void initialize(const neural::vector<uint32_t>& src) {
+        feature_offset = static_cast<cl_uint>(src.batch.size());
+        spatial_offset = static_cast<cl_uint>(src.batch.size() + src.feature.size());
+        raw_size = static_cast<cl_uint>(src.raw.size());
+
+        std::copy(std::begin(src.raw), std::end(src.raw), arr_begin(raw_begin(), raw_size));
+    }
+
+    static size_t header_size() {
+        return sizeof(neural_vector) - sizeof(neural_vector::raw);
+    }
+
+    static size_t size_of_vector(const neural::vector<uint32_t>& src) {
+        return header_size() + src.raw.size() * sizeof(cl_uint);
+    }
+
+    size_t size() const {
+        return  header_size() + raw_size * sizeof(cl_uint);
+    }
+};
+
+static_assert(std::is_pod<neural_memory>::value, "Please fix the neural::gpu::neural_memory structure");
+static_assert(std::is_pod<neural_vector>::value, "Please fix the neural::gpu::neural_vector structure");
+
+#pragma pack(pop)
+
+
+std::once_flag gpu_toolkit::ocl_initialized;
+
+vector_arg::vector_arg(const neural::vector<uint32_t>& arg): _vec(arg), _clBuffer(CL_MEM_READ_ONLY, neural_vector::size_of_vector(arg)) {
+    auto queue = cl::CommandQueue::getDefault();
+    cl::Event end_event;
+    auto mapped_vec = reinterpret_cast<neural_vector*>(queue.enqueueMapBuffer(_clBuffer, true, CL_MAP_WRITE, 0, neural_vector::size_of_vector(_vec), 0, &end_event));
+    end_event.wait();
+    mapped_vec->initialize(_vec);
+    queue.enqueueUnmapMemObject(_clBuffer, mapped_vec, 0, &end_event);
+    end_event.wait();
+}
+
+vector_arg::~vector_arg() {}
+
+memory_arg::memory_arg(const neural::memory& mem, bool copy_input, bool copy_output): _mem(mem), _copy_input(copy_input), _copy_output(copy_output) {
+    if (is_own()) {
+        _clBuffer = gpu_toolkit::get().unmap_buffer(mem.pointer);
+    }
+    else {
+        auto buf = gpu_toolkit::get().new_memory_buffer(_mem.argument);
+        if (_copy_input) {
+            auto src = reinterpret_cast<char*>(_mem.pointer);
+            auto dst = reinterpret_cast<char*>(buf->pointer());
+            auto data_size = buf->data_size();
+            std::copy(arr_begin(src, data_size), arr_end(src, data_size), arr_begin(dst, data_size));
+        }
+        _clBuffer = gpu_toolkit::get().unmap_buffer(buf->pointer());
+    }
+}
+
+memory_arg::~memory_arg() {
+    auto mem_size = neural_memory::size_of_memory(_mem.argument);
+    if (is_own()) {
+        //TODO remove const_cast: check if .pointer field of gpu owned_memory can be kept unchanged.
+        const_cast<neural::memory&>(_mem).pointer = gpu_toolkit::get().map_memory_buffer(_clBuffer, mem_size)->pointer();
+    }
+    else if (_copy_output) {
+        auto buf = gpu_toolkit::get().map_memory_buffer(_clBuffer, mem_size);
+        auto src = reinterpret_cast<char*>(buf->pointer());
+        auto dst = reinterpret_cast<char*>(_mem.pointer);
+        auto data_size = buf->data_size();
+        std::copy(arr_begin(src, data_size), arr_end(src, data_size), arr_begin(dst, data_size));
+        gpu_toolkit::get().unmap_buffer(buf->pointer());
+    }
+}
+
+gpu_toolkit::gpu_toolkit() {
+    add_kernel(definitions_cl);
+}
+
+void gpu_toolkit::initialize() {
+    std::vector<cl::Platform> platforms;
+    cl::Platform::get(&platforms);
+    cl::Device default_device;
+    for (auto& p : platforms) {
+        std::vector<cl::Device> devices;
+        p.getDevices(CL_DEVICE_TYPE_ALL, &devices);
+        for(auto& d: devices) {
+            if (d.getInfo<CL_DEVICE_TYPE>() == CL_DEVICE_TYPE_GPU) {
+                auto vendor_id = d.getInfo<CL_DEVICE_VENDOR_ID>();
+                //set Intel GPU device default
+                if (vendor_id == 0x8086) {
+                    auto default_platform = cl::Platform::setDefault(p);
+                    if (default_platform != p) throw std::runtime_error("Error setting default platform.");
+
+                    default_device = cl::Device::setDefault(d);
+                    if (default_device != d) throw std::runtime_error("Error setting default device.");
+                    break;
+                }
+            }
+        }
+        if(default_device() !=  nullptr) break;
+    }
+
+    if (default_device() == nullptr) {
+        throw std::runtime_error("No OpenCL GPU device found.");
+    }
+}
+
+neural_memory* gpu_toolkit::new_memory_buffer(neural::memory::arguments arg) {
+    cl::Buffer buffer{ CL_MEM_READ_WRITE, neural_memory::size_of_memory(arg) };
+    auto queue = cl::CommandQueue::getDefault();
+    cl::Event end_event;
+    auto mapped_mem = reinterpret_cast<neural_memory*>(queue.enqueueMapBuffer(buffer, true, CL_MAP_WRITE, 0, neural_memory::size_of_memory(arg), 0, &end_event));
+    end_event.wait();
+    mapped_mem->initialize(arg);
+    auto pointer = mapped_mem->pointer();
+    _mapped_memory.push(pointer,{ buffer, mapped_mem });
+    return mapped_mem;
+}
+
+neural_memory* gpu_toolkit::map_memory_buffer(const cl::Buffer& buf, cl::size_type size, cl_map_flags flags /*= CL_MAP_WRITE*/) {
+    auto queue = cl::CommandQueue::getDefault();
+    cl::Event end_event;
+    auto mapped_mem = reinterpret_cast<neural_memory*>(queue.enqueueMapBuffer(buf, true, flags, 0, size, 0, &end_event));
+    end_event.wait();
+    auto pointer = mapped_mem->pointer();
+    _mapped_memory.push( pointer, {buf, mapped_mem} );
+    return mapped_mem;
+}
+
+cl::Buffer gpu_toolkit::unmap_buffer(void* pointer) {
+    auto queue = cl::CommandQueue::getDefault();
+    auto mapped = _mapped_memory.pop(pointer);
+    cl::Event end_event;
+    queue.enqueueUnmapMemObject(mapped.first, mapped.second, 0, &end_event);
+    end_event.wait();
+    return mapped.first;
+}
+
+void* allocate_memory_gpu(neural::memory::arguments arg) {
+    auto mapped_mem = gpu_toolkit::get().new_memory_buffer(arg);
+    return mapped_mem->pointer();
+}
+
+void deallocate_memory_gpu(void* pointer, neural::memory::arguments) {
+    gpu_toolkit::get().unmap_buffer(pointer);
+}
+
+gpu_toolkit& gpu_toolkit::get() {
+    static gpu_toolkit toolkit;
+    return toolkit;
+}
+
+namespace {
+    struct attach_gpu_allocator {
+        attach_gpu_allocator() {
+            allocators_map::instance().insert({ engine::gpu, {allocate_memory_gpu, deallocate_memory_gpu} });
+        }
+        ~attach_gpu_allocator() {}
+    };
+
+#ifdef __GNUC__
+    __attribute__((visibility("default"))) //todo meybe dll_sym?
+#elif _MSC_VER
+#   pragma section(".nn_init$m", read, write)
+#endif
+    attach_gpu_allocator attach_impl;
+}
+
+}}