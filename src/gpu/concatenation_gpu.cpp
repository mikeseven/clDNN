/*
// Copyright (c) 2016 Intel Corporation
//
// Licensed under the Apache License, Version 2.0 (the "License");
// you may not use this file except in compliance with the License.
// You may obtain a copy of the License at
//
//      http://www.apache.org/licenses/LICENSE-2.0
//
// Unless required by applicable law or agreed to in writing, software
// distributed under the License is distributed on an "AS IS" BASIS,
// WITHOUT WARRANTIES OR CONDITIONS OF ANY KIND, either express or implied.
// See the License for the specific language governing permissions and
// limitations under the License.
*/

#include "concatenation_inst.h"
#include "primitive_gpu_base.h"
#include "implementation_map.h"
#include "events_waiter.h"
#include "error_handler.h"
#include "kernel_selector_helper.h"

#include <initializer_list>

namespace cldnn { namespace gpu {

namespace
{
    kernel_selector::concat_axis convert_axis(concatenation::concatenation_axis axis)
    {
        switch (axis)
        {
        case concatenation::along_x: return kernel_selector::concat_axis::X;
        case concatenation::along_y: return kernel_selector::concat_axis::Y;
        case concatenation::along_f: return kernel_selector::concat_axis::FEATURE;
        case concatenation::along_b: return kernel_selector::concat_axis::BATCH;
        default:
            return kernel_selector::concat_axis::X;
        }
    }
}

struct concatenation_gpu : typed_primitive_gpu_impl<concatenation>
{
    using parent = typed_primitive_gpu_impl<concatenation>;

    concatenation_gpu(const concatenation_node &arg, const kernel_selector::kernel_data& kd) : parent(arg, kd)
    {
        if (!_outer.can_be_optimized())
        {
            CLDNN_ERROR_NOT_EQUAL(_outer.id(), "Input count", _outer.inputs_count(), "kds size", kd.kernels.size(), "Error - not enough kernels for concatenation");
        }
    }

protected:

    virtual bool optimized_out(concatenation_inst& instance) const override
    {
        return 
            parent::optimized_out(instance) || _outer.can_be_optimized();
    }

public:

    static primitive_impl* create(const concatenation_node& arg) 
    {
        if (arg.can_be_optimized())
        {
            return new concatenation_gpu(arg, {});
        }

        auto concat_params = get_default_params<kernel_selector::concatenation_params>(arg);
        auto concat_optional_params = get_default_optional_params<kernel_selector::concatenation_optional_params>(arg.get_program());
        auto axis = arg.get_primitive()->axis;

        concat_params.inputs.resize(arg.inputs_count());
        for (size_t i = 0; i < arg.inputs_count(); ++i)
        {
            const layout& input_layout = arg.input(i).get_output_layout();
            concat_params.inputs[i] = convert_data_tensor(input_layout);
        }

        concat_params.concatParams.axis = convert_axis(axis);
        concat_optional_params.kernelPerInput = true;

        auto& kernel_selector = kernel_selector::concatenation_kernel_selector::Instance();
        auto best_kernels = kernel_selector.GetBestKernels(concat_params, concat_optional_params);
        CLDNN_ERROR_BOOL(arg.id(), "Best_kernel.empty()", best_kernels.empty(), "Cannot find a proper kernel with this arguments");

        concatenation_gpu* concat = new concatenation_gpu(arg, best_kernels[0]);

        return concat;
    };
};

namespace {
    struct attach {
        attach() {
            implementation_map<concatenation>::add({
                { std::make_tuple(engine_types::ocl, data_types::f32, format::yxfb), concatenation_gpu::create },
                { std::make_tuple(engine_types::ocl, data_types::f16, format::yxfb), concatenation_gpu::create },
                { std::make_tuple(engine_types::ocl, data_types::i8,  format::yxfb), concatenation_gpu::create },
                { std::make_tuple(engine_types::ocl, data_types::f32, format::bfyx), concatenation_gpu::create },
                { std::make_tuple(engine_types::ocl, data_types::f16, format::bfyx), concatenation_gpu::create },
<<<<<<< HEAD
                { std::make_tuple(engine_types::ocl, data_types::i8,  format::bfyx), concatenation_gpu::create }
=======
                { std::make_tuple(engine_types::ocl, data_types::f32, format::byxf), concatenation_gpu::create },
                { std::make_tuple(engine_types::ocl, data_types::f16, format::byxf), concatenation_gpu::create }
>>>>>>> c054fb5b
            });
        }
        ~attach() {}
    };
}

attach attach_impl;

} }
<|MERGE_RESOLUTION|>--- conflicted
+++ resolved
@@ -1,120 +1,118 @@
-/*
-// Copyright (c) 2016 Intel Corporation
-//
-// Licensed under the Apache License, Version 2.0 (the "License");
-// you may not use this file except in compliance with the License.
-// You may obtain a copy of the License at
-//
-//      http://www.apache.org/licenses/LICENSE-2.0
-//
-// Unless required by applicable law or agreed to in writing, software
-// distributed under the License is distributed on an "AS IS" BASIS,
-// WITHOUT WARRANTIES OR CONDITIONS OF ANY KIND, either express or implied.
-// See the License for the specific language governing permissions and
-// limitations under the License.
-*/
+/*
+// Copyright (c) 2016 Intel Corporation
+//
+// Licensed under the Apache License, Version 2.0 (the "License");
+// you may not use this file except in compliance with the License.
+// You may obtain a copy of the License at
+//
+//      http://www.apache.org/licenses/LICENSE-2.0
+//
+// Unless required by applicable law or agreed to in writing, software
+// distributed under the License is distributed on an "AS IS" BASIS,
+// WITHOUT WARRANTIES OR CONDITIONS OF ANY KIND, either express or implied.
+// See the License for the specific language governing permissions and
+// limitations under the License.
+*/
+
+#include "concatenation_inst.h"
+#include "primitive_gpu_base.h"
+#include "implementation_map.h"
+#include "events_waiter.h"
+#include "error_handler.h"
+#include "kernel_selector_helper.h"
+
+#include <initializer_list>
+
+namespace cldnn { namespace gpu {
+
+namespace
+{
+    kernel_selector::concat_axis convert_axis(concatenation::concatenation_axis axis)
+    {
+        switch (axis)
+        {
+        case concatenation::along_x: return kernel_selector::concat_axis::X;
+        case concatenation::along_y: return kernel_selector::concat_axis::Y;
+        case concatenation::along_f: return kernel_selector::concat_axis::FEATURE;
+        case concatenation::along_b: return kernel_selector::concat_axis::BATCH;
+        default:
+            return kernel_selector::concat_axis::X;
+        }
+    }
+}
+
+struct concatenation_gpu : typed_primitive_gpu_impl<concatenation>
+{
+    using parent = typed_primitive_gpu_impl<concatenation>;
+
+    concatenation_gpu(const concatenation_node &arg, const kernel_selector::kernel_data& kd) : parent(arg, kd)
+    {
+        if (!_outer.can_be_optimized())
+        {
+            CLDNN_ERROR_NOT_EQUAL(_outer.id(), "Input count", _outer.inputs_count(), "kds size", kd.kernels.size(), "Error - not enough kernels for concatenation");
+        }
+    }
+
+protected:
+
+    virtual bool optimized_out(concatenation_inst& instance) const override
+    {
+        return 
+            parent::optimized_out(instance) || _outer.can_be_optimized();
+    }
+
+public:
+
+    static primitive_impl* create(const concatenation_node& arg) 
+    {
+        if (arg.can_be_optimized())
+        {
+            return new concatenation_gpu(arg, {});
+        }
+
+        auto concat_params = get_default_params<kernel_selector::concatenation_params>(arg);
+        auto concat_optional_params = get_default_optional_params<kernel_selector::concatenation_optional_params>(arg.get_program());
+        auto axis = arg.get_primitive()->axis;
+
+        concat_params.inputs.resize(arg.inputs_count());
+        for (size_t i = 0; i < arg.inputs_count(); ++i)
+        {
+            const layout& input_layout = arg.input(i).get_output_layout();
+            concat_params.inputs[i] = convert_data_tensor(input_layout);
+        }
 
-#include "concatenation_inst.h"
-#include "primitive_gpu_base.h"
-#include "implementation_map.h"
-#include "events_waiter.h"
-#include "error_handler.h"
-#include "kernel_selector_helper.h"
-
-#include <initializer_list>
-
-namespace cldnn { namespace gpu {
-
-namespace
-{
-    kernel_selector::concat_axis convert_axis(concatenation::concatenation_axis axis)
-    {
-        switch (axis)
-        {
-        case concatenation::along_x: return kernel_selector::concat_axis::X;
-        case concatenation::along_y: return kernel_selector::concat_axis::Y;
-        case concatenation::along_f: return kernel_selector::concat_axis::FEATURE;
-        case concatenation::along_b: return kernel_selector::concat_axis::BATCH;
-        default:
-            return kernel_selector::concat_axis::X;
-        }
-    }
-}
-
-struct concatenation_gpu : typed_primitive_gpu_impl<concatenation>
-{
-    using parent = typed_primitive_gpu_impl<concatenation>;
-
-    concatenation_gpu(const concatenation_node &arg, const kernel_selector::kernel_data& kd) : parent(arg, kd)
-    {
-        if (!_outer.can_be_optimized())
-        {
-            CLDNN_ERROR_NOT_EQUAL(_outer.id(), "Input count", _outer.inputs_count(), "kds size", kd.kernels.size(), "Error - not enough kernels for concatenation");
-        }
-    }
-
-protected:
-
-    virtual bool optimized_out(concatenation_inst& instance) const override
-    {
-        return 
-            parent::optimized_out(instance) || _outer.can_be_optimized();
-    }
-
-public:
-
-    static primitive_impl* create(const concatenation_node& arg) 
-    {
-        if (arg.can_be_optimized())
-        {
-            return new concatenation_gpu(arg, {});
-        }
-
-        auto concat_params = get_default_params<kernel_selector::concatenation_params>(arg);
-        auto concat_optional_params = get_default_optional_params<kernel_selector::concatenation_optional_params>(arg.get_program());
-        auto axis = arg.get_primitive()->axis;
-
-        concat_params.inputs.resize(arg.inputs_count());
-        for (size_t i = 0; i < arg.inputs_count(); ++i)
-        {
-            const layout& input_layout = arg.input(i).get_output_layout();
-            concat_params.inputs[i] = convert_data_tensor(input_layout);
-        }
-
-        concat_params.concatParams.axis = convert_axis(axis);
+        concat_params.concatParams.axis = convert_axis(axis);
         concat_optional_params.kernelPerInput = true;
-
-        auto& kernel_selector = kernel_selector::concatenation_kernel_selector::Instance();
-        auto best_kernels = kernel_selector.GetBestKernels(concat_params, concat_optional_params);
-        CLDNN_ERROR_BOOL(arg.id(), "Best_kernel.empty()", best_kernels.empty(), "Cannot find a proper kernel with this arguments");
-
-        concatenation_gpu* concat = new concatenation_gpu(arg, best_kernels[0]);
-
-        return concat;
-    };
-};
-
-namespace {
-    struct attach {
-        attach() {
-            implementation_map<concatenation>::add({
-                { std::make_tuple(engine_types::ocl, data_types::f32, format::yxfb), concatenation_gpu::create },
-                { std::make_tuple(engine_types::ocl, data_types::f16, format::yxfb), concatenation_gpu::create },
-                { std::make_tuple(engine_types::ocl, data_types::i8,  format::yxfb), concatenation_gpu::create },
-                { std::make_tuple(engine_types::ocl, data_types::f32, format::bfyx), concatenation_gpu::create },
-                { std::make_tuple(engine_types::ocl, data_types::f16, format::bfyx), concatenation_gpu::create },
-<<<<<<< HEAD
-                { std::make_tuple(engine_types::ocl, data_types::i8,  format::bfyx), concatenation_gpu::create }
-=======
-                { std::make_tuple(engine_types::ocl, data_types::f32, format::byxf), concatenation_gpu::create },
-                { std::make_tuple(engine_types::ocl, data_types::f16, format::byxf), concatenation_gpu::create }
->>>>>>> c054fb5b
-            });
-        }
-        ~attach() {}
-    };
-}
-
-attach attach_impl;
-
-} }
+
+        auto& kernel_selector = kernel_selector::concatenation_kernel_selector::Instance();
+        auto best_kernels = kernel_selector.GetBestKernels(concat_params, concat_optional_params);
+        CLDNN_ERROR_BOOL(arg.id(), "Best_kernel.empty()", best_kernels.empty(), "Cannot find a proper kernel with this arguments");
+
+        concatenation_gpu* concat = new concatenation_gpu(arg, best_kernels[0]);
+
+        return concat;
+    };
+};
+
+namespace {
+    struct attach {
+        attach() {
+            implementation_map<concatenation>::add({
+                { std::make_tuple(engine_types::ocl, data_types::f32, format::yxfb), concatenation_gpu::create },
+                { std::make_tuple(engine_types::ocl, data_types::f16, format::yxfb), concatenation_gpu::create },
+                { std::make_tuple(engine_types::ocl, data_types::i8,  format::yxfb), concatenation_gpu::create },
+                { std::make_tuple(engine_types::ocl, data_types::f32, format::bfyx), concatenation_gpu::create },
+                { std::make_tuple(engine_types::ocl, data_types::f16, format::bfyx), concatenation_gpu::create },
+                { std::make_tuple(engine_types::ocl, data_types::i8,  format::bfyx), concatenation_gpu::create }
+                { std::make_tuple(engine_types::ocl, data_types::f16, format::bfyx), concatenation_gpu::create },
+                { std::make_tuple(engine_types::ocl, data_types::f32, format::byxf), concatenation_gpu::create },
+                { std::make_tuple(engine_types::ocl, data_types::f16, format::byxf), concatenation_gpu::create }
+            });
+        }
+        ~attach() {}
+    };
+}
+
+attach attach_impl;
+
+} }