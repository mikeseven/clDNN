/*
// Copyright (c) 2016 Intel Corporation
//
// Licensed under the Apache License, Version 2.0 (the "License");
// you may not use this file except in compliance with the License.
// You may obtain a copy of the License at
//
//      http://www.apache.org/licenses/LICENSE-2.0
//
// Unless required by applicable law or agreed to in writing, software
// distributed under the License is distributed on an "AS IS" BASIS,
// WITHOUT WARRANTIES OR CONDITIONS OF ANY KIND, either express or implied.
// See the License for the specific language governing permissions and
// limitations under the License.
*/

///////////////////////////////////////////////////////////////////////////////////////////////////

#include <iterator>
#include "kernel.h"
#include "memory_gpu.h"

namespace cldnn { namespace gpu {

namespace {
    inline cl::NDRange toNDRange(const std::vector<size_t>& v)
    {
        switch (v.size())
        {
        case 1:
            return cl::NDRange(v[0]);
        case 2:
            return cl::NDRange(v[0], v[1]);
        case 3:
            return cl::NDRange(v[0], v[1], v[2]);
        default:
            return cl::NullRange;
        }
    }

    void set_arguments(
        cl::Kernel& kernel,
        const kernel_selector::kernel_arguments& args,
        const kernel::kernel_arguments_data& data)
    {
        for (uint32_t i = 0; i < static_cast<uint32_t>(args.size()); i++)
        {
            cl_int status = CL_INVALID_ARG_VALUE;

            switch (args[i].t)
            {
            case kernel_selector::kernel_argument_types::INPUT:
                if (args[i].index < data.inputs.size() && data.inputs[args[i].index])
                {
                    const auto& input_mem = data.inputs[args[i].index];
                    if (input_mem)
                    {
                        status = kernel.setArg(i, dynamic_cast<const gpu::gpu_buffer&>(*input_mem).get_buffer());
                    }
                }
                break;
            case kernel_selector::kernel_argument_types::INTERNAL_BUFFER:
                if (args[i].index < data.intermediates.size() && data.intermediates[args[i].index])
                {
                    const auto& input_mem = data.intermediates[args[i].index];
                    if (input_mem)
                    {
                        status = kernel.setArg(i, dynamic_cast<const gpu::gpu_buffer&>(*input_mem).get_buffer());
                    }
                }
                break;
            case kernel_selector::kernel_argument_types::OUTPUT:
                if (data.output)
                {
                    if (data.output->get_layout().format.is_image_2d())
                        status = kernel.setArg(i, dynamic_cast<const gpu::gpu_image2d&>(*data.output).get_buffer());
                    else
                        status = kernel.setArg(i, dynamic_cast<const gpu::gpu_buffer&>(*data.output).get_buffer());
                }
                break;
            case kernel_selector::kernel_argument_types::WEIGHTS:
                if (data.weights)
                {
                    if (data.weights->get_layout().format.is_image_2d())
                        status = kernel.setArg(i, dynamic_cast<const gpu::gpu_image2d&>(*data.weights).get_buffer());
                    else
                        status = kernel.setArg(i, dynamic_cast<const gpu::gpu_buffer&>(*data.weights).get_buffer());
                }
                break;
            case kernel_selector::kernel_argument_types::BIAS:
                if (data.bias)
                {
                    status = kernel.setArg(i, dynamic_cast<const gpu::gpu_buffer&>(*data.bias).get_buffer());
                }
                break;
<<<<<<< HEAD
            case kernel_selector::kernel_argument_types::WEIGHTS_QUANTIZATION_FACTORS:
                if (data.weights_quantization_factors)
                {
                    status = kernel.setArg(i, dynamic_cast<const gpu::gpu_buffer&>(*data.weights_quantization_factors).get_buffer());
                }
                break;
            case kernel_selector::kernel_argument_types::OUTPUT_CALIBRATION_FACTORS:
                if (data.output_calibration_factors)
                {
                    status = kernel.setArg(i, dynamic_cast<const gpu::gpu_buffer&>(*data.output_calibration_factors).get_buffer());
                }
                break;
            case kernel_selector::kernel_argument_types::LOOKUP_TABLE:
                if (data.lookup_table)
                {
                    status = kernel.setArg(i, dynamic_cast<const gpu::gpu_buffer&>(*data.lookup_table).get_buffer());
                }
                break;
=======
>>>>>>> 6d241181
            case kernel_selector::kernel_argument_types::SCALE_TABLE:
                if (data.scale_table)
                {
                    status = kernel.setArg(i, dynamic_cast<const gpu::gpu_buffer&>(*data.scale_table).get_buffer());
                }
                break;
            case kernel_selector::kernel_argument_types::SLOPE:
                if (data.slope)
                {
                    status = kernel.setArg(i, dynamic_cast<const gpu::gpu_buffer&>(*data.slope).get_buffer());
                }
                break;
            case kernel_selector::kernel_argument_types::SPLIT:
                status = kernel.setArg(i, data.split);
                break;
            case kernel_selector::kernel_argument_types::SCALAR:
                if (data.scalars && args[i].index < data.scalars->size())
                {
                    const auto& scalar = (*data.scalars)[args[i].index];
                    switch (scalar.t)
                    {
                    case kernel_selector::kernel_scalar_argument_types::UINT8:
                        status = kernel.setArg(i, scalar.v.u8);
                        break;
                    case kernel_selector::kernel_scalar_argument_types::UINT16:
                        status = kernel.setArg(i, scalar.v.u16);
                        break;
                    case kernel_selector::kernel_scalar_argument_types::UINT32:
                        status = kernel.setArg(i, scalar.v.u32);
                        break;
                    case kernel_selector::kernel_scalar_argument_types::UINT64:
                        status = kernel.setArg(i, scalar.v.u64);
                        break;
                    case kernel_selector::kernel_scalar_argument_types::INT8:
                        status = kernel.setArg(i, scalar.v.s8);
                        break;
                    case kernel_selector::kernel_scalar_argument_types::INT16:
                        status = kernel.setArg(i, scalar.v.s16);
                        break;
                    case kernel_selector::kernel_scalar_argument_types::INT32:
                        status = kernel.setArg(i, scalar.v.s32);
                        break;
                    case kernel_selector::kernel_scalar_argument_types::INT64:
                        status = kernel.setArg(i, scalar.v.s64);
                        break;
                    case kernel_selector::kernel_scalar_argument_types::FLOAT32:
                        status = kernel.setArg(i, scalar.v.f32);
                        break;
                    case kernel_selector::kernel_scalar_argument_types::FLOAT64:
                        status = kernel.setArg(i, scalar.v.f64);
                        break;
                    default:
                        break;
                    }
                }
            default:
                break;
            }

            if (status != CL_SUCCESS)
            {
                throw std::runtime_error("Error set args\n");
            }
        }
    }
}

event_impl::ptr kernel::run(
    const kernel_selector::cl_kernel_data& kernel_data,
    const std::vector<event_impl::ptr>& dependencies,
    const kernel_arguments_data& args) const
{
    auto clkernel = context()->get_kernels_cache().get_kernel(_kernel_id, _one_time_kernel);
    try {
        set_arguments(clkernel, kernel_data.arguments, args);
    }
    catch (cl::Error const& err) {
        throw ocl_error(err);
    }

    return context()->enqueue_kernel(clkernel, toNDRange(kernel_data.workGroups.global), toNDRange(kernel_data.workGroups.local), dependencies);
}

} }<|MERGE_RESOLUTION|>--- conflicted
+++ resolved
@@ -1,200 +1,191 @@
-/*
-// Copyright (c) 2016 Intel Corporation
-//
-// Licensed under the Apache License, Version 2.0 (the "License");
-// you may not use this file except in compliance with the License.
-// You may obtain a copy of the License at
-//
-//      http://www.apache.org/licenses/LICENSE-2.0
-//
-// Unless required by applicable law or agreed to in writing, software
-// distributed under the License is distributed on an "AS IS" BASIS,
-// WITHOUT WARRANTIES OR CONDITIONS OF ANY KIND, either express or implied.
-// See the License for the specific language governing permissions and
-// limitations under the License.
-*/
-
-///////////////////////////////////////////////////////////////////////////////////////////////////
-
-#include <iterator>
-#include "kernel.h"
-#include "memory_gpu.h"
-
-namespace cldnn { namespace gpu {
-
-namespace {
-    inline cl::NDRange toNDRange(const std::vector<size_t>& v)
-    {
-        switch (v.size())
-        {
-        case 1:
-            return cl::NDRange(v[0]);
-        case 2:
-            return cl::NDRange(v[0], v[1]);
-        case 3:
-            return cl::NDRange(v[0], v[1], v[2]);
-        default:
-            return cl::NullRange;
-        }
-    }
-
-    void set_arguments(
-        cl::Kernel& kernel,
-        const kernel_selector::kernel_arguments& args,
-        const kernel::kernel_arguments_data& data)
-    {
-        for (uint32_t i = 0; i < static_cast<uint32_t>(args.size()); i++)
-        {
-            cl_int status = CL_INVALID_ARG_VALUE;
-
-            switch (args[i].t)
-            {
-            case kernel_selector::kernel_argument_types::INPUT:
-                if (args[i].index < data.inputs.size() && data.inputs[args[i].index])
-                {
-                    const auto& input_mem = data.inputs[args[i].index];
-                    if (input_mem)
-                    {
-                        status = kernel.setArg(i, dynamic_cast<const gpu::gpu_buffer&>(*input_mem).get_buffer());
-                    }
-                }
-                break;
-            case kernel_selector::kernel_argument_types::INTERNAL_BUFFER:
-                if (args[i].index < data.intermediates.size() && data.intermediates[args[i].index])
-                {
-                    const auto& input_mem = data.intermediates[args[i].index];
-                    if (input_mem)
-                    {
-                        status = kernel.setArg(i, dynamic_cast<const gpu::gpu_buffer&>(*input_mem).get_buffer());
-                    }
-                }
-                break;
-            case kernel_selector::kernel_argument_types::OUTPUT:
-                if (data.output)
-                {
-                    if (data.output->get_layout().format.is_image_2d())
-                        status = kernel.setArg(i, dynamic_cast<const gpu::gpu_image2d&>(*data.output).get_buffer());
-                    else
-                        status = kernel.setArg(i, dynamic_cast<const gpu::gpu_buffer&>(*data.output).get_buffer());
-                }
-                break;
-            case kernel_selector::kernel_argument_types::WEIGHTS:
-                if (data.weights)
-                {
-                    if (data.weights->get_layout().format.is_image_2d())
-                        status = kernel.setArg(i, dynamic_cast<const gpu::gpu_image2d&>(*data.weights).get_buffer());
-                    else
-                        status = kernel.setArg(i, dynamic_cast<const gpu::gpu_buffer&>(*data.weights).get_buffer());
-                }
-                break;
-            case kernel_selector::kernel_argument_types::BIAS:
-                if (data.bias)
-                {
-                    status = kernel.setArg(i, dynamic_cast<const gpu::gpu_buffer&>(*data.bias).get_buffer());
-                }
-                break;
-<<<<<<< HEAD
-            case kernel_selector::kernel_argument_types::WEIGHTS_QUANTIZATION_FACTORS:
-                if (data.weights_quantization_factors)
-                {
-                    status = kernel.setArg(i, dynamic_cast<const gpu::gpu_buffer&>(*data.weights_quantization_factors).get_buffer());
-                }
-                break;
-            case kernel_selector::kernel_argument_types::OUTPUT_CALIBRATION_FACTORS:
-                if (data.output_calibration_factors)
-                {
-                    status = kernel.setArg(i, dynamic_cast<const gpu::gpu_buffer&>(*data.output_calibration_factors).get_buffer());
-                }
-                break;
-            case kernel_selector::kernel_argument_types::LOOKUP_TABLE:
-                if (data.lookup_table)
-                {
-                    status = kernel.setArg(i, dynamic_cast<const gpu::gpu_buffer&>(*data.lookup_table).get_buffer());
-                }
-                break;
-=======
->>>>>>> 6d241181
-            case kernel_selector::kernel_argument_types::SCALE_TABLE:
-                if (data.scale_table)
-                {
-                    status = kernel.setArg(i, dynamic_cast<const gpu::gpu_buffer&>(*data.scale_table).get_buffer());
-                }
-                break;
-            case kernel_selector::kernel_argument_types::SLOPE:
-                if (data.slope)
-                {
-                    status = kernel.setArg(i, dynamic_cast<const gpu::gpu_buffer&>(*data.slope).get_buffer());
-                }
-                break;
-            case kernel_selector::kernel_argument_types::SPLIT:
-                status = kernel.setArg(i, data.split);
-                break;
-            case kernel_selector::kernel_argument_types::SCALAR:
-                if (data.scalars && args[i].index < data.scalars->size())
-                {
-                    const auto& scalar = (*data.scalars)[args[i].index];
-                    switch (scalar.t)
-                    {
-                    case kernel_selector::kernel_scalar_argument_types::UINT8:
-                        status = kernel.setArg(i, scalar.v.u8);
-                        break;
-                    case kernel_selector::kernel_scalar_argument_types::UINT16:
-                        status = kernel.setArg(i, scalar.v.u16);
-                        break;
-                    case kernel_selector::kernel_scalar_argument_types::UINT32:
-                        status = kernel.setArg(i, scalar.v.u32);
-                        break;
-                    case kernel_selector::kernel_scalar_argument_types::UINT64:
-                        status = kernel.setArg(i, scalar.v.u64);
-                        break;
-                    case kernel_selector::kernel_scalar_argument_types::INT8:
-                        status = kernel.setArg(i, scalar.v.s8);
-                        break;
-                    case kernel_selector::kernel_scalar_argument_types::INT16:
-                        status = kernel.setArg(i, scalar.v.s16);
-                        break;
-                    case kernel_selector::kernel_scalar_argument_types::INT32:
-                        status = kernel.setArg(i, scalar.v.s32);
-                        break;
-                    case kernel_selector::kernel_scalar_argument_types::INT64:
-                        status = kernel.setArg(i, scalar.v.s64);
-                        break;
-                    case kernel_selector::kernel_scalar_argument_types::FLOAT32:
-                        status = kernel.setArg(i, scalar.v.f32);
-                        break;
-                    case kernel_selector::kernel_scalar_argument_types::FLOAT64:
-                        status = kernel.setArg(i, scalar.v.f64);
-                        break;
-                    default:
-                        break;
-                    }
-                }
-            default:
-                break;
-            }
-
-            if (status != CL_SUCCESS)
-            {
-                throw std::runtime_error("Error set args\n");
-            }
-        }
-    }
-}
-
-event_impl::ptr kernel::run(
-    const kernel_selector::cl_kernel_data& kernel_data,
-    const std::vector<event_impl::ptr>& dependencies,
-    const kernel_arguments_data& args) const
-{
-    auto clkernel = context()->get_kernels_cache().get_kernel(_kernel_id, _one_time_kernel);
-    try {
-        set_arguments(clkernel, kernel_data.arguments, args);
-    }
-    catch (cl::Error const& err) {
-        throw ocl_error(err);
-    }
-
-    return context()->enqueue_kernel(clkernel, toNDRange(kernel_data.workGroups.global), toNDRange(kernel_data.workGroups.local), dependencies);
-}
-
+/*
+// Copyright (c) 2016 Intel Corporation
+//
+// Licensed under the Apache License, Version 2.0 (the "License");
+// you may not use this file except in compliance with the License.
+// You may obtain a copy of the License at
+//
+//      http://www.apache.org/licenses/LICENSE-2.0
+//
+// Unless required by applicable law or agreed to in writing, software
+// distributed under the License is distributed on an "AS IS" BASIS,
+// WITHOUT WARRANTIES OR CONDITIONS OF ANY KIND, either express or implied.
+// See the License for the specific language governing permissions and
+// limitations under the License.
+*/
+
+///////////////////////////////////////////////////////////////////////////////////////////////////
+
+#include <iterator>
+#include "kernel.h"
+#include "memory_gpu.h"
+
+namespace cldnn { namespace gpu {
+
+namespace {
+    inline cl::NDRange toNDRange(const std::vector<size_t>& v)
+    {
+        switch (v.size())
+        {
+        case 1:
+            return cl::NDRange(v[0]);
+        case 2:
+            return cl::NDRange(v[0], v[1]);
+        case 3:
+            return cl::NDRange(v[0], v[1], v[2]);
+        default:
+            return cl::NullRange;
+        }
+    }
+
+    void set_arguments(
+        cl::Kernel& kernel,
+        const kernel_selector::kernel_arguments& args,
+        const kernel::kernel_arguments_data& data)
+    {
+        for (uint32_t i = 0; i < static_cast<uint32_t>(args.size()); i++)
+        {
+            cl_int status = CL_INVALID_ARG_VALUE;
+
+            switch (args[i].t)
+            {
+            case kernel_selector::kernel_argument_types::INPUT:
+                if (args[i].index < data.inputs.size() && data.inputs[args[i].index])
+                {
+                    const auto& input_mem = data.inputs[args[i].index];
+                    if (input_mem)
+                    {
+                        status = kernel.setArg(i, dynamic_cast<const gpu::gpu_buffer&>(*input_mem).get_buffer());
+                    }
+                }
+                break;
+            case kernel_selector::kernel_argument_types::INTERNAL_BUFFER:
+                if (args[i].index < data.intermediates.size() && data.intermediates[args[i].index])
+                {
+                    const auto& input_mem = data.intermediates[args[i].index];
+                    if (input_mem)
+                    {
+                        status = kernel.setArg(i, dynamic_cast<const gpu::gpu_buffer&>(*input_mem).get_buffer());
+                    }
+                }
+                break;
+            case kernel_selector::kernel_argument_types::OUTPUT:
+                if (data.output)
+                {
+                    if (data.output->get_layout().format.is_image_2d())
+                        status = kernel.setArg(i, dynamic_cast<const gpu::gpu_image2d&>(*data.output).get_buffer());
+                    else
+                        status = kernel.setArg(i, dynamic_cast<const gpu::gpu_buffer&>(*data.output).get_buffer());
+                }
+                break;
+            case kernel_selector::kernel_argument_types::WEIGHTS:
+                if (data.weights)
+                {
+                    if (data.weights->get_layout().format.is_image_2d())
+                        status = kernel.setArg(i, dynamic_cast<const gpu::gpu_image2d&>(*data.weights).get_buffer());
+                    else
+                        status = kernel.setArg(i, dynamic_cast<const gpu::gpu_buffer&>(*data.weights).get_buffer());
+                }
+                break;
+            case kernel_selector::kernel_argument_types::BIAS:
+                if (data.bias)
+                {
+                    status = kernel.setArg(i, dynamic_cast<const gpu::gpu_buffer&>(*data.bias).get_buffer());
+                }
+                break;
+            case kernel_selector::kernel_argument_types::WEIGHTS_QUANTIZATION_FACTORS:
+                if (data.weights_quantization_factors)
+                {
+                    status = kernel.setArg(i, dynamic_cast<const gpu::gpu_buffer&>(*data.weights_quantization_factors).get_buffer());
+                }
+                break;
+            case kernel_selector::kernel_argument_types::OUTPUT_CALIBRATION_FACTORS:
+                if (data.output_calibration_factors)
+                {
+                    status = kernel.setArg(i, dynamic_cast<const gpu::gpu_buffer&>(*data.output_calibration_factors).get_buffer());
+                }
+                break;
+            case kernel_selector::kernel_argument_types::SCALE_TABLE:
+                if (data.scale_table)
+                {
+                    status = kernel.setArg(i, dynamic_cast<const gpu::gpu_buffer&>(*data.scale_table).get_buffer());
+                }
+                break;
+            case kernel_selector::kernel_argument_types::SLOPE:
+                if (data.slope)
+                {
+                    status = kernel.setArg(i, dynamic_cast<const gpu::gpu_buffer&>(*data.slope).get_buffer());
+                }
+                break;
+            case kernel_selector::kernel_argument_types::SPLIT:
+                status = kernel.setArg(i, data.split);
+                break;
+            case kernel_selector::kernel_argument_types::SCALAR:
+                if (data.scalars && args[i].index < data.scalars->size())
+                {
+                    const auto& scalar = (*data.scalars)[args[i].index];
+                    switch (scalar.t)
+                    {
+                    case kernel_selector::kernel_scalar_argument_types::UINT8:
+                        status = kernel.setArg(i, scalar.v.u8);
+                        break;
+                    case kernel_selector::kernel_scalar_argument_types::UINT16:
+                        status = kernel.setArg(i, scalar.v.u16);
+                        break;
+                    case kernel_selector::kernel_scalar_argument_types::UINT32:
+                        status = kernel.setArg(i, scalar.v.u32);
+                        break;
+                    case kernel_selector::kernel_scalar_argument_types::UINT64:
+                        status = kernel.setArg(i, scalar.v.u64);
+                        break;
+                    case kernel_selector::kernel_scalar_argument_types::INT8:
+                        status = kernel.setArg(i, scalar.v.s8);
+                        break;
+                    case kernel_selector::kernel_scalar_argument_types::INT16:
+                        status = kernel.setArg(i, scalar.v.s16);
+                        break;
+                    case kernel_selector::kernel_scalar_argument_types::INT32:
+                        status = kernel.setArg(i, scalar.v.s32);
+                        break;
+                    case kernel_selector::kernel_scalar_argument_types::INT64:
+                        status = kernel.setArg(i, scalar.v.s64);
+                        break;
+                    case kernel_selector::kernel_scalar_argument_types::FLOAT32:
+                        status = kernel.setArg(i, scalar.v.f32);
+                        break;
+                    case kernel_selector::kernel_scalar_argument_types::FLOAT64:
+                        status = kernel.setArg(i, scalar.v.f64);
+                        break;
+                    default:
+                        break;
+                    }
+                }
+            default:
+                break;
+            }
+
+            if (status != CL_SUCCESS)
+            {
+                throw std::runtime_error("Error set args\n");
+            }
+        }
+    }
+}
+
+event_impl::ptr kernel::run(
+    const kernel_selector::cl_kernel_data& kernel_data,
+    const std::vector<event_impl::ptr>& dependencies,
+    const kernel_arguments_data& args) const
+{
+    auto clkernel = context()->get_kernels_cache().get_kernel(_kernel_id, _one_time_kernel);
+    try {
+        set_arguments(clkernel, kernel_data.arguments, args);
+    }
+    catch (cl::Error const& err) {
+        throw ocl_error(err);
+    }
+
+    return context()->enqueue_kernel(clkernel, toNDRange(kernel_data.workGroups.global), toNDRange(kernel_data.workGroups.local), dependencies);
+}
+
 } }