--- conflicted
+++ resolved
@@ -1,141 +1,138 @@
-/*
-// Copyright (c) 2016 Intel Corporation
-//
-// Licensed under the Apache License, Version 2.0 (the "License");
-// you may not use this file except in compliance with the License.
-// You may obtain a copy of the License at
-//
-//      http://www.apache.org/licenses/LICENSE-2.0
-//
-// Unless required by applicable law or agreed to in writing, software
-// distributed under the License is distributed on an "AS IS" BASIS,
-// WITHOUT WARRANTIES OR CONDITIONS OF ANY KIND, either express or implied.
-// See the License for the specific language governing permissions and
-// limitations under the License.
-*/
-
-///////////////////////////////////////////////////////////////////////////////////////////////////
-#include "api/neural.h"
-#include "fully_connected_common_gpu.h"
-#include "implementation_map.h"
-#include "kernel.h"
-
-const std::string kernelName_xb = "Fully_Connected_Relu_GPU_xb";
-const std::string kernelCode_xb_Begin = R"__krnl(
-#define INPUT_BATCH_NUM input_size[0]
-#define INPUT_FEATURE_NUM input_size[1]
-#define INPUT_SIZE_X input_size[2]
-#define INPUT_SIZE_Y input_size[3]
-KERNEL (Fully_Connected_Relu_GPU_xb)(__global neural_memory* input_mem, __global neural_memory* dst_mem)
-{
-)__krnl";
-
-const std::string kernelName_yxfn = "Fully_Connected_Relu_GPU_yxfn";
-const std::string kernelCode_yxfn_Begin = R"__krnl(
-#define INPUT_BATCH_NUM input_size[0]
-#define INPUT_FEATURE_NUM input_size[1]
-#define INPUT_SIZE_X input_size[2]
-#define INPUT_SIZE_Y input_size[3]
-KERNEL (Fully_Connected_Relu_GPU_yxfn)(__global neural_memory* input_mem, __global neural_memory* dst_mem)
-{
-)__krnl";
-
-const std::string kernelCode_Relu = R"__krnl(
-pDst[x] = max(pDst[x], 0.0f) + NEGATIVE_SLOPE * min(pDst[x], 0.0f);
-)__krnl";
-
-const std::string kernelCode_End = R"__krnl(
-}
-)__krnl";
-
-namespace neural {
-
-    struct fully_connected_relu_gpu : is_an_implementation {
-        const fully_connected_relu &outer;
-       
-        fully_connected_relu_gpu(fully_connected_relu &arg)
-            : is_an_implementation(neural::type_id<fully_connected_relu_gpu>())
-            , outer(arg)
-        {};
-        ~fully_connected_relu_gpu() {}
-
-        static void implementation(const void *ptr) {
-            auto me = static_cast<const fully_connected_relu_gpu *>(ptr);
-            auto this_fc = &me->outer;
-
-            // input
-            auto& input_mem = this_fc->input_memory(0);
-            // weights
-            auto& weight_mem = this_fc->input_memory(1);
-            // bias
-            auto& bias_mem = this_fc->input_memory(2);
-            // output
-            auto& output_mem = this_fc->output_memory(0);
-            
-            auto output_bufSize = output_mem.count();
-
-            float negative_slope = this_fc->argument.negative_slope;
-            gpu::jit_constants mem_consts{  
-                gpu::make_jit_constant("WEIGHTS", weight_mem),
-                gpu::make_jit_constant("BIASES", bias_mem),
-                gpu::make_jit_constant("NEGATIVE_SLOPE", std::to_string(negative_slope))
-            };
-
-            if (input_mem.argument.format == memory::format::yxfb_f32)
-            {
-                assert(input_mem.argument.size.feature.size() == weight_mem.argument.size.feature.size());
-                assert(input_mem.argument.size.batch.size() == weight_mem.argument.size.batch.size());
-                assert(input_mem.argument.size.feature[0] == weight_mem.argument.size.feature[0]);
-
-                gpu::kernel<gpu::input_mem, gpu::output_mem> _kernel(kernelName_yxfn, mem_consts);
-                _kernel({ output_bufSize, output_bufSize }, input_mem, output_mem);
-            }
-            else
-            {
-                assert(1 == input_mem.argument.size.feature.size());
-                assert(1 == input_mem.argument.size.batch.size());
-                assert(1 == input_mem.argument.size.feature[0]);
-
-                gpu::kernel<gpu::input_mem, gpu::output_mem> _kernel(kernelName_xb, mem_consts);
-                _kernel({ output_bufSize, output_bufSize }, input_mem, output_mem);
-            }
-        }
-
-        task_group work() override {
-            return{ { task{ implementation, this } }, schedule::single };
-        }
-
-        static is_an_implementation *create(fully_connected_relu &arg) {
-            return new fully_connected_relu_gpu(arg);
-        };
-    };
-
-namespace {
-    struct attach {
-        attach() {
-            gpu::kernel_templates::add(kernelName_xb, kernelCode_xb_Begin + fully_connected_code_xb + kernelCode_Relu + kernelCode_End);
-            gpu::kernel_templates::add(kernelName_yxfn, kernelCode_yxfn_Begin + fully_connected_code_yxfn + kernelCode_Relu + kernelCode_End);
-            auto val_fw = fully_connected_relu_gpu::create;
-<<<<<<< HEAD
-            implementation_map<fully_connected_relu>::add({
-            { std::make_tuple(engine::gpu, memory::format::xb_f32, memory::format::xb_f32), val_fw },
-            { std::make_tuple(engine::gpu, memory::format::x_f32,  memory::format::x_f32), val_fw },
-            });
-=======
-            fully_connected_relu_fw_implementation_map::instance().insert({ std::make_tuple(engine::gpu, memory::format::yxfb_f32, memory::format::xb_f32), val_fw });
-            fully_connected_relu_fw_implementation_map::instance().insert({ std::make_tuple(engine::gpu, memory::format::xb_f32, memory::format::xb_f32), val_fw });
-            fully_connected_relu_fw_implementation_map::instance().insert({ std::make_tuple(engine::gpu, memory::format::x_f32,  memory::format::x_f32), val_fw });
->>>>>>> e6e2e02d
-        }
-        ~attach() {}
-    };
-
-#ifdef __GNUC__
-    __attribute__((visibility("default"))) //todo meybe dll_sym?
-#elif _MSC_VER
-#   pragma section(".nn_init$m", read, write)
-#endif
-    attach attach_impl;
-
-}
+/*
+// Copyright (c) 2016 Intel Corporation
+//
+// Licensed under the Apache License, Version 2.0 (the "License");
+// you may not use this file except in compliance with the License.
+// You may obtain a copy of the License at
+//
+//      http://www.apache.org/licenses/LICENSE-2.0
+//
+// Unless required by applicable law or agreed to in writing, software
+// distributed under the License is distributed on an "AS IS" BASIS,
+// WITHOUT WARRANTIES OR CONDITIONS OF ANY KIND, either express or implied.
+// See the License for the specific language governing permissions and
+// limitations under the License.
+*/
+
+///////////////////////////////////////////////////////////////////////////////////////////////////
+#include "api/neural.h"
+#include "fully_connected_common_gpu.h"
+#include "implementation_map.h"
+#include "kernel.h"
+
+const std::string kernelName_xb = "Fully_Connected_Relu_GPU_xb";
+const std::string kernelCode_xb_Begin = R"__krnl(
+#define INPUT_BATCH_NUM input_size[0]
+#define INPUT_FEATURE_NUM input_size[1]
+#define INPUT_SIZE_X input_size[2]
+#define INPUT_SIZE_Y input_size[3]
+KERNEL (Fully_Connected_Relu_GPU_xb)(__global neural_memory* input_mem, __global neural_memory* dst_mem)
+{
+)__krnl";
+
+const std::string kernelName_yxfn = "Fully_Connected_Relu_GPU_yxfn";
+const std::string kernelCode_yxfn_Begin = R"__krnl(
+#define INPUT_BATCH_NUM input_size[0]
+#define INPUT_FEATURE_NUM input_size[1]
+#define INPUT_SIZE_X input_size[2]
+#define INPUT_SIZE_Y input_size[3]
+KERNEL (Fully_Connected_Relu_GPU_yxfn)(__global neural_memory* input_mem, __global neural_memory* dst_mem)
+{
+)__krnl";
+
+const std::string kernelCode_Relu = R"__krnl(
+pDst[x] = max(pDst[x], 0.0f) + NEGATIVE_SLOPE * min(pDst[x], 0.0f);
+)__krnl";
+
+const std::string kernelCode_End = R"__krnl(
+}
+)__krnl";
+
+namespace neural {
+
+    struct fully_connected_relu_gpu : is_an_implementation {
+        const fully_connected_relu &outer;
+       
+        fully_connected_relu_gpu(fully_connected_relu &arg)
+            : is_an_implementation(neural::type_id<fully_connected_relu_gpu>())
+            , outer(arg)
+        {};
+        ~fully_connected_relu_gpu() {}
+
+        static void implementation(const void *ptr) {
+            auto me = static_cast<const fully_connected_relu_gpu *>(ptr);
+            auto this_fc = &me->outer;
+
+            // input
+            auto& input_mem = this_fc->input_memory(0);
+            // weights
+            auto& weight_mem = this_fc->input_memory(1);
+            // bias
+            auto& bias_mem = this_fc->input_memory(2);
+            // output
+            auto& output_mem = this_fc->output_memory(0);
+            
+            auto output_bufSize = output_mem.count();
+
+            float negative_slope = this_fc->argument.negative_slope;
+            gpu::jit_constants mem_consts{  
+                gpu::make_jit_constant("WEIGHTS", weight_mem),
+                gpu::make_jit_constant("BIASES", bias_mem),
+                gpu::make_jit_constant("NEGATIVE_SLOPE", std::to_string(negative_slope))
+            };
+
+            if (input_mem.argument.format == memory::format::yxfb_f32)
+            {
+                assert(input_mem.argument.size.feature.size() == weight_mem.argument.size.feature.size());
+                assert(input_mem.argument.size.batch.size() == weight_mem.argument.size.batch.size());
+                assert(input_mem.argument.size.feature[0] == weight_mem.argument.size.feature[0]);
+
+                gpu::kernel<gpu::input_mem, gpu::output_mem> _kernel(kernelName_yxfn, mem_consts);
+                _kernel({ output_bufSize, output_bufSize }, input_mem, output_mem);
+            }
+            else
+            {
+                assert(1 == input_mem.argument.size.feature.size());
+                assert(1 == input_mem.argument.size.batch.size());
+                assert(1 == input_mem.argument.size.feature[0]);
+
+                gpu::kernel<gpu::input_mem, gpu::output_mem> _kernel(kernelName_xb, mem_consts);
+                _kernel({ output_bufSize, output_bufSize }, input_mem, output_mem);
+            }
+        }
+
+        task_group work() override {
+            return{ { task{ implementation, this } }, schedule::single };
+        }
+
+        static is_an_implementation *create(fully_connected_relu &arg) {
+            return new fully_connected_relu_gpu(arg);
+        };
+    };
+
+namespace {
+    struct attach {
+        attach() {
+            gpu::kernel_templates::add(kernelName_xb, kernelCode_xb_Begin + fully_connected_code_xb + kernelCode_Relu + kernelCode_End);
+            gpu::kernel_templates::add(kernelName_yxfn, kernelCode_yxfn_Begin + fully_connected_code_yxfn + kernelCode_Relu + kernelCode_End);
+
+            auto val_fw = fully_connected_relu_gpu::create;
+
+            implementation_map<fully_connected_relu>::add({
+                { std::make_tuple(engine::gpu, memory::format::yxfb_f32, memory::format::xb_f32), val_fw },
+                { std::make_tuple(engine::gpu, memory::format::xb_f32, memory::format::xb_f32), val_fw },
+                { std::make_tuple(engine::gpu, memory::format::x_f32,  memory::format::x_f32), val_fw }
+            });
+        }
+        ~attach() {}
+    };
+
+#ifdef __GNUC__
+    __attribute__((visibility("default"))) //todo meybe dll_sym?
+#elif _MSC_VER
+#   pragma section(".nn_init$m", read, write)
+#endif
+    attach attach_impl;
+
+}
 }