/*
// Copyright (c) 2016 Intel Corporation
//
// Licensed under the Apache License, Version 2.0 (the "License");
// you may not use this file except in compliance with the License.
// You may obtain a copy of the License at
//
//      http://www.apache.org/licenses/LICENSE-2.0
//
// Unless required by applicable law or agreed to in writing, software
// distributed under the License is distributed on an "AS IS" BASIS,
// WITHOUT WARRANTIES OR CONDITIONS OF ANY KIND, either express or implied.
// See the License for the specific language governing permissions and
// limitations under the License.
*/

///////////////////////////////////////////////////////////////////////////////////////////////////
#include "api/neural.h"
<<<<<<< HEAD
#include "fully_connected_common_gpu.h"
#include "fully_connected_relu.h"
=======
#include "multidimensional_counter.h"
#include "implementation_map.h"
>>>>>>> ab8718b9
#include "kernel.h"

const std::string kernelName = "Fully_Connected_Relu_GPU";
const std::string kernelCode_Begin = R"__krnl(
KERNEL (Fully_Connected_Relu_GPU)(__global neural_memory* input_mem, __global neural_memory* dst_mem)
{
)__krnl";
const std::string kernelCode_Relu = R"__krnl(
pDst[x] = max(pDst[x], 0.0f) + NEGATIVE_SLOPE * min(pDst[x], 0.0f);
)__krnl";

const std::string kernelCode_End = R"__krnl(
}
)__krnl";

namespace neural {

    struct fully_connected_relu_gpu : is_an_implementation {
        const fully_connected_relu &outer;
       
        fully_connected_relu_gpu(fully_connected_relu &arg)
            : is_an_implementation(neural::type_id<fully_connected_relu_gpu>())
            , outer(arg)
        {};
        ~fully_connected_relu_gpu() {}

        static void implementation(const void *ptr) {
            auto me = static_cast<const fully_connected_relu_gpu *>(ptr);
            auto this_fc = &me->outer;

            // input
            auto& input_mem = this_fc->input_memory(0);

            assert(1 == input_mem.argument.size.feature.size());
            assert(1 == input_mem.argument.size.batch.size());
            assert(1 == input_mem.argument.size.feature[0]);

            // weights
            auto& weight_mem = this_fc->input_memory(1);

            // bias
            auto& bias_mem = this_fc->input_memory(2);

            // output
            auto& output_mem = this_fc->output_memory(0);
            
            auto output_bufSize = output_mem.count();

            float negative_slope = this_fc->argument.negative_slope;
            gpu::jit_constants mem_consts{  
                gpu::make_jit_constant("WEIGHTS", weight_mem),
                gpu::make_jit_constant("BIASES", bias_mem),
                gpu::make_jit_constant("NEGATIVE_SLOPE", std::to_string(negative_slope))
            };

            gpu::kernel<gpu::input_mem, gpu::output_mem> _kernel(kernelName, mem_consts);
            _kernel({ output_bufSize, output_bufSize }, input_mem, output_mem);
        }

        task_group work() override {
            return{ { task{ implementation, this } }, schedule::single };
        }

        static is_an_implementation *create(fully_connected_relu &arg) {
            return new fully_connected_relu_gpu(arg);
        };
    };

namespace {
    struct attach {
        attach() {
            gpu::kernel_templates::add(kernelName, kernelCode_Begin + fully_connected_code + kernelCode_Relu + kernelCode_End);
            auto val_fw = fully_connected_relu_gpu::create;
            implementation_map<fully_connected_relu>::add({
            { std::make_tuple(engine::gpu, memory::format::xb_f32, memory::format::xb_f32), val_fw },
            { std::make_tuple(engine::gpu, memory::format::x_f32,  memory::format::x_f32), val_fw },
            });
        }
        ~attach() {}
    };

#ifdef __GNUC__
    __attribute__((visibility("default"))) //todo meybe dll_sym?
#elif _MSC_VER
#   pragma section(".nn_init$m", read, write)
#endif
    attach attach_impl;

}
}<|MERGE_RESOLUTION|>--- conflicted
+++ resolved
@@ -1,115 +1,110 @@
-/*
-// Copyright (c) 2016 Intel Corporation
-//
-// Licensed under the Apache License, Version 2.0 (the "License");
-// you may not use this file except in compliance with the License.
-// You may obtain a copy of the License at
-//
-//      http://www.apache.org/licenses/LICENSE-2.0
-//
-// Unless required by applicable law or agreed to in writing, software
-// distributed under the License is distributed on an "AS IS" BASIS,
-// WITHOUT WARRANTIES OR CONDITIONS OF ANY KIND, either express or implied.
-// See the License for the specific language governing permissions and
-// limitations under the License.
-*/
-
-///////////////////////////////////////////////////////////////////////////////////////////////////
-#include "api/neural.h"
-<<<<<<< HEAD
-#include "fully_connected_common_gpu.h"
-#include "fully_connected_relu.h"
-=======
-#include "multidimensional_counter.h"
-#include "implementation_map.h"
->>>>>>> ab8718b9
-#include "kernel.h"
-
-const std::string kernelName = "Fully_Connected_Relu_GPU";
-const std::string kernelCode_Begin = R"__krnl(
-KERNEL (Fully_Connected_Relu_GPU)(__global neural_memory* input_mem, __global neural_memory* dst_mem)
-{
-)__krnl";
-const std::string kernelCode_Relu = R"__krnl(
-pDst[x] = max(pDst[x], 0.0f) + NEGATIVE_SLOPE * min(pDst[x], 0.0f);
-)__krnl";
-
-const std::string kernelCode_End = R"__krnl(
-}
-)__krnl";
-
-namespace neural {
-
-    struct fully_connected_relu_gpu : is_an_implementation {
-        const fully_connected_relu &outer;
-       
-        fully_connected_relu_gpu(fully_connected_relu &arg)
-            : is_an_implementation(neural::type_id<fully_connected_relu_gpu>())
-            , outer(arg)
-        {};
-        ~fully_connected_relu_gpu() {}
-
-        static void implementation(const void *ptr) {
-            auto me = static_cast<const fully_connected_relu_gpu *>(ptr);
-            auto this_fc = &me->outer;
-
-            // input
-            auto& input_mem = this_fc->input_memory(0);
-
-            assert(1 == input_mem.argument.size.feature.size());
-            assert(1 == input_mem.argument.size.batch.size());
-            assert(1 == input_mem.argument.size.feature[0]);
-
-            // weights
-            auto& weight_mem = this_fc->input_memory(1);
-
-            // bias
-            auto& bias_mem = this_fc->input_memory(2);
-
-            // output
-            auto& output_mem = this_fc->output_memory(0);
-            
-            auto output_bufSize = output_mem.count();
-
-            float negative_slope = this_fc->argument.negative_slope;
-            gpu::jit_constants mem_consts{  
-                gpu::make_jit_constant("WEIGHTS", weight_mem),
-                gpu::make_jit_constant("BIASES", bias_mem),
-                gpu::make_jit_constant("NEGATIVE_SLOPE", std::to_string(negative_slope))
-            };
-
-            gpu::kernel<gpu::input_mem, gpu::output_mem> _kernel(kernelName, mem_consts);
-            _kernel({ output_bufSize, output_bufSize }, input_mem, output_mem);
-        }
-
-        task_group work() override {
-            return{ { task{ implementation, this } }, schedule::single };
-        }
-
-        static is_an_implementation *create(fully_connected_relu &arg) {
-            return new fully_connected_relu_gpu(arg);
-        };
-    };
-
-namespace {
-    struct attach {
-        attach() {
-            gpu::kernel_templates::add(kernelName, kernelCode_Begin + fully_connected_code + kernelCode_Relu + kernelCode_End);
-            auto val_fw = fully_connected_relu_gpu::create;
-            implementation_map<fully_connected_relu>::add({
-            { std::make_tuple(engine::gpu, memory::format::xb_f32, memory::format::xb_f32), val_fw },
-            { std::make_tuple(engine::gpu, memory::format::x_f32,  memory::format::x_f32), val_fw },
-            });
-        }
-        ~attach() {}
-    };
-
-#ifdef __GNUC__
-    __attribute__((visibility("default"))) //todo meybe dll_sym?
-#elif _MSC_VER
-#   pragma section(".nn_init$m", read, write)
-#endif
-    attach attach_impl;
-
-}
+/*
+// Copyright (c) 2016 Intel Corporation
+//
+// Licensed under the Apache License, Version 2.0 (the "License");
+// you may not use this file except in compliance with the License.
+// You may obtain a copy of the License at
+//
+//      http://www.apache.org/licenses/LICENSE-2.0
+//
+// Unless required by applicable law or agreed to in writing, software
+// distributed under the License is distributed on an "AS IS" BASIS,
+// WITHOUT WARRANTIES OR CONDITIONS OF ANY KIND, either express or implied.
+// See the License for the specific language governing permissions and
+// limitations under the License.
+*/
+
+///////////////////////////////////////////////////////////////////////////////////////////////////
+#include "api/neural.h"
+#include "fully_connected_common_gpu.h"
+#include "implementation_map.h"
+#include "kernel.h"
+
+const std::string kernelName = "Fully_Connected_Relu_GPU";
+const std::string kernelCode_Begin = R"__krnl(
+KERNEL (Fully_Connected_Relu_GPU)(__global neural_memory* input_mem, __global neural_memory* dst_mem)
+{
+)__krnl";
+const std::string kernelCode_Relu = R"__krnl(
+pDst[x] = max(pDst[x], 0.0f) + NEGATIVE_SLOPE * min(pDst[x], 0.0f);
+)__krnl";
+
+const std::string kernelCode_End = R"__krnl(
+}
+)__krnl";
+
+namespace neural {
+
+    struct fully_connected_relu_gpu : is_an_implementation {
+        const fully_connected_relu &outer;
+       
+        fully_connected_relu_gpu(fully_connected_relu &arg)
+            : is_an_implementation(neural::type_id<fully_connected_relu_gpu>())
+            , outer(arg)
+        {};
+        ~fully_connected_relu_gpu() {}
+
+        static void implementation(const void *ptr) {
+            auto me = static_cast<const fully_connected_relu_gpu *>(ptr);
+            auto this_fc = &me->outer;
+
+            // input
+            auto& input_mem = this_fc->input_memory(0);
+
+            assert(1 == input_mem.argument.size.feature.size());
+            assert(1 == input_mem.argument.size.batch.size());
+            assert(1 == input_mem.argument.size.feature[0]);
+
+            // weights
+            auto& weight_mem = this_fc->input_memory(1);
+
+            // bias
+            auto& bias_mem = this_fc->input_memory(2);
+
+            // output
+            auto& output_mem = this_fc->output_memory(0);
+            
+            auto output_bufSize = output_mem.count();
+
+            float negative_slope = this_fc->argument.negative_slope;
+            gpu::jit_constants mem_consts{  
+                gpu::make_jit_constant("WEIGHTS", weight_mem),
+                gpu::make_jit_constant("BIASES", bias_mem),
+                gpu::make_jit_constant("NEGATIVE_SLOPE", std::to_string(negative_slope))
+            };
+
+            gpu::kernel<gpu::input_mem, gpu::output_mem> _kernel(kernelName, mem_consts);
+            _kernel({ output_bufSize, output_bufSize }, input_mem, output_mem);
+        }
+
+        task_group work() override {
+            return{ { task{ implementation, this } }, schedule::single };
+        }
+
+        static is_an_implementation *create(fully_connected_relu &arg) {
+            return new fully_connected_relu_gpu(arg);
+        };
+    };
+
+namespace {
+    struct attach {
+        attach() {
+            gpu::kernel_templates::add(kernelName, kernelCode_Begin + fully_connected_code + kernelCode_Relu + kernelCode_End);
+            auto val_fw = fully_connected_relu_gpu::create;
+            implementation_map<fully_connected_relu>::add({
+            { std::make_tuple(engine::gpu, memory::format::xb_f32, memory::format::xb_f32), val_fw },
+            { std::make_tuple(engine::gpu, memory::format::x_f32,  memory::format::x_f32), val_fw },
+            });
+        }
+        ~attach() {}
+    };
+
+#ifdef __GNUC__
+    __attribute__((visibility("default"))) //todo meybe dll_sym?
+#elif _MSC_VER
+#   pragma section(".nn_init$m", read, write)
+#endif
+    attach attach_impl;
+
+}
 }