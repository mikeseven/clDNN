--- conflicted
+++ resolved
@@ -1,245 +1,239 @@
-/*
-// Copyright (c) 2016 Intel Corporation
-//
-// Licensed under the Apache License, Version 2.0 (the "License");
-// you may not use this file except in compliance with the License.
-// You may obtain a copy of the License at
-//
-//      http://www.apache.org/licenses/LICENSE-2.0
-//
-// Unless required by applicable law or agreed to in writing, software
-// distributed under the License is distributed on an "AS IS" BASIS,
-// WITHOUT WARRANTIES OR CONDITIONS OF ANY KIND, either express or implied.
-// See the License for the specific language governing permissions and
-// limitations under the License.
-*/
-
-///////////////////////////////////////////////////////////////////////////////////////////////////
-#include "api/neural.h"
-#include "fully_connected_common_gpu.h"
-#include "implementation_map.h"
-#include "kernel.h"
-
-const std::string kernelName_xb = "Fully_Connected_Relu_GPU_xb";
-const std::string kernelCode_xb_Begin = R"__krnl(
-KERNEL (Fully_Connected_Relu_GPU_xb)(__global neural_memory* input_mem, __global neural_memory* dst_mem)
-{
-)__krnl";
-
-const std::string kernelName_xb_bx = "Fully_Connected_Relu_GPU_xb_bx";
-const std::string kernelCode_xb_bx_Begin = R"__krnl(
-KERNEL (Fully_Connected_Relu_GPU_xb_bx)(__global neural_memory* input_mem, __global neural_memory* dst_mem)
-{
-)__krnl";
-
-const std::string kernelName_yxfn = "Fully_Connected_Relu_GPU_yxfn";
-const std::string kernelCode_yxfn_Begin = R"__krnl(
-KERNEL (Fully_Connected_Relu_GPU_yxfn)(__global neural_memory* input_mem, __global neural_memory* dst_mem)
-{
-)__krnl";
-
-const std::string kernelName_xb_memory = "Fully_Connected_Relu_GPU_xb_memory";
-const std::string kernelCode_xb_memory_Begin = R"__krnl(
-KERNEL (Fully_Connected_Relu_GPU_xb_memory)(
-    const __global neural_memory* input_mem, 
-    __global neural_memory* dst_mem, 
-    const __global neural_memory* weights_mem,
-    const __global neural_memory* bias_mem)
-{
-)__krnl";
-
-const std::string kernelName_xb_bx_memory = "Fully_Connected_Relu_GPU_xb_bx_memory";
-const std::string kernelCode_xb_bx_memory_Begin = R"__krnl(
-KERNEL (Fully_Connected_Relu_GPU_xb_bx_memory)(
-    const __global neural_memory* input_mem, 
-    __global neural_memory* dst_mem, 
-    const __global neural_memory* weights_mem,
-    const __global neural_memory* bias_mem)
-{
-)__krnl";
-
-const std::string kernelName_yxfn_memory = "Fully_Connected_Relu_GPU_yxfn_memory";
-const std::string kernelCode_yxfn_memory_Begin = R"__krnl(
-KERNEL (Fully_Connected_Relu_GPU_yxfn_memory)(
-    const __global neural_memory* input_mem, 
-    __global neural_memory* dst_mem, 
-    const __global neural_memory* weights_mem,
-    const __global neural_memory* bias_mem)
-{
-)__krnl";
-
-const std::string kernelCode_Relu = R"__krnl(
-pDst[x] = max(pDst[x], 0.0f) + NEGATIVE_SLOPE * min(pDst[x], 0.0f);
-)__krnl";
-
-const std::string kernelCode_End = R"__krnl(
-}
-)__krnl";
-
-namespace neural {
-
-    struct fully_connected_relu_gpu : is_an_implementation {
-        fully_connected_relu &outer;
-        bool inline_memory;
-        gpu::kernel _kernel;
-
-        fully_connected_relu_gpu(fully_connected_relu &arg)
-            : is_an_implementation(neural::type_id<fully_connected_relu_gpu>())
-            , outer(arg)
-            , inline_memory(can_inline_memory(arg.input_memory(1)))
-            , _kernel(select_kernel_name(), get_jit_constants())
-        {}
-        ~fully_connected_relu_gpu() {}
-
-        static bool can_inline_memory(const neural::memory& mem) {
-            return mem.count() <= 1024;
-        }
-
-        const std::string& select_kernel_name() const {
-            // input
-            auto& input_mem = outer.input_memory(0);
-            if (input_mem.argument.format == memory::format::yxfb_f32) {
-                return inline_memory ? kernelName_yxfn : kernelName_yxfn_memory;
-            }
-            else {
-                if (outer.input_memory(1).argument.format == memory::format::bx_f32)
-                    return inline_memory ? kernelName_xb_bx : kernelName_xb_bx_memory;
-                else
-                    return inline_memory ? kernelName_xb : kernelName_xb_memory;
-            }
-        }
-
-        gpu::jit_constants get_jit_constants() const {
-            // weights
-            auto& weight_mem = outer.input_memory(1);
-            // bias
-            auto& bias_mem = outer.input_memory(2);
-
-            float negative_slope = outer.argument.negative_slope;
-
-            return inline_memory
-                ? gpu::jit_constants {
-                    gpu::make_jit_constant("NEGATIVE_SLOPE", std::to_string(negative_slope)),
-                    gpu::make_jit_constant("WEIGHTS", weight_mem),
-                    gpu::make_jit_constant("BIASES", bias_mem)
-                    }
-                : gpu::jit_constants {
-                    gpu::make_jit_constant("NEGATIVE_SLOPE", std::to_string(negative_slope)),
-                    gpu::make_jit_constant("WEIGHTS", weight_mem.argument.size)
-                    };
-        }
-
-        static void implementation(const void *ptr) {
-            auto me = static_cast<const fully_connected_relu_gpu *>(ptr);
-            auto this_fc = &me->outer;
-
-            // input
-            auto& input_mem = this_fc->input_memory(0);
-            // weights
-            auto& weight_mem = this_fc->input_memory(1);
-            // bias
-            auto& bias_mem = this_fc->input_memory(2);
-            // output
-            auto& output_mem = this_fc->output_memory(0);
-            
-            auto output_bufSize = output_mem.count();
-
-            // calculate local workgroup size
-            int lws = 16;
-            while (output_bufSize % lws)
-            {
-                lws--;
-            }
-
-            if (input_mem.argument.format == memory::format::yxfb_f32)
-            {
-
-                if (me->inline_memory)
-                {
-                    me->_kernel.run<gpu::input_mem, gpu::output_mem >
-                        ({ output_bufSize, std::min(output_bufSize, static_cast<size_t>(lws)) }, input_mem, output_mem);
-                }
-                else
-                {
-                    me->_kernel.run<gpu::input_mem, gpu::output_mem, gpu::input_mem, gpu::input_mem>
-                        ({ output_bufSize, std::min(output_bufSize, static_cast<size_t>(lws)) }, input_mem, output_mem, weight_mem, bias_mem);
-                }
-            }
-            else
-            {
-                if (me->inline_memory)
-                {
-                    me->_kernel.run<gpu::input_mem, gpu::output_mem>
-                        ({ output_bufSize, std::min(output_bufSize, static_cast<size_t>(lws)) }, input_mem, output_mem);
-                }
-                else
-                {
-                    me->_kernel.run<gpu::input_mem, gpu::output_mem, gpu::input_mem, gpu::input_mem>
-                        ({ output_bufSize, std::min(output_bufSize, static_cast<size_t>(lws)) }, input_mem, output_mem, weight_mem, bias_mem);
-                }
-            }
-        }
-
-        task_group work() override {
-            return{ { task{ implementation, this } }, schedule::single };
-        }
-
-        static is_an_implementation *create(fully_connected_relu &arg) {
-            // input
-            auto& input_mem = arg.input_memory(0);
-<<<<<<< HEAD
-            // weights
-            auto& weight_mem = arg.input_memory(1);
-            weight_mem;
-=======
-            auto& input_size = input_mem.argument.size;
->>>>>>> 20fdb71e
-            // validate arguments
-            if (input_mem.argument.format == memory::format::yxfb_f32) {
-                // weights
-                auto& weight_size = arg.input_memory(1).argument.size;
-                if (input_size.feature.size() != weight_size.feature.size()
-                    || input_size.batch.size() != weight_size.batch.size()
-                    || input_size.feature[0] != weight_size.feature[0])
-                    throw std::invalid_argument("Input and weights sizes do not match");
-            }
-            else {
-                // int a,b,c; a*b*c = 1  => a=b=c=1
-                if (1 != input_size.feature.size() * input_size.batch.size() * input_size.feature[0])
-                    throw std::invalid_argument("Wrong input size");
-            }
-
-            return new fully_connected_relu_gpu(arg);
-        };
-    };
-
-namespace {
-    struct attach {
-        attach() {
-            gpu::kernel_templates::add(kernelName_xb, input_defines + kernelCode_xb_Begin + fully_connected_code_xb + kernelCode_Relu + kernelCode_End);
-            gpu::kernel_templates::add(kernelName_xb_bx, input_defines + kernelCode_xb_bx_Begin + fully_connected_code_xb_bx + kernelCode_Relu + kernelCode_End);
-            gpu::kernel_templates::add(kernelName_yxfn, input_defines + kernelCode_yxfn_Begin + fully_connected_code_yxfn + kernelCode_Relu + kernelCode_End);
-            gpu::kernel_templates::add(kernelName_xb_memory, input_defines + kernelCode_xb_memory_Begin + fully_connected_code_xb_memory + kernelCode_Relu + kernelCode_End);
-            gpu::kernel_templates::add(kernelName_xb_bx_memory, input_defines + kernelCode_xb_bx_memory_Begin + fully_connected_code_xb_bx_memory + kernelCode_Relu + kernelCode_End);
-            gpu::kernel_templates::add(kernelName_yxfn_memory, input_defines + kernelCode_yxfn_memory_Begin + fully_connected_code_yxfn_memory + kernelCode_Relu + kernelCode_End);
-
-            auto val_fw = fully_connected_relu_gpu::create;
-
-            implementation_map<fully_connected_relu>::add({
-                { std::make_tuple(engine::gpu, memory::format::yxfb_f32, memory::format::xb_f32), val_fw },
-                { std::make_tuple(engine::gpu, memory::format::xb_f32, memory::format::xb_f32), val_fw },
-                { std::make_tuple(engine::gpu, memory::format::x_f32,  memory::format::x_f32), val_fw }
-            });
-        }
-        ~attach() {}
-    };
-
-#ifdef __GNUC__
-    __attribute__((visibility("default"))) //todo meybe dll_sym?
-#elif _MSC_VER
-#   pragma section(".nn_init$m", read, write)
-#endif
-    attach attach_impl;
-
-}
+/*
+// Copyright (c) 2016 Intel Corporation
+//
+// Licensed under the Apache License, Version 2.0 (the "License");
+// you may not use this file except in compliance with the License.
+// You may obtain a copy of the License at
+//
+//      http://www.apache.org/licenses/LICENSE-2.0
+//
+// Unless required by applicable law or agreed to in writing, software
+// distributed under the License is distributed on an "AS IS" BASIS,
+// WITHOUT WARRANTIES OR CONDITIONS OF ANY KIND, either express or implied.
+// See the License for the specific language governing permissions and
+// limitations under the License.
+*/
+
+///////////////////////////////////////////////////////////////////////////////////////////////////
+#include "api/neural.h"
+#include "fully_connected_common_gpu.h"
+#include "implementation_map.h"
+#include "kernel.h"
+
+const std::string kernelName_xb = "Fully_Connected_Relu_GPU_xb";
+const std::string kernelCode_xb_Begin = R"__krnl(
+KERNEL (Fully_Connected_Relu_GPU_xb)(__global neural_memory* input_mem, __global neural_memory* dst_mem)
+{
+)__krnl";
+
+const std::string kernelName_xb_bx = "Fully_Connected_Relu_GPU_xb_bx";
+const std::string kernelCode_xb_bx_Begin = R"__krnl(
+KERNEL (Fully_Connected_Relu_GPU_xb_bx)(__global neural_memory* input_mem, __global neural_memory* dst_mem)
+{
+)__krnl";
+
+const std::string kernelName_yxfn = "Fully_Connected_Relu_GPU_yxfn";
+const std::string kernelCode_yxfn_Begin = R"__krnl(
+KERNEL (Fully_Connected_Relu_GPU_yxfn)(__global neural_memory* input_mem, __global neural_memory* dst_mem)
+{
+)__krnl";
+
+const std::string kernelName_xb_memory = "Fully_Connected_Relu_GPU_xb_memory";
+const std::string kernelCode_xb_memory_Begin = R"__krnl(
+KERNEL (Fully_Connected_Relu_GPU_xb_memory)(
+    const __global neural_memory* input_mem, 
+    __global neural_memory* dst_mem, 
+    const __global neural_memory* weights_mem,
+    const __global neural_memory* bias_mem)
+{
+)__krnl";
+
+const std::string kernelName_xb_bx_memory = "Fully_Connected_Relu_GPU_xb_bx_memory";
+const std::string kernelCode_xb_bx_memory_Begin = R"__krnl(
+KERNEL (Fully_Connected_Relu_GPU_xb_bx_memory)(
+    const __global neural_memory* input_mem, 
+    __global neural_memory* dst_mem, 
+    const __global neural_memory* weights_mem,
+    const __global neural_memory* bias_mem)
+{
+)__krnl";
+
+const std::string kernelName_yxfn_memory = "Fully_Connected_Relu_GPU_yxfn_memory";
+const std::string kernelCode_yxfn_memory_Begin = R"__krnl(
+KERNEL (Fully_Connected_Relu_GPU_yxfn_memory)(
+    const __global neural_memory* input_mem, 
+    __global neural_memory* dst_mem, 
+    const __global neural_memory* weights_mem,
+    const __global neural_memory* bias_mem)
+{
+)__krnl";
+
+const std::string kernelCode_Relu = R"__krnl(
+pDst[x] = max(pDst[x], 0.0f) + NEGATIVE_SLOPE * min(pDst[x], 0.0f);
+)__krnl";
+
+const std::string kernelCode_End = R"__krnl(
+}
+)__krnl";
+
+namespace neural {
+
+    struct fully_connected_relu_gpu : is_an_implementation {
+        fully_connected_relu &outer;
+        bool inline_memory;
+        gpu::kernel _kernel;
+
+        fully_connected_relu_gpu(fully_connected_relu &arg)
+            : is_an_implementation(neural::type_id<fully_connected_relu_gpu>())
+            , outer(arg)
+            , inline_memory(can_inline_memory(arg.input_memory(1)))
+            , _kernel(select_kernel_name(), get_jit_constants())
+        {}
+        ~fully_connected_relu_gpu() {}
+
+        static bool can_inline_memory(const neural::memory& mem) {
+            return mem.count() <= 1024;
+        }
+
+        const std::string& select_kernel_name() const {
+            // input
+            auto& input_mem = outer.input_memory(0);
+            if (input_mem.argument.format == memory::format::yxfb_f32) {
+                return inline_memory ? kernelName_yxfn : kernelName_yxfn_memory;
+            }
+            else {
+                if (outer.input_memory(1).argument.format == memory::format::bx_f32)
+                    return inline_memory ? kernelName_xb_bx : kernelName_xb_bx_memory;
+                else
+                    return inline_memory ? kernelName_xb : kernelName_xb_memory;
+            }
+        }
+
+        gpu::jit_constants get_jit_constants() const {
+            // weights
+            auto& weight_mem = outer.input_memory(1);
+            // bias
+            auto& bias_mem = outer.input_memory(2);
+
+            float negative_slope = outer.argument.negative_slope;
+
+            return inline_memory
+                ? gpu::jit_constants {
+                    gpu::make_jit_constant("NEGATIVE_SLOPE", std::to_string(negative_slope)),
+                    gpu::make_jit_constant("WEIGHTS", weight_mem),
+                    gpu::make_jit_constant("BIASES", bias_mem)
+                    }
+                : gpu::jit_constants {
+                    gpu::make_jit_constant("NEGATIVE_SLOPE", std::to_string(negative_slope)),
+                    gpu::make_jit_constant("WEIGHTS", weight_mem.argument.size)
+                    };
+        }
+
+        static void implementation(const void *ptr) {
+            auto me = static_cast<const fully_connected_relu_gpu *>(ptr);
+            auto this_fc = &me->outer;
+
+            // input
+            auto& input_mem = this_fc->input_memory(0);
+            // weights
+            auto& weight_mem = this_fc->input_memory(1);
+            // bias
+            auto& bias_mem = this_fc->input_memory(2);
+            // output
+            auto& output_mem = this_fc->output_memory(0);
+            
+            auto output_bufSize = output_mem.count();
+
+            // calculate local workgroup size
+            int lws = 16;
+            while (output_bufSize % lws)
+            {
+                lws--;
+            }
+
+            if (input_mem.argument.format == memory::format::yxfb_f32)
+            {
+
+                if (me->inline_memory)
+                {
+                    me->_kernel.run<gpu::input_mem, gpu::output_mem >
+                        ({ output_bufSize, std::min(output_bufSize, static_cast<size_t>(lws)) }, input_mem, output_mem);
+                }
+                else
+                {
+                    me->_kernel.run<gpu::input_mem, gpu::output_mem, gpu::input_mem, gpu::input_mem>
+                        ({ output_bufSize, std::min(output_bufSize, static_cast<size_t>(lws)) }, input_mem, output_mem, weight_mem, bias_mem);
+                }
+            }
+            else
+            {
+                if (me->inline_memory)
+                {
+                    me->_kernel.run<gpu::input_mem, gpu::output_mem>
+                        ({ output_bufSize, std::min(output_bufSize, static_cast<size_t>(lws)) }, input_mem, output_mem);
+                }
+                else
+                {
+                    me->_kernel.run<gpu::input_mem, gpu::output_mem, gpu::input_mem, gpu::input_mem>
+                        ({ output_bufSize, std::min(output_bufSize, static_cast<size_t>(lws)) }, input_mem, output_mem, weight_mem, bias_mem);
+                }
+            }
+        }
+
+        task_group work() override {
+            return{ { task{ implementation, this } }, schedule::single };
+        }
+
+        static is_an_implementation *create(fully_connected_relu &arg) {
+            // input
+            auto& input_mem = arg.input_memory(0);
+            auto& input_size = input_mem.argument.size;
+            // validate arguments
+            if (input_mem.argument.format == memory::format::yxfb_f32) {
+                // weights
+                auto& weight_size = arg.input_memory(1).argument.size;
+                if (input_size.feature.size() != weight_size.feature.size()
+                    || input_size.batch.size() != weight_size.batch.size()
+                    || input_size.feature[0] != weight_size.feature[0])
+                    throw std::invalid_argument("Input and weights sizes do not match");
+            }
+            else {
+                // int a,b,c; a*b*c = 1  => a=b=c=1
+                if (1 != input_size.feature.size() * input_size.batch.size() * input_size.feature[0])
+                    throw std::invalid_argument("Wrong input size");
+            }
+
+            return new fully_connected_relu_gpu(arg);
+        };
+    };
+
+namespace {
+    struct attach {
+        attach() {
+            gpu::kernel_templates::add(kernelName_xb, input_defines + kernelCode_xb_Begin + fully_connected_code_xb + kernelCode_Relu + kernelCode_End);
+            gpu::kernel_templates::add(kernelName_xb_bx, input_defines + kernelCode_xb_bx_Begin + fully_connected_code_xb_bx + kernelCode_Relu + kernelCode_End);
+            gpu::kernel_templates::add(kernelName_yxfn, input_defines + kernelCode_yxfn_Begin + fully_connected_code_yxfn + kernelCode_Relu + kernelCode_End);
+            gpu::kernel_templates::add(kernelName_xb_memory, input_defines + kernelCode_xb_memory_Begin + fully_connected_code_xb_memory + kernelCode_Relu + kernelCode_End);
+            gpu::kernel_templates::add(kernelName_xb_bx_memory, input_defines + kernelCode_xb_bx_memory_Begin + fully_connected_code_xb_bx_memory + kernelCode_Relu + kernelCode_End);
+            gpu::kernel_templates::add(kernelName_yxfn_memory, input_defines + kernelCode_yxfn_memory_Begin + fully_connected_code_yxfn_memory + kernelCode_Relu + kernelCode_End);
+
+            auto val_fw = fully_connected_relu_gpu::create;
+
+            implementation_map<fully_connected_relu>::add({
+                { std::make_tuple(engine::gpu, memory::format::yxfb_f32, memory::format::xb_f32), val_fw },
+                { std::make_tuple(engine::gpu, memory::format::xb_f32, memory::format::xb_f32), val_fw },
+                { std::make_tuple(engine::gpu, memory::format::x_f32,  memory::format::x_f32), val_fw }
+            });
+        }
+        ~attach() {}
+    };
+
+#ifdef __GNUC__
+    __attribute__((visibility("default"))) //todo meybe dll_sym?
+#elif _MSC_VER
+#   pragma section(".nn_init$m", read, write)
+#endif
+    attach attach_impl;
+
+}
 }