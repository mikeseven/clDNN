--- conflicted
+++ resolved
@@ -1,276 +1,234 @@
-/*
-// Copyright (c) 2016 Intel Corporation
-//
-// Licensed under the Apache License, Version 2.0 (the "License");
-// you may not use this file except in compliance with the License.
-// You may obtain a copy of the License at
-//
-//      http://www.apache.org/licenses/LICENSE-2.0
-//
-// Unless required by applicable law or agreed to in writing, software
-// distributed under the License is distributed on an "AS IS" BASIS,
-// WITHOUT WARRANTIES OR CONDITIONS OF ANY KIND, either express or implied.
-// See the License for the specific language governing permissions and
-// limitations under the License.
-*/
-
-#include "api/neural.h"
-#include "multidimensional_counter.h"
-#include "convolution_common_gpu.h"
-#include "implementation_map.h"
-#include "kernel.h"
-
-namespace neural {
-
-const std::string kernelName_YXFB = "Convolution_GPU_YXFB";
-const std::string kernelCode_YXFB_Begin = R"__krnl(
-#define INPUT_SIZE_X input_size[2]
-KERNEL(Convolution_GPU_YXFB)(
-    const __global neural_memory* input_mem,
-    __global neural_memory* dst_mem)
-{)__krnl";
-
-const std::string kernelName_BFXY = "Convolution_GPU_BFXY";
-const std::string kernelCode_BFXY_Begin = R"__krnl(
-KERNEL(Convolution_GPU_BFXY)(
-    const __global neural_memory* input_mem,
-    __global neural_memory* dst_mem)
-{
-)__krnl";
-
-const std::string kernelName_YXFB_memory = "Convolution_GPU_YXFB_memory";
-const std::string kernelCode_YXFB_memory_Begin = R"__krnl(
-#define INPUT_SIZE_X input_size[2]
-KERNEL(Convolution_GPU_YXFB_memory)(
-    const __global neural_memory* input_mem,
-    __global neural_memory* dst_mem,
-    const __global neural_memory* filter_mem,
-    const __global neural_memory* bias_mem,
-    uint split_idx)
-{)__krnl";
-
-const std::string kernelCodeEnd = R"__krnl(
-}
-)__krnl";
-
-
-struct convolution_gpu : is_an_implementation {
-    convolution &outer;
-    bool inline_memory;
-    gpu::kernel _kernel;
-
-<<<<<<< HEAD
-    convolution_gpu(convolution &arg): is_an_implementation(neural::type_id<convolution_gpu>())
-        , outer(arg)
-        , inline_memory(can_inline_memory(arg.input_memory(1)))
-        , _kernel(select_kernel_name(), get_jit_constants())
-    {}
-=======
-    auto& input_offset  = this_conv->argument.input_offset;
-    auto& output_offset = this_conv->argument.output_offset;
-    auto& output_size   = this_conv->argument.output_size;
->>>>>>> 56963427
-
-    static bool can_inline_memory(const neural::memory& mem) {
-        return mem.count() <= 1024;
-    }
-
-    const std::string& select_kernel_name() const {
-        // input
-        auto& input_mem = outer.input_memory(0);
-        auto& padding = outer.argument.padding;
-
-        if (padding != padding::zero)
-            throw std::invalid_argument("Unknown padding mode in convolution.");
-
-        switch (input_mem.argument.format) {
-        case memory::format::bfyx_f32:
-            if (!inline_memory)
-                throw std::logic_error("Not supported yet");
-            return kernelName_BFXY;
-        case memory::format::yxfb_f32:
-                return inline_memory ? kernelName_YXFB : kernelName_YXFB_memory;
-        default:
-            throw std::invalid_argument("Input memory format is not supported");
-        }
-    }
-
-    gpu::jit_constants get_jit_constants() const {
-
-        auto& input_mem = outer.input_memory(0);
-        auto& input_offset = outer.argument.input_offset;
-        auto split = outer.argument.split;
-
-        neural::vector<uint32_t> stride(outer.argument.stride);
-        stride.spatial[0] = std::min(stride.spatial[0], input_mem.argument.size.spatial[0]);
-        stride.spatial[1] = std::min(stride.spatial[1], input_mem.argument.size.spatial[1]);
-
-<<<<<<< HEAD
-        // weights neural::vector is: {b}, {ofm, ifm} {spatials}
-        // ofm - output feature maps
-        // ifm - input feature maps
-        // b = 1 always
-        // (weights can't have batch so it is equall to 1)
-        // Ofm and batch is cropped, ofm will be hold manually
-        // Batch is included in output size
-
-        gpu::jit_constants mem_consts{
-            gpu::make_jit_constant("STRIDE", stride),
-            gpu::make_jit_constant("INPUT_OFFSET", input_offset)
-        };
-=======
-    neural::vector<uint32_t> _stride(stride);
-    if ( (stride.spatial[0] > input_mem.argument.size.spatial[0]) ||
-         (stride.spatial[1] > input_mem.argument.size.spatial[1]) )
-    {
-        _stride.spatial[0] = input_mem.argument.size.spatial[0];
-        _stride.spatial[1] = input_mem.argument.size.spatial[1];
-    }
- 
-
-    // weights neural::vector is: {b}, {ofm, ifm} {spatials}
-    // ofm - output feature maps
-    // ifm - input feature maps
-    // b = 1 always
-    // (weights can't have batch so it is equall to 1)
-    // Ofm and batch is cropped, ofm will be hold manually
-    // Batch is included in output size
-
-    auto dstSize = output_mem.count();
-
-    bool inline_memory = filters_mem[0].get().count() > 1024 ? false : true;
-
-    gpu::jit_constants mem_consts{
-        gpu::make_jit_constant("STRIDE", _stride),
-        gpu::make_jit_constant("INPUT_OFFSET", input_offset),
-        gpu::make_jit_constant("OUTPUT_OFFSET", output_offset),
-        gpu::make_jit_constant("OUTPUT_SIZE", output_size)
-    };
-    if (inline_memory)
-    {
-        mem_consts.add_constant(gpu::make_jit_constant("BIAS", biases_mem));
-        mem_consts.add_constant(gpu::make_jit_constant("FILTER", filters_mem));
-    }
-    else
-    {
-        mem_consts.add_constant(gpu::make_jit_constant("FILTER", filters_mem[0].get().argument.size));
-        mem_consts.add_constant(gpu::make_jit_constant("FILTER_ARRAY_NUM", std::to_string(split)));
-    }
->>>>>>> 56963427
-
-        if (inline_memory)
-        {
-            std::vector<std::reference_wrapper<const neural::memory>> biases_mem;
-            std::vector<std::reference_wrapper<const neural::memory>> filters_mem;
-            for (uint32_t i = 0; i < split; i++)
-            {
-                filters_mem.push_back(outer.input_memory(i * 2 + 1));
-                biases_mem.push_back(outer.input_memory(i * 2 + 2));
-            }
-
-            mem_consts.add_constant(gpu::make_jit_constant("BIAS", biases_mem));
-            mem_consts.add_constant(gpu::make_jit_constant("FILTER", filters_mem));
-        }
-        else
-        {
-            mem_consts.add_constant(gpu::make_jit_constant("FILTER", outer.input_memory(1).argument.size));
-            mem_consts.add_constant(gpu::make_jit_constant("FILTER_ARRAY_NUM", std::to_string(split)));
-        }
-        return mem_consts;
-    }
-
-    static void implementation(const void *ptr) {
-        auto me = static_cast<const convolution_gpu*>(ptr);
-        auto& outer = me->outer;
-
-        auto split = outer.argument.split;
-
-        auto& input_mem = outer.input_memory(0);
-        auto& output_mem = outer.output_memory(0);
-
-        // weights neural::vector is: {b}, {ofm, ifm} {spatials}
-        // ofm - output feature maps
-        // ifm - input feature maps
-        // b = 1 always
-        // (weights can't have batch so it is equall to 1)
-        // Ofm and batch is cropped, ofm will be hold manually
-        // Batch is included in output size
-
-        if (outer.argument.padding != padding::zero)
-            throw std::invalid_argument("Unknown padding mode in convolution.");
-
-        auto dstSize = output_mem.count();
-
-        switch (input_mem.argument.format) {
-        case memory::format::bfyx_f32:
-            if (!me->inline_memory)
-                throw std::logic_error("Not supported yet");
-            me->_kernel.run<gpu::input_mem, gpu::output_mem>
-                ({ { dstSize, 1 } ,{ std::min(dstSize, static_cast<size_t>(16)), 1 } }, input_mem, output_mem);
-            break;
-        case memory::format::yxfb_f32:
-            if (me->inline_memory) {
-                me->_kernel.run<gpu::input_mem, gpu::output_mem>
-                    ({ { dstSize, 1 } ,{ std::min(dstSize, static_cast<size_t>(16)), 1 } }, input_mem, output_mem);
-            }
-            else {
-                size_t workitems_per_enqueue = dstSize / split;
-                for (uint32_t i = 0; i < split; i++) {
-                    me->_kernel.run<gpu::input_mem, gpu::output_mem, gpu::input_mem, gpu::input_mem, uint32_t>
-                        ({ { workitems_per_enqueue, 1 } ,{ std::min(workitems_per_enqueue, static_cast<size_t>(16)), 1 } },
-                            input_mem,
-                            output_mem,
-                            outer.input_memory(i * 2 + 1), //filters
-                            outer.input_memory(i * 2 + 2), //biases
-                            i);
-                }
-            }
-            break;
-        default:
-            throw std::invalid_argument("Input memory format is not supported");
-        }
-    }
-
-    static is_an_implementation *create(convolution &arg) {
-        auto& filter_arg = arg.input_memory(1).argument; //convolution filter
-
-        assert(arg.argument.output_size.feature[0] / arg.argument.split == filter_arg.size.feature[0]); // memory::format oixy
-        // todo remove
-        if (filter_arg.format != memory::format::oiyx_f32) throw std::runtime_error("conv weights arent oiyx_f32 format");
-
-        return new convolution_gpu(arg);
-    }
-
-    task_group work() override {
-        return{ { task{ implementation, this } }, schedule::single };
-    }
-};
-
-
-namespace{
-struct attach{
-    attach(){
-        gpu::kernel_templates::add(kernelName_YXFB, kernelCode_YXFB_Begin + convolution_code_yxfb + kernelCodeEnd);
-        gpu::kernel_templates::add(kernelName_BFXY, kernelCode_BFXY_Begin + convolution_code_bfxy + kernelCodeEnd);
-        gpu::kernel_templates::add(kernelName_YXFB_memory, kernelCode_YXFB_memory_Begin + convolution_code_yxfb_memory + kernelCodeEnd);
-
-        auto val_fw = convolution_gpu::create;
-
-        auto key_fw = std::make_tuple(engine::gpu, memory::format::yxfb_f32, memory::format::yxfb_f32);
-        implementation_map<convolution>::add(key_fw, val_fw);
-
-        auto key_fw2 = std::make_tuple(engine::gpu, memory::format::bfyx_f32, memory::format::bfyx_f32);
-        implementation_map<convolution>::add(key_fw2, val_fw);
-    }
-    ~attach(){}
-};
-
-#ifdef __GNUC__
-    __attribute__((visibility("default"))) //todo meybe dll_sym?
-#elif _MSC_VER
-#   pragma section(".nn_init$m", read, write)
-#endif
-attach attach_impl;
-
-}
-}
+/*
+// Copyright (c) 2016 Intel Corporation
+//
+// Licensed under the Apache License, Version 2.0 (the "License");
+// you may not use this file except in compliance with the License.
+// You may obtain a copy of the License at
+//
+//      http://www.apache.org/licenses/LICENSE-2.0
+//
+// Unless required by applicable law or agreed to in writing, software
+// distributed under the License is distributed on an "AS IS" BASIS,
+// WITHOUT WARRANTIES OR CONDITIONS OF ANY KIND, either express or implied.
+// See the License for the specific language governing permissions and
+// limitations under the License.
+*/
+
+#include "api/neural.h"
+#include "multidimensional_counter.h"
+#include "convolution_common_gpu.h"
+#include "implementation_map.h"
+#include "kernel.h"
+
+namespace neural {
+
+const std::string kernelName_YXFB = "Convolution_GPU_YXFB";
+const std::string kernelCode_YXFB_Begin = R"__krnl(
+#define INPUT_SIZE_X input_size[2]
+KERNEL(Convolution_GPU_YXFB)(
+    const __global neural_memory* input_mem,
+    __global neural_memory* dst_mem)
+{)__krnl";
+
+const std::string kernelName_BFXY = "Convolution_GPU_BFXY";
+const std::string kernelCode_BFXY_Begin = R"__krnl(
+KERNEL(Convolution_GPU_BFXY)(
+    const __global neural_memory* input_mem,
+    __global neural_memory* dst_mem)
+{
+)__krnl";
+
+const std::string kernelName_YXFB_memory = "Convolution_GPU_YXFB_memory";
+const std::string kernelCode_YXFB_memory_Begin = R"__krnl(
+#define INPUT_SIZE_X input_size[2]
+KERNEL(Convolution_GPU_YXFB_memory)(
+    const __global neural_memory* input_mem,
+    __global neural_memory* dst_mem,
+    const __global neural_memory* filter_mem,
+    const __global neural_memory* bias_mem,
+    uint split_idx)
+{)__krnl";
+
+const std::string kernelCodeEnd = R"__krnl(
+}
+)__krnl";
+
+
+struct convolution_gpu : is_an_implementation {
+    convolution &outer;
+    bool inline_memory;
+    gpu::kernel _kernel;
+
+    convolution_gpu(convolution &arg): is_an_implementation(neural::type_id<convolution_gpu>())
+        , outer(arg)
+        , inline_memory(can_inline_memory(arg.input_memory(1)))
+        , _kernel(select_kernel_name(), get_jit_constants())
+    {}
+
+    static bool can_inline_memory(const neural::memory& mem) {
+        return mem.count() <= 1024;
+    }
+
+    const std::string& select_kernel_name() const {
+        // input
+        auto& input_mem = outer.input_memory(0);
+        auto& padding = outer.argument.padding;
+
+        if (padding != padding::zero)
+            throw std::invalid_argument("Unknown padding mode in convolution.");
+
+        switch (input_mem.argument.format) {
+        case memory::format::bfyx_f32:
+            if (!inline_memory)
+                throw std::logic_error("Not supported yet");
+            return kernelName_BFXY;
+        case memory::format::yxfb_f32:
+                return inline_memory ? kernelName_YXFB : kernelName_YXFB_memory;
+        default:
+            throw std::invalid_argument("Input memory format is not supported");
+        }
+    }
+
+    gpu::jit_constants get_jit_constants() const {
+
+        auto& input_mem = outer.input_memory(0);
+        auto& input_offset = outer.argument.input_offset;
+        auto split = outer.argument.split;
+        auto& output_offset = outer.argument.output_offset;
+        auto& output_size   = outer.argument.output_size;
+
+        neural::vector<uint32_t> stride(outer.argument.stride);
+        stride.spatial[0] = std::min(stride.spatial[0], input_mem.argument.size.spatial[0]);
+        stride.spatial[1] = std::min(stride.spatial[1], input_mem.argument.size.spatial[1]);
+
+        // weights neural::vector is: {b}, {ofm, ifm} {spatials}
+        // ofm - output feature maps
+        // ifm - input feature maps
+        // b = 1 always
+        // (weights can't have batch so it is equall to 1)
+        // Ofm and batch is cropped, ofm will be hold manually
+        // Batch is included in output size
+
+        gpu::jit_constants mem_consts{
+            gpu::make_jit_constant("STRIDE", stride),
+            gpu::make_jit_constant("INPUT_OFFSET", input_offset)
+            gpu::make_jit_constant("OUTPUT_OFFSET", output_offset),
+            gpu::make_jit_constant("OUTPUT_SIZE", output_size)
+        };
+
+        if (inline_memory)
+        {
+            std::vector<std::reference_wrapper<const neural::memory>> biases_mem;
+            std::vector<std::reference_wrapper<const neural::memory>> filters_mem;
+            for (uint32_t i = 0; i < split; i++)
+            {
+                filters_mem.push_back(outer.input_memory(i * 2 + 1));
+                biases_mem.push_back(outer.input_memory(i * 2 + 2));
+            }
+
+            mem_consts.add_constant(gpu::make_jit_constant("BIAS", biases_mem));
+            mem_consts.add_constant(gpu::make_jit_constant("FILTER", filters_mem));
+        }
+        else
+        {
+            mem_consts.add_constant(gpu::make_jit_constant("FILTER", outer.input_memory(1).argument.size));
+            mem_consts.add_constant(gpu::make_jit_constant("FILTER_ARRAY_NUM", std::to_string(split)));
+        }
+        return mem_consts;
+    }
+
+    static void implementation(const void *ptr) {
+        auto me = static_cast<const convolution_gpu*>(ptr);
+        auto& outer = me->outer;
+
+        auto split = outer.argument.split;
+
+        auto& input_mem = outer.input_memory(0);
+        auto& output_mem = outer.output_memory(0);
+
+        // weights neural::vector is: {b}, {ofm, ifm} {spatials}
+        // ofm - output feature maps
+        // ifm - input feature maps
+        // b = 1 always
+        // (weights can't have batch so it is equall to 1)
+        // Ofm and batch is cropped, ofm will be hold manually
+        // Batch is included in output size
+
+        if (outer.argument.padding != padding::zero)
+            throw std::invalid_argument("Unknown padding mode in convolution.");
+
+        auto dstSize = output_mem.count();
+
+        switch (input_mem.argument.format) {
+        case memory::format::bfyx_f32:
+            if (!me->inline_memory)
+                throw std::logic_error("Not supported yet");
+            me->_kernel.run<gpu::input_mem, gpu::output_mem>
+                ({ { dstSize, 1 } ,{ std::min(dstSize, static_cast<size_t>(16)), 1 } }, input_mem, output_mem);
+            break;
+        case memory::format::yxfb_f32:
+            if (me->inline_memory) {
+                me->_kernel.run<gpu::input_mem, gpu::output_mem>
+                    ({ { dstSize, 1 } ,{ std::min(dstSize, static_cast<size_t>(16)), 1 } }, input_mem, output_mem);
+            }
+            else {
+                size_t workitems_per_enqueue = dstSize / split;
+                for (uint32_t i = 0; i < split; i++) {
+                    me->_kernel.run<gpu::input_mem, gpu::output_mem, gpu::input_mem, gpu::input_mem, uint32_t>
+                        ({ { workitems_per_enqueue, 1 } ,{ std::min(workitems_per_enqueue, static_cast<size_t>(16)), 1 } },
+                            input_mem,
+                            output_mem,
+                            outer.input_memory(i * 2 + 1), //filters
+                            outer.input_memory(i * 2 + 2), //biases
+                            i);
+                }
+            }
+            break;
+        default:
+            throw std::invalid_argument("Input memory format is not supported");
+        }
+    }
+
+    static is_an_implementation *create(convolution &arg) {
+        auto& filter_arg = arg.input_memory(1).argument; //convolution filter
+
+        assert(arg.argument.output_size.feature[0] / arg.argument.split == filter_arg.size.feature[0]); // memory::format oixy
+        // todo remove
+        if (filter_arg.format != memory::format::oiyx_f32) throw std::runtime_error("conv weights arent oiyx_f32 format");
+
+        return new convolution_gpu(arg);
+    }
+
+    task_group work() override {
+        return{ { task{ implementation, this } }, schedule::single };
+    }
+};
+
+
+namespace{
+struct attach{
+    attach(){
+        gpu::kernel_templates::add(kernelName_YXFB, kernelCode_YXFB_Begin + convolution_code_yxfb + kernelCodeEnd);
+        gpu::kernel_templates::add(kernelName_BFXY, kernelCode_BFXY_Begin + convolution_code_bfxy + kernelCodeEnd);
+        gpu::kernel_templates::add(kernelName_YXFB_memory, kernelCode_YXFB_memory_Begin + convolution_code_yxfb_memory + kernelCodeEnd);
+
+        auto val_fw = convolution_gpu::create;
+
+        auto key_fw = std::make_tuple(engine::gpu, memory::format::yxfb_f32, memory::format::yxfb_f32);
+        implementation_map<convolution>::add(key_fw, val_fw);
+
+        auto key_fw2 = std::make_tuple(engine::gpu, memory::format::bfyx_f32, memory::format::bfyx_f32);
+        implementation_map<convolution>::add(key_fw2, val_fw);
+    }
+    ~attach(){}
+};
+
+#ifdef __GNUC__
+    __attribute__((visibility("default"))) //todo meybe dll_sym?
+#elif _MSC_VER
+#   pragma section(".nn_init$m", read, write)
+#endif
+attach attach_impl;
+
+}
+}