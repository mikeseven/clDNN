/*
// Copyright (c) 2016 Intel Corporation
//
// Licensed under the Apache License, Version 2.0 (the "License");
// you may not use this file except in compliance with the License.
// You may obtain a copy of the License at
//
//      http://www.apache.org/licenses/LICENSE-2.0
//
// Unless required by applicable law or agreed to in writing, software
// distributed under the License is distributed on an "AS IS" BASIS,
// WITHOUT WARRANTIES OR CONDITIONS OF ANY KIND, either express or implied.
// See the License for the specific language governing permissions and
// limitations under the License.
*/

#include "api/neural.h"
#include "multidimensional_counter.h"
#include "implementation_map.h"
#include "kernel.h"
#include "cache/primitive_db.h"

namespace neural 
{

const std::string kernelName_YXFB_memory = "Convolution_GPU_YXFB_memory";
const std::string kernelName_YXFB_OYXI_memory = "Convolution_GPU_YXFB_OYXI_memory";
const std::string kernelName_YXFB_YXOI_memory = "Convolution_GPU_YXFB_YXOI_memory";
const std::string kernelName_YXFB_YXOI_B8_memory = "Convolution_GPU_YXFB_YXOI_B8_memory";
const std::string kernelName_YXFB_YXIO = "Convolution_GPU_YXFB_YXIO";
const std::string kernelName_YXFB_YXIO_B1_memory = "Convolution_GPU_YXFB_YXIO_B1_memory";
const std::string kernelName_YXFB_YXIO_B1_vload_memory = "Convolution_GPU_YXFB_YXIO_B1_vload_memory";
const std::string kernelName_YXFB_YXIO_B1_block_memory = "Convolution_GPU_YXFB_YXIO_B1_block_memory";
const std::string kernelName_YXFB_YXIO_B8_memory = "Convolution_GPU_YXFB_YXIO_B8_memory";
const std::string kernelName_YXFB_YXIO_B16_memory = "Convolution_GPU_YXFB_YXIO_B16_memory";
const std::string kernelName_YXFB_YXOI_B8_F8_memory = "Convolution_GPU_YXFB_YXOI_B8_F8_memory";

struct convolution_gpu : is_an_implementation {
    convolution &outer;
    bool in_feature_multiple_of_8; // if input feature maps are multiple of 8
    bool out_feature_multiple_of_8; // if output feature maps are multiple of 8
    gpu::kernel _kernel;

    convolution_gpu(convolution &arg): is_an_implementation(neural::type_id<convolution_gpu>())
        , outer(arg)
        , in_feature_multiple_of_8(outer.input_memory(0).argument.size.feature[0] % 8 == 0)
        , out_feature_multiple_of_8(outer.output_memory(0).argument.size.feature[0] % 8 == 0)
        , _kernel(select_kernel_name(), get_jit_constants())
    {}

    const std::string& select_kernel_name() const {
        // input
        auto& input_mem = outer.input_memory(0);
        auto& filter_mem = outer.input_memory(1);
        auto batch_size = input_mem.argument.size.batch[0];

        if (padding::zero != outer.argument.padding)
            throw std::invalid_argument("Unknown padding mode in convolution.");

        switch (input_mem.argument.format) {
        case memory::format::yxfb_f32:
            switch (filter_mem.argument.format) {
            case memory::format::oiyx_f32:
                return kernelName_YXFB_memory;
            case memory::format::yxoi_f32:
                if (batch_size == 8 &&
                    out_feature_multiple_of_8)
                {
                    if (in_feature_multiple_of_8)
                        return kernelName_YXFB_YXOI_B8_F8_memory;
                    else
                        return kernelName_YXFB_YXOI_B8_memory;
                }
                else
                    return kernelName_YXFB_YXOI_memory;
            case memory::format::yxio_f32:
                if (filter_mem.argument.size.feature[0] * filter_mem.argument.size.batch[0] % get_local_work_group_size(batch_size) != 0)
                {
                    return kernelName_YXFB_YXIO;
                }
                if (batch_size == 1)
                {
                    int ofm_per_work_item = get_ofm_per_work_item(batch_size, filter_mem);
                    if (ofm_per_work_item == 8 ||
                        ofm_per_work_item == 4 ||
                        ofm_per_work_item == 2)
                        return kernelName_YXFB_YXIO_B1_block_memory;
                    else
                        return kernelName_YXFB_YXIO_B1_memory;
                }
                if (input_mem.argument.size.batch[0] > 16)
                    return kernelName_YXFB_YXIO_B16_memory;
                else
                    return kernelName_YXFB_YXIO_B8_memory;
            case memory::format::oyxi_f32:
                return kernelName_YXFB_OYXI_memory;
            default:
                throw std::invalid_argument("Filter memory is not supported");
            }
        default:
            throw std::invalid_argument("Input memory format is not supported");
        }
    }

    // how many output feature maps for a single batch will a single work item produce 
    static int get_ofm_per_work_item(const int batch_size, const neural::memory& filter_mem)
    {
        if (batch_size == 1)
        {
            int output_feature_count = filter_mem.argument.size.feature[0];
            int lws = get_local_work_group_size(batch_size);
            if (output_feature_count % (lws * 8) == 0)
            {
                return 8;
            }
            else if (output_feature_count % (lws * 4) == 0)
            {
                return 4;
            }
            else if (output_feature_count % (lws * 2) == 0)
            {
                return 2;
            }
            return 1;
        }
        else if (batch_size < 32)
        {
            int lws = get_local_work_group_size(batch_size);
            if (((filter_mem.argument.size.feature[0] * filter_mem.argument.size.batch[0]) / 16) % lws)
                return 8;
            return 16;
        }
        else
            return 8;
    }

    // how many batches will a single work item compute
    static int get_batches_per_work_item(const int batch_size)
    {
        return batch_size > 16 ? 2 : 1;
    }

    static int get_local_work_group_size(const int batch_size)
    {
        if (batch_size == 1)
        {
            return 16;
        }
        return batch_size > 8 ? 16 : 8;
    }

    gpu::jit_constants get_jit_constants() const {

        auto& input_mem = outer.input_memory(0);
        auto& input_offset = outer.argument.input_offset;
        auto& output_mem = outer.output_memory(0);
        auto& output_offset = outer.argument.output_offset;
        auto& output_size = outer.argument.output_size;
        auto& filter_mem = outer.input_memory(1);
        auto split = outer.argument.split;
        auto negative_slope = outer.argument.negative_slope;

        neural::vector<uint32_t> stride(outer.argument.stride);
        stride.spatial[0] = std::min(stride.spatial[0], input_mem.argument.size.spatial[0]);
        stride.spatial[1] = std::min(stride.spatial[1], input_mem.argument.size.spatial[1]);

        // weights neural::vector is: {b}, {ofm, ifm} {spatials}
        // ofm - output feature maps
        // ifm - input feature maps
        // b = 1 always
        // (weights can't have batch so it is equal to 1)
        // Ofm and batch is cropped, ofm will be hold manually
        // Batch is included in output size

        gpu::jit_constants mem_consts{
            gpu::make_jit_constant("INPUT", input_mem.argument.size),
            gpu::make_jit_constant("OUTPUT", output_mem.argument.size),
            gpu::make_jit_constant("STRIDE", stride),
            gpu::make_jit_constant("INPUT_OFFSET", input_offset),
            gpu::make_jit_constant("OUTPUT_OFFSET", output_offset),
            gpu::make_jit_constant("OUTPUT_LIMIT", output_size),
        };

        if (outer.argument.use_relu)
        {
            mem_consts.add_constant(gpu::make_jit_constant("NEGATIVE_SLOPE", negative_slope));
            mem_consts.add_constant(gpu::make_jit_constant("RELU", ""));
        }

        mem_consts.add_constant(gpu::make_jit_constant("FILTER", outer.input_memory(1).argument.size));
        mem_consts.add_constant(gpu::make_jit_constant("FILTER_ARRAY_NUM", split));

        mem_consts.add_constant(gpu::make_jit_constant("FILTER_OUTPUT_FEATURE_NUM", "FILTER_FEATURE_NUM_0"));
        mem_consts.add_constant(gpu::make_jit_constant("FILTER_INPUT_FEATURE_NUM", "FILTER_FEATURE_NUM_1"));

        if (filter_mem.argument.format == memory::format::yxio_f32 ||
            filter_mem.argument.format == memory::format::yxoi_f32)
        {
            const int batch_size = output_mem.argument.size.batch[0];
            const int batches_per_work_item = get_batches_per_work_item(batch_size);
            const int local_work_group_size = get_local_work_group_size(batch_size);
            mem_consts.add_constant(gpu::make_jit_constant("LOCAL_WORK_GROUP_SIZE", local_work_group_size));
            mem_consts.add_constant(gpu::make_jit_constant("OFM_PER_WORK_ITEM", get_ofm_per_work_item(batch_size, filter_mem))); // how many output feature maps for a single batch will a single work item produce
            mem_consts.add_constant(gpu::make_jit_constant("BATCHES_PER_WORK_ITEM", batches_per_work_item)); // how many batches will a single work item compute
            mem_consts.add_constant(gpu::make_jit_constant("LOCAL_WORK_GROUPS_PER_SINGLE_BATCHES_ELEMENTS", std::max((batch_size / batches_per_work_item) / local_work_group_size, 1))); // how many local work groups we need to compute single element for each batch
            mem_consts.add_constant(gpu::make_jit_constant("WORK_ITEMS_PER_SINGLE_BATCHES_ELEMENTS", batch_size / batches_per_work_item)); // how many work items we need to compute single element for each batch
            // A LITTLE HACK, for convolutions with low number of input features don't use block reads, and it will speed up by 25%
            // TODO - investigate why is this happening
            if (input_mem.argument.size.feature[0] > 4)
            {
                mem_consts.add_constant(gpu::make_jit_constant("USE_BLOCK_READ_2", ""));
            }
            if (batch_size == 1)
            {
                int ofm_per_work_item = get_ofm_per_work_item(batch_size, filter_mem);
                if (ofm_per_work_item == 8)
                {
                    mem_consts.add_constant(gpu::make_jit_constant("USE_VECTOR_8", ""));
                }
                else if (ofm_per_work_item == 4)
                {
                    mem_consts.add_constant(gpu::make_jit_constant("USE_VECTOR_4", ""));
                }
                else if(ofm_per_work_item == 2)
                {
                    mem_consts.add_constant(gpu::make_jit_constant("USE_VECTOR_2", ""));
                }
            }
        }
        return mem_consts;
    }

    static void implementation(const void *ptr) 
	{
        auto me = static_cast<const convolution_gpu*>(ptr);
        auto& outer = me->outer;

        auto split = outer.argument.split;

        auto& input_mem = outer.input_memory(0);
        auto& output_mem = outer.output_memory(0);
        auto& filter_mem = outer.input_memory(1);
        // weights neural::vector is: {b}, {ofm, ifm} {spatials}
        // ofm - output feature maps
        // ifm - input feature maps
        // b = 1 always
        // (weights can't have batch so it is equal to 1)
        // Ofm and batch is cropped, ofm will be hold manually
        // Batch is included in output size

        if (outer.argument.padding != padding::zero)
            throw std::invalid_argument("Unknown padding mode in convolution.");

        auto dstSize = output_mem.count();

        size_t gws0;
        size_t lws0;

        uint32_t batch_size = output_mem.argument.size.batch[0];

        // compute global and local work sizes for kernels
        switch (input_mem.argument.format) {
        case memory::format::yxfb_f32:
            switch (filter_mem.argument.format)
            {
            case memory::format::yxoi_f32:
            {
                if (batch_size == 8 &&
                    me->out_feature_multiple_of_8)
                {
                    if (me->in_feature_multiple_of_8)
                    {
                        gws0 = (output_mem.argument.size.feature[0] * 8) / split;
                    }
                    else
                    {
                        uint32_t ofm_per_workitem = get_ofm_per_work_item(batch_size, filter_mem);
                        gws0 = (output_mem.argument.size.feature[0] / (ofm_per_workitem / batch_size)) / split;
                    }
                }
                else
                {
                    gws0 = dstSize / split;
                }
                lws0 = 8;
                break;
            }
            case memory::format::yxio_f32:
            {
                if (filter_mem.argument.size.feature[0] % get_local_work_group_size(batch_size) != 0)
                {
                    gws0 = (output_mem.argument.size.feature[0] * output_mem.argument.size.batch[0]) / split;
                    lws0 = 32;
                    while (gws0 % lws0)
                    {
                        lws0--;
                    }
                }
                else
                {
                    uint32_t ofm_per_workitem = get_ofm_per_work_item(batch_size, filter_mem);
                    uint32_t batches_per_workitem = get_batches_per_work_item(batch_size);
                    gws0 = (output_mem.argument.size.feature[0] * batch_size / (ofm_per_workitem * batches_per_workitem)) / split;
                    lws0 = static_cast<size_t>(get_local_work_group_size(batch_size));
                }
                break;
            }
            case memory::format::oiyx_f32:
            case memory::format::oyxi_f32:
            {
                gws0 = (output_mem.argument.size.feature[0] * batch_size) / split;
                lws0 = std::min(gws0, static_cast<size_t>(32));
                while (gws0%lws0)
                {
                    lws0 /= 2;
                }
                break;
            }
            default:
                throw std::invalid_argument("Filter memory format is not supported");
            }
            break;
        default:
            throw std::invalid_argument("Input memory format is not supported");
        }

        // execute kernels
        for (uint32_t i = 0; i < split; i++) {
            assert(gws0 % lws0 == 0);
            me->_kernel.run<gpu::input_mem, gpu::output_mem, gpu::input_mem, gpu::input_mem, uint32_t>
                ({ { gws0, output_mem.argument.size.spatial[0], output_mem.argument.size.spatial[1] },{ lws0, 1, 1 } },
                    input_mem,
                    output_mem,
                    outer.input_memory(i * 2 + 1), //filters
                    outer.input_memory(i * 2 + 2), //biases
                    i);
        }
    }

    static is_an_implementation *create(convolution &arg) {
        auto& filter_arg = arg.input_memory(1).argument; //convolution filter

        assert(arg.argument.output_size.feature[0] / arg.argument.split == filter_arg.size.feature[0]); // memory::format oixy
        
        switch (filter_arg.format)
        {
        case memory::format::oiyx_f32:
        case memory::format::yxoi_f32:
        case memory::format::oyxi_f32:
        case memory::format::yxio_f32:
            break;
        default:
            throw std::runtime_error("Convolution weights format unsupported");
        }

        return new convolution_gpu(arg);
    }

    task_group work() override {
        return{ { task{ implementation, this } }, schedule::single };
    }
};


namespace{
    struct attach {
        attach() {
<<<<<<< HEAD
=======
			// cache implementation phase #1 that is a initial switch for using primitive database instead of string kernels
			// at later steps primitive database will be created only once per loading library but as for now it would require 
			// large refactor, so it will be done in smaller incremental steps. The same goes for picking first implementation
			// from the returned list.
			gpu::manager::primitive_db database; 
            gpu::kernel_templates::add(kernelName_YXFB_memory, database.get(kernelName_YXFB_memory).at(0));
            gpu::kernel_templates::add(kernelName_YXFB_YXOI_memory, database.get(kernelName_YXFB_YXOI_memory).at(0));
            gpu::kernel_templates::add(kernelName_YXFB_OYXI_memory, database.get(kernelName_YXFB_OYXI_memory).at(0));
            gpu::kernel_templates::add(kernelName_YXFB_YXOI_B8_memory, database.get(kernelName_YXFB_YXOI_B8_memory).at(0));
            gpu::kernel_templates::add(kernelName_YXFB_YXIO, database.get(kernelName_YXFB_YXIO).at(0));
            gpu::kernel_templates::add(kernelName_YXFB_YXIO_B1_memory, database.get(kernelName_YXFB_YXIO_B1_memory).at(0));
            gpu::kernel_templates::add(kernelName_YXFB_YXIO_B1_vload_memory, database.get(kernelName_YXFB_YXIO_B1_vload_memory).at(0));
            gpu::kernel_templates::add(kernelName_YXFB_YXIO_B1_block_memory, database.get(kernelName_YXFB_YXIO_B1_block_memory).at(0));
            gpu::kernel_templates::add(kernelName_YXFB_YXIO_B8_memory, database.get(kernelName_YXFB_YXIO_B8_memory).at(0));
            gpu::kernel_templates::add(kernelName_YXFB_YXIO_B16_memory, database.get(kernelName_YXFB_YXIO_B16_memory).at(0));
            gpu::kernel_templates::add(kernelName_YXFB_YXOI_B8_F8_memory, database.get(kernelName_YXFB_YXOI_B8_F8_memory).at(0));
>>>>>>> 5da0b850
            auto val_fw = convolution_gpu::create;

            auto key_fw = std::make_tuple(engine::gpu, memory::format::yxfb_f32, memory::format::yxfb_f32);
            implementation_map<convolution>::add(key_fw, val_fw);
        }
        ~attach() {}
    };

#ifdef __GNUC__
    __attribute__((visibility("default"))) //todo meybe dll_sym?
#elif _MSC_VER
#   pragma section(".nn_init$m", read, write)
#endif
attach attach_impl;

}
}
<|MERGE_RESOLUTION|>--- conflicted
+++ resolved
@@ -1,403 +1,384 @@
-/*
-// Copyright (c) 2016 Intel Corporation
-//
-// Licensed under the Apache License, Version 2.0 (the "License");
-// you may not use this file except in compliance with the License.
-// You may obtain a copy of the License at
-//
-//      http://www.apache.org/licenses/LICENSE-2.0
-//
-// Unless required by applicable law or agreed to in writing, software
-// distributed under the License is distributed on an "AS IS" BASIS,
-// WITHOUT WARRANTIES OR CONDITIONS OF ANY KIND, either express or implied.
-// See the License for the specific language governing permissions and
-// limitations under the License.
-*/
-
-#include "api/neural.h"
-#include "multidimensional_counter.h"
-#include "implementation_map.h"
-#include "kernel.h"
-#include "cache/primitive_db.h"
-
-namespace neural 
-{
-
-const std::string kernelName_YXFB_memory = "Convolution_GPU_YXFB_memory";
-const std::string kernelName_YXFB_OYXI_memory = "Convolution_GPU_YXFB_OYXI_memory";
-const std::string kernelName_YXFB_YXOI_memory = "Convolution_GPU_YXFB_YXOI_memory";
-const std::string kernelName_YXFB_YXOI_B8_memory = "Convolution_GPU_YXFB_YXOI_B8_memory";
-const std::string kernelName_YXFB_YXIO = "Convolution_GPU_YXFB_YXIO";
-const std::string kernelName_YXFB_YXIO_B1_memory = "Convolution_GPU_YXFB_YXIO_B1_memory";
-const std::string kernelName_YXFB_YXIO_B1_vload_memory = "Convolution_GPU_YXFB_YXIO_B1_vload_memory";
-const std::string kernelName_YXFB_YXIO_B1_block_memory = "Convolution_GPU_YXFB_YXIO_B1_block_memory";
-const std::string kernelName_YXFB_YXIO_B8_memory = "Convolution_GPU_YXFB_YXIO_B8_memory";
-const std::string kernelName_YXFB_YXIO_B16_memory = "Convolution_GPU_YXFB_YXIO_B16_memory";
-const std::string kernelName_YXFB_YXOI_B8_F8_memory = "Convolution_GPU_YXFB_YXOI_B8_F8_memory";
-
-struct convolution_gpu : is_an_implementation {
-    convolution &outer;
-    bool in_feature_multiple_of_8; // if input feature maps are multiple of 8
-    bool out_feature_multiple_of_8; // if output feature maps are multiple of 8
-    gpu::kernel _kernel;
-
-    convolution_gpu(convolution &arg): is_an_implementation(neural::type_id<convolution_gpu>())
-        , outer(arg)
-        , in_feature_multiple_of_8(outer.input_memory(0).argument.size.feature[0] % 8 == 0)
-        , out_feature_multiple_of_8(outer.output_memory(0).argument.size.feature[0] % 8 == 0)
-        , _kernel(select_kernel_name(), get_jit_constants())
-    {}
-
-    const std::string& select_kernel_name() const {
-        // input
-        auto& input_mem = outer.input_memory(0);
-        auto& filter_mem = outer.input_memory(1);
-        auto batch_size = input_mem.argument.size.batch[0];
-
-        if (padding::zero != outer.argument.padding)
-            throw std::invalid_argument("Unknown padding mode in convolution.");
-
-        switch (input_mem.argument.format) {
-        case memory::format::yxfb_f32:
-            switch (filter_mem.argument.format) {
-            case memory::format::oiyx_f32:
-                return kernelName_YXFB_memory;
-            case memory::format::yxoi_f32:
-                if (batch_size == 8 &&
-                    out_feature_multiple_of_8)
-                {
-                    if (in_feature_multiple_of_8)
-                        return kernelName_YXFB_YXOI_B8_F8_memory;
-                    else
-                        return kernelName_YXFB_YXOI_B8_memory;
-                }
-                else
-                    return kernelName_YXFB_YXOI_memory;
-            case memory::format::yxio_f32:
-                if (filter_mem.argument.size.feature[0] * filter_mem.argument.size.batch[0] % get_local_work_group_size(batch_size) != 0)
-                {
-                    return kernelName_YXFB_YXIO;
-                }
-                if (batch_size == 1)
-                {
-                    int ofm_per_work_item = get_ofm_per_work_item(batch_size, filter_mem);
-                    if (ofm_per_work_item == 8 ||
-                        ofm_per_work_item == 4 ||
-                        ofm_per_work_item == 2)
-                        return kernelName_YXFB_YXIO_B1_block_memory;
-                    else
-                        return kernelName_YXFB_YXIO_B1_memory;
-                }
-                if (input_mem.argument.size.batch[0] > 16)
-                    return kernelName_YXFB_YXIO_B16_memory;
-                else
-                    return kernelName_YXFB_YXIO_B8_memory;
-            case memory::format::oyxi_f32:
-                return kernelName_YXFB_OYXI_memory;
-            default:
-                throw std::invalid_argument("Filter memory is not supported");
-            }
-        default:
-            throw std::invalid_argument("Input memory format is not supported");
-        }
-    }
-
-    // how many output feature maps for a single batch will a single work item produce 
-    static int get_ofm_per_work_item(const int batch_size, const neural::memory& filter_mem)
-    {
-        if (batch_size == 1)
-        {
-            int output_feature_count = filter_mem.argument.size.feature[0];
-            int lws = get_local_work_group_size(batch_size);
-            if (output_feature_count % (lws * 8) == 0)
-            {
-                return 8;
-            }
-            else if (output_feature_count % (lws * 4) == 0)
-            {
-                return 4;
-            }
-            else if (output_feature_count % (lws * 2) == 0)
-            {
-                return 2;
-            }
-            return 1;
-        }
-        else if (batch_size < 32)
-        {
-            int lws = get_local_work_group_size(batch_size);
-            if (((filter_mem.argument.size.feature[0] * filter_mem.argument.size.batch[0]) / 16) % lws)
-                return 8;
-            return 16;
-        }
-        else
-            return 8;
-    }
-
-    // how many batches will a single work item compute
-    static int get_batches_per_work_item(const int batch_size)
-    {
-        return batch_size > 16 ? 2 : 1;
-    }
-
-    static int get_local_work_group_size(const int batch_size)
-    {
-        if (batch_size == 1)
-        {
-            return 16;
-        }
-        return batch_size > 8 ? 16 : 8;
-    }
-
-    gpu::jit_constants get_jit_constants() const {
-
-        auto& input_mem = outer.input_memory(0);
-        auto& input_offset = outer.argument.input_offset;
-        auto& output_mem = outer.output_memory(0);
-        auto& output_offset = outer.argument.output_offset;
-        auto& output_size = outer.argument.output_size;
-        auto& filter_mem = outer.input_memory(1);
-        auto split = outer.argument.split;
-        auto negative_slope = outer.argument.negative_slope;
-
-        neural::vector<uint32_t> stride(outer.argument.stride);
-        stride.spatial[0] = std::min(stride.spatial[0], input_mem.argument.size.spatial[0]);
-        stride.spatial[1] = std::min(stride.spatial[1], input_mem.argument.size.spatial[1]);
-
-        // weights neural::vector is: {b}, {ofm, ifm} {spatials}
-        // ofm - output feature maps
-        // ifm - input feature maps
-        // b = 1 always
-        // (weights can't have batch so it is equal to 1)
-        // Ofm and batch is cropped, ofm will be hold manually
-        // Batch is included in output size
-
-        gpu::jit_constants mem_consts{
-            gpu::make_jit_constant("INPUT", input_mem.argument.size),
-            gpu::make_jit_constant("OUTPUT", output_mem.argument.size),
-            gpu::make_jit_constant("STRIDE", stride),
-            gpu::make_jit_constant("INPUT_OFFSET", input_offset),
-            gpu::make_jit_constant("OUTPUT_OFFSET", output_offset),
-            gpu::make_jit_constant("OUTPUT_LIMIT", output_size),
-        };
-
-        if (outer.argument.use_relu)
-        {
-            mem_consts.add_constant(gpu::make_jit_constant("NEGATIVE_SLOPE", negative_slope));
-            mem_consts.add_constant(gpu::make_jit_constant("RELU", ""));
-        }
-
-        mem_consts.add_constant(gpu::make_jit_constant("FILTER", outer.input_memory(1).argument.size));
-        mem_consts.add_constant(gpu::make_jit_constant("FILTER_ARRAY_NUM", split));
-
-        mem_consts.add_constant(gpu::make_jit_constant("FILTER_OUTPUT_FEATURE_NUM", "FILTER_FEATURE_NUM_0"));
-        mem_consts.add_constant(gpu::make_jit_constant("FILTER_INPUT_FEATURE_NUM", "FILTER_FEATURE_NUM_1"));
-
-        if (filter_mem.argument.format == memory::format::yxio_f32 ||
-            filter_mem.argument.format == memory::format::yxoi_f32)
-        {
-            const int batch_size = output_mem.argument.size.batch[0];
-            const int batches_per_work_item = get_batches_per_work_item(batch_size);
-            const int local_work_group_size = get_local_work_group_size(batch_size);
-            mem_consts.add_constant(gpu::make_jit_constant("LOCAL_WORK_GROUP_SIZE", local_work_group_size));
-            mem_consts.add_constant(gpu::make_jit_constant("OFM_PER_WORK_ITEM", get_ofm_per_work_item(batch_size, filter_mem))); // how many output feature maps for a single batch will a single work item produce
-            mem_consts.add_constant(gpu::make_jit_constant("BATCHES_PER_WORK_ITEM", batches_per_work_item)); // how many batches will a single work item compute
-            mem_consts.add_constant(gpu::make_jit_constant("LOCAL_WORK_GROUPS_PER_SINGLE_BATCHES_ELEMENTS", std::max((batch_size / batches_per_work_item) / local_work_group_size, 1))); // how many local work groups we need to compute single element for each batch
-            mem_consts.add_constant(gpu::make_jit_constant("WORK_ITEMS_PER_SINGLE_BATCHES_ELEMENTS", batch_size / batches_per_work_item)); // how many work items we need to compute single element for each batch
-            // A LITTLE HACK, for convolutions with low number of input features don't use block reads, and it will speed up by 25%
-            // TODO - investigate why is this happening
-            if (input_mem.argument.size.feature[0] > 4)
-            {
-                mem_consts.add_constant(gpu::make_jit_constant("USE_BLOCK_READ_2", ""));
-            }
-            if (batch_size == 1)
-            {
-                int ofm_per_work_item = get_ofm_per_work_item(batch_size, filter_mem);
-                if (ofm_per_work_item == 8)
-                {
-                    mem_consts.add_constant(gpu::make_jit_constant("USE_VECTOR_8", ""));
-                }
-                else if (ofm_per_work_item == 4)
-                {
-                    mem_consts.add_constant(gpu::make_jit_constant("USE_VECTOR_4", ""));
-                }
-                else if(ofm_per_work_item == 2)
-                {
-                    mem_consts.add_constant(gpu::make_jit_constant("USE_VECTOR_2", ""));
-                }
-            }
-        }
-        return mem_consts;
-    }
-
-    static void implementation(const void *ptr) 
-	{
-        auto me = static_cast<const convolution_gpu*>(ptr);
-        auto& outer = me->outer;
-
-        auto split = outer.argument.split;
-
-        auto& input_mem = outer.input_memory(0);
-        auto& output_mem = outer.output_memory(0);
-        auto& filter_mem = outer.input_memory(1);
-        // weights neural::vector is: {b}, {ofm, ifm} {spatials}
-        // ofm - output feature maps
-        // ifm - input feature maps
-        // b = 1 always
-        // (weights can't have batch so it is equal to 1)
-        // Ofm and batch is cropped, ofm will be hold manually
-        // Batch is included in output size
-
-        if (outer.argument.padding != padding::zero)
-            throw std::invalid_argument("Unknown padding mode in convolution.");
-
-        auto dstSize = output_mem.count();
-
-        size_t gws0;
-        size_t lws0;
-
-        uint32_t batch_size = output_mem.argument.size.batch[0];
-
-        // compute global and local work sizes for kernels
-        switch (input_mem.argument.format) {
-        case memory::format::yxfb_f32:
-            switch (filter_mem.argument.format)
-            {
-            case memory::format::yxoi_f32:
-            {
-                if (batch_size == 8 &&
-                    me->out_feature_multiple_of_8)
-                {
-                    if (me->in_feature_multiple_of_8)
-                    {
-                        gws0 = (output_mem.argument.size.feature[0] * 8) / split;
-                    }
-                    else
-                    {
-                        uint32_t ofm_per_workitem = get_ofm_per_work_item(batch_size, filter_mem);
-                        gws0 = (output_mem.argument.size.feature[0] / (ofm_per_workitem / batch_size)) / split;
-                    }
-                }
-                else
-                {
-                    gws0 = dstSize / split;
-                }
-                lws0 = 8;
-                break;
-            }
-            case memory::format::yxio_f32:
-            {
-                if (filter_mem.argument.size.feature[0] % get_local_work_group_size(batch_size) != 0)
-                {
-                    gws0 = (output_mem.argument.size.feature[0] * output_mem.argument.size.batch[0]) / split;
-                    lws0 = 32;
-                    while (gws0 % lws0)
-                    {
-                        lws0--;
-                    }
-                }
-                else
-                {
-                    uint32_t ofm_per_workitem = get_ofm_per_work_item(batch_size, filter_mem);
-                    uint32_t batches_per_workitem = get_batches_per_work_item(batch_size);
-                    gws0 = (output_mem.argument.size.feature[0] * batch_size / (ofm_per_workitem * batches_per_workitem)) / split;
-                    lws0 = static_cast<size_t>(get_local_work_group_size(batch_size));
-                }
-                break;
-            }
-            case memory::format::oiyx_f32:
-            case memory::format::oyxi_f32:
-            {
-                gws0 = (output_mem.argument.size.feature[0] * batch_size) / split;
-                lws0 = std::min(gws0, static_cast<size_t>(32));
-                while (gws0%lws0)
-                {
-                    lws0 /= 2;
-                }
-                break;
-            }
-            default:
-                throw std::invalid_argument("Filter memory format is not supported");
-            }
-            break;
-        default:
-            throw std::invalid_argument("Input memory format is not supported");
-        }
-
-        // execute kernels
-        for (uint32_t i = 0; i < split; i++) {
-            assert(gws0 % lws0 == 0);
-            me->_kernel.run<gpu::input_mem, gpu::output_mem, gpu::input_mem, gpu::input_mem, uint32_t>
-                ({ { gws0, output_mem.argument.size.spatial[0], output_mem.argument.size.spatial[1] },{ lws0, 1, 1 } },
-                    input_mem,
-                    output_mem,
-                    outer.input_memory(i * 2 + 1), //filters
-                    outer.input_memory(i * 2 + 2), //biases
-                    i);
-        }
-    }
-
-    static is_an_implementation *create(convolution &arg) {
-        auto& filter_arg = arg.input_memory(1).argument; //convolution filter
-
-        assert(arg.argument.output_size.feature[0] / arg.argument.split == filter_arg.size.feature[0]); // memory::format oixy
-        
-        switch (filter_arg.format)
-        {
-        case memory::format::oiyx_f32:
-        case memory::format::yxoi_f32:
-        case memory::format::oyxi_f32:
-        case memory::format::yxio_f32:
-            break;
-        default:
-            throw std::runtime_error("Convolution weights format unsupported");
-        }
-
-        return new convolution_gpu(arg);
-    }
-
-    task_group work() override {
-        return{ { task{ implementation, this } }, schedule::single };
-    }
-};
-
-
-namespace{
-    struct attach {
-        attach() {
-<<<<<<< HEAD
-=======
-			// cache implementation phase #1 that is a initial switch for using primitive database instead of string kernels
-			// at later steps primitive database will be created only once per loading library but as for now it would require 
-			// large refactor, so it will be done in smaller incremental steps. The same goes for picking first implementation
-			// from the returned list.
-			gpu::manager::primitive_db database; 
-            gpu::kernel_templates::add(kernelName_YXFB_memory, database.get(kernelName_YXFB_memory).at(0));
-            gpu::kernel_templates::add(kernelName_YXFB_YXOI_memory, database.get(kernelName_YXFB_YXOI_memory).at(0));
-            gpu::kernel_templates::add(kernelName_YXFB_OYXI_memory, database.get(kernelName_YXFB_OYXI_memory).at(0));
-            gpu::kernel_templates::add(kernelName_YXFB_YXOI_B8_memory, database.get(kernelName_YXFB_YXOI_B8_memory).at(0));
-            gpu::kernel_templates::add(kernelName_YXFB_YXIO, database.get(kernelName_YXFB_YXIO).at(0));
-            gpu::kernel_templates::add(kernelName_YXFB_YXIO_B1_memory, database.get(kernelName_YXFB_YXIO_B1_memory).at(0));
-            gpu::kernel_templates::add(kernelName_YXFB_YXIO_B1_vload_memory, database.get(kernelName_YXFB_YXIO_B1_vload_memory).at(0));
-            gpu::kernel_templates::add(kernelName_YXFB_YXIO_B1_block_memory, database.get(kernelName_YXFB_YXIO_B1_block_memory).at(0));
-            gpu::kernel_templates::add(kernelName_YXFB_YXIO_B8_memory, database.get(kernelName_YXFB_YXIO_B8_memory).at(0));
-            gpu::kernel_templates::add(kernelName_YXFB_YXIO_B16_memory, database.get(kernelName_YXFB_YXIO_B16_memory).at(0));
-            gpu::kernel_templates::add(kernelName_YXFB_YXOI_B8_F8_memory, database.get(kernelName_YXFB_YXOI_B8_F8_memory).at(0));
->>>>>>> 5da0b850
-            auto val_fw = convolution_gpu::create;
-
-            auto key_fw = std::make_tuple(engine::gpu, memory::format::yxfb_f32, memory::format::yxfb_f32);
-            implementation_map<convolution>::add(key_fw, val_fw);
-        }
-        ~attach() {}
-    };
-
-#ifdef __GNUC__
-    __attribute__((visibility("default"))) //todo meybe dll_sym?
-#elif _MSC_VER
-#   pragma section(".nn_init$m", read, write)
-#endif
-attach attach_impl;
-
-}
-}
+/*
+// Copyright (c) 2016 Intel Corporation
+//
+// Licensed under the Apache License, Version 2.0 (the "License");
+// you may not use this file except in compliance with the License.
+// You may obtain a copy of the License at
+//
+//      http://www.apache.org/licenses/LICENSE-2.0
+//
+// Unless required by applicable law or agreed to in writing, software
+// distributed under the License is distributed on an "AS IS" BASIS,
+// WITHOUT WARRANTIES OR CONDITIONS OF ANY KIND, either express or implied.
+// See the License for the specific language governing permissions and
+// limitations under the License.
+*/
+
+#include "api/neural.h"
+#include "multidimensional_counter.h"
+#include "implementation_map.h"
+#include "kernel.h"
+#include "cache/primitive_db.h"
+
+namespace neural 
+{
+
+const std::string kernelName_YXFB_memory = "Convolution_GPU_YXFB_memory";
+const std::string kernelName_YXFB_OYXI_memory = "Convolution_GPU_YXFB_OYXI_memory";
+const std::string kernelName_YXFB_YXOI_memory = "Convolution_GPU_YXFB_YXOI_memory";
+const std::string kernelName_YXFB_YXOI_B8_memory = "Convolution_GPU_YXFB_YXOI_B8_memory";
+const std::string kernelName_YXFB_YXIO = "Convolution_GPU_YXFB_YXIO";
+const std::string kernelName_YXFB_YXIO_B1_memory = "Convolution_GPU_YXFB_YXIO_B1_memory";
+const std::string kernelName_YXFB_YXIO_B1_vload_memory = "Convolution_GPU_YXFB_YXIO_B1_vload_memory";
+const std::string kernelName_YXFB_YXIO_B1_block_memory = "Convolution_GPU_YXFB_YXIO_B1_block_memory";
+const std::string kernelName_YXFB_YXIO_B8_memory = "Convolution_GPU_YXFB_YXIO_B8_memory";
+const std::string kernelName_YXFB_YXIO_B16_memory = "Convolution_GPU_YXFB_YXIO_B16_memory";
+const std::string kernelName_YXFB_YXOI_B8_F8_memory = "Convolution_GPU_YXFB_YXOI_B8_F8_memory";
+
+struct convolution_gpu : is_an_implementation {
+    convolution &outer;
+    bool in_feature_multiple_of_8; // if input feature maps are multiple of 8
+    bool out_feature_multiple_of_8; // if output feature maps are multiple of 8
+    gpu::kernel _kernel;
+
+    convolution_gpu(convolution &arg): is_an_implementation(neural::type_id<convolution_gpu>())
+        , outer(arg)
+        , in_feature_multiple_of_8(outer.input_memory(0).argument.size.feature[0] % 8 == 0)
+        , out_feature_multiple_of_8(outer.output_memory(0).argument.size.feature[0] % 8 == 0)
+        , _kernel(select_kernel_name(), get_jit_constants())
+    {}
+
+    const std::string& select_kernel_name() const {
+        // input
+        auto& input_mem = outer.input_memory(0);
+        auto& filter_mem = outer.input_memory(1);
+        auto batch_size = input_mem.argument.size.batch[0];
+
+        if (padding::zero != outer.argument.padding)
+            throw std::invalid_argument("Unknown padding mode in convolution.");
+
+        switch (input_mem.argument.format) {
+        case memory::format::yxfb_f32:
+            switch (filter_mem.argument.format) {
+            case memory::format::oiyx_f32:
+                return kernelName_YXFB_memory;
+            case memory::format::yxoi_f32:
+                if (batch_size == 8 &&
+                    out_feature_multiple_of_8)
+                {
+                    if (in_feature_multiple_of_8)
+                        return kernelName_YXFB_YXOI_B8_F8_memory;
+                    else
+                        return kernelName_YXFB_YXOI_B8_memory;
+                }
+                else
+                    return kernelName_YXFB_YXOI_memory;
+            case memory::format::yxio_f32:
+                if (filter_mem.argument.size.feature[0] * filter_mem.argument.size.batch[0] % get_local_work_group_size(batch_size) != 0)
+                {
+                    return kernelName_YXFB_YXIO;
+                }
+                if (batch_size == 1)
+                {
+                    int ofm_per_work_item = get_ofm_per_work_item(batch_size, filter_mem);
+                    if (ofm_per_work_item == 8 ||
+                        ofm_per_work_item == 4 ||
+                        ofm_per_work_item == 2)
+                        return kernelName_YXFB_YXIO_B1_block_memory;
+                    else
+                        return kernelName_YXFB_YXIO_B1_memory;
+                }
+                if (input_mem.argument.size.batch[0] > 16)
+                    return kernelName_YXFB_YXIO_B16_memory;
+                else
+                    return kernelName_YXFB_YXIO_B8_memory;
+            case memory::format::oyxi_f32:
+                return kernelName_YXFB_OYXI_memory;
+            default:
+                throw std::invalid_argument("Filter memory is not supported");
+            }
+        default:
+            throw std::invalid_argument("Input memory format is not supported");
+        }
+    }
+
+    // how many output feature maps for a single batch will a single work item produce 
+    static int get_ofm_per_work_item(const int batch_size, const neural::memory& filter_mem)
+    {
+        if (batch_size == 1)
+        {
+            int output_feature_count = filter_mem.argument.size.feature[0];
+            int lws = get_local_work_group_size(batch_size);
+            if (output_feature_count % (lws * 8) == 0)
+            {
+                return 8;
+            }
+            else if (output_feature_count % (lws * 4) == 0)
+            {
+                return 4;
+            }
+            else if (output_feature_count % (lws * 2) == 0)
+            {
+                return 2;
+            }
+            return 1;
+        }
+        else if (batch_size < 32)
+        {
+            int lws = get_local_work_group_size(batch_size);
+            if (((filter_mem.argument.size.feature[0] * filter_mem.argument.size.batch[0]) / 16) % lws)
+                return 8;
+            return 16;
+        }
+        else
+            return 8;
+    }
+
+    // how many batches will a single work item compute
+    static int get_batches_per_work_item(const int batch_size)
+    {
+        return batch_size > 16 ? 2 : 1;
+    }
+
+    static int get_local_work_group_size(const int batch_size)
+    {
+        if (batch_size == 1)
+        {
+            return 16;
+        }
+        return batch_size > 8 ? 16 : 8;
+    }
+
+    gpu::jit_constants get_jit_constants() const {
+
+        auto& input_mem = outer.input_memory(0);
+        auto& input_offset = outer.argument.input_offset;
+        auto& output_mem = outer.output_memory(0);
+        auto& output_offset = outer.argument.output_offset;
+        auto& output_size = outer.argument.output_size;
+        auto& filter_mem = outer.input_memory(1);
+        auto split = outer.argument.split;
+        auto negative_slope = outer.argument.negative_slope;
+
+        neural::vector<uint32_t> stride(outer.argument.stride);
+        stride.spatial[0] = std::min(stride.spatial[0], input_mem.argument.size.spatial[0]);
+        stride.spatial[1] = std::min(stride.spatial[1], input_mem.argument.size.spatial[1]);
+
+        // weights neural::vector is: {b}, {ofm, ifm} {spatials}
+        // ofm - output feature maps
+        // ifm - input feature maps
+        // b = 1 always
+        // (weights can't have batch so it is equal to 1)
+        // Ofm and batch is cropped, ofm will be hold manually
+        // Batch is included in output size
+
+        gpu::jit_constants mem_consts{
+            gpu::make_jit_constant("INPUT", input_mem.argument.size),
+            gpu::make_jit_constant("OUTPUT", output_mem.argument.size),
+            gpu::make_jit_constant("STRIDE", stride),
+            gpu::make_jit_constant("INPUT_OFFSET", input_offset),
+            gpu::make_jit_constant("OUTPUT_OFFSET", output_offset),
+            gpu::make_jit_constant("OUTPUT_LIMIT", output_size),
+        };
+
+        if (outer.argument.use_relu)
+        {
+            mem_consts.add_constant(gpu::make_jit_constant("NEGATIVE_SLOPE", negative_slope));
+            mem_consts.add_constant(gpu::make_jit_constant("RELU", ""));
+        }
+
+        mem_consts.add_constant(gpu::make_jit_constant("FILTER", outer.input_memory(1).argument.size));
+        mem_consts.add_constant(gpu::make_jit_constant("FILTER_ARRAY_NUM", split));
+
+        mem_consts.add_constant(gpu::make_jit_constant("FILTER_OUTPUT_FEATURE_NUM", "FILTER_FEATURE_NUM_0"));
+        mem_consts.add_constant(gpu::make_jit_constant("FILTER_INPUT_FEATURE_NUM", "FILTER_FEATURE_NUM_1"));
+
+        if (filter_mem.argument.format == memory::format::yxio_f32 ||
+            filter_mem.argument.format == memory::format::yxoi_f32)
+        {
+            const int batch_size = output_mem.argument.size.batch[0];
+            const int batches_per_work_item = get_batches_per_work_item(batch_size);
+            const int local_work_group_size = get_local_work_group_size(batch_size);
+            mem_consts.add_constant(gpu::make_jit_constant("LOCAL_WORK_GROUP_SIZE", local_work_group_size));
+            mem_consts.add_constant(gpu::make_jit_constant("OFM_PER_WORK_ITEM", get_ofm_per_work_item(batch_size, filter_mem))); // how many output feature maps for a single batch will a single work item produce
+            mem_consts.add_constant(gpu::make_jit_constant("BATCHES_PER_WORK_ITEM", batches_per_work_item)); // how many batches will a single work item compute
+            mem_consts.add_constant(gpu::make_jit_constant("LOCAL_WORK_GROUPS_PER_SINGLE_BATCHES_ELEMENTS", std::max((batch_size / batches_per_work_item) / local_work_group_size, 1))); // how many local work groups we need to compute single element for each batch
+            mem_consts.add_constant(gpu::make_jit_constant("WORK_ITEMS_PER_SINGLE_BATCHES_ELEMENTS", batch_size / batches_per_work_item)); // how many work items we need to compute single element for each batch
+            // A LITTLE HACK, for convolutions with low number of input features don't use block reads, and it will speed up by 25%
+            // TODO - investigate why is this happening
+            if (input_mem.argument.size.feature[0] > 4)
+            {
+                mem_consts.add_constant(gpu::make_jit_constant("USE_BLOCK_READ_2", ""));
+            }
+            if (batch_size == 1)
+            {
+                int ofm_per_work_item = get_ofm_per_work_item(batch_size, filter_mem);
+                if (ofm_per_work_item == 8)
+                {
+                    mem_consts.add_constant(gpu::make_jit_constant("USE_VECTOR_8", ""));
+                }
+                else if (ofm_per_work_item == 4)
+                {
+                    mem_consts.add_constant(gpu::make_jit_constant("USE_VECTOR_4", ""));
+                }
+                else if(ofm_per_work_item == 2)
+                {
+                    mem_consts.add_constant(gpu::make_jit_constant("USE_VECTOR_2", ""));
+                }
+            }
+        }
+        return mem_consts;
+    }
+
+    static void implementation(const void *ptr) 
+	{
+        auto me = static_cast<const convolution_gpu*>(ptr);
+        auto& outer = me->outer;
+
+        auto split = outer.argument.split;
+
+        auto& input_mem = outer.input_memory(0);
+        auto& output_mem = outer.output_memory(0);
+        auto& filter_mem = outer.input_memory(1);
+        // weights neural::vector is: {b}, {ofm, ifm} {spatials}
+        // ofm - output feature maps
+        // ifm - input feature maps
+        // b = 1 always
+        // (weights can't have batch so it is equal to 1)
+        // Ofm and batch is cropped, ofm will be hold manually
+        // Batch is included in output size
+
+        if (outer.argument.padding != padding::zero)
+            throw std::invalid_argument("Unknown padding mode in convolution.");
+
+        auto dstSize = output_mem.count();
+
+        size_t gws0;
+        size_t lws0;
+
+        uint32_t batch_size = output_mem.argument.size.batch[0];
+
+        // compute global and local work sizes for kernels
+        switch (input_mem.argument.format) {
+        case memory::format::yxfb_f32:
+            switch (filter_mem.argument.format)
+            {
+            case memory::format::yxoi_f32:
+            {
+                if (batch_size == 8 &&
+                    me->out_feature_multiple_of_8)
+                {
+                    if (me->in_feature_multiple_of_8)
+                    {
+                        gws0 = (output_mem.argument.size.feature[0] * 8) / split;
+                    }
+                    else
+                    {
+                        uint32_t ofm_per_workitem = get_ofm_per_work_item(batch_size, filter_mem);
+                        gws0 = (output_mem.argument.size.feature[0] / (ofm_per_workitem / batch_size)) / split;
+                    }
+                }
+                else
+                {
+                    gws0 = dstSize / split;
+                }
+                lws0 = 8;
+                break;
+            }
+            case memory::format::yxio_f32:
+            {
+                if (filter_mem.argument.size.feature[0] % get_local_work_group_size(batch_size) != 0)
+                {
+                    gws0 = (output_mem.argument.size.feature[0] * output_mem.argument.size.batch[0]) / split;
+                    lws0 = 32;
+                    while (gws0 % lws0)
+                    {
+                        lws0--;
+                    }
+                }
+                else
+                {
+                    uint32_t ofm_per_workitem = get_ofm_per_work_item(batch_size, filter_mem);
+                    uint32_t batches_per_workitem = get_batches_per_work_item(batch_size);
+                    gws0 = (output_mem.argument.size.feature[0] * batch_size / (ofm_per_workitem * batches_per_workitem)) / split;
+                    lws0 = static_cast<size_t>(get_local_work_group_size(batch_size));
+                }
+                break;
+            }
+            case memory::format::oiyx_f32:
+            case memory::format::oyxi_f32:
+            {
+                gws0 = (output_mem.argument.size.feature[0] * batch_size) / split;
+                lws0 = std::min(gws0, static_cast<size_t>(32));
+                while (gws0%lws0)
+                {
+                    lws0 /= 2;
+                }
+                break;
+            }
+            default:
+                throw std::invalid_argument("Filter memory format is not supported");
+            }
+            break;
+        default:
+            throw std::invalid_argument("Input memory format is not supported");
+        }
+
+        // execute kernels
+        for (uint32_t i = 0; i < split; i++) {
+            assert(gws0 % lws0 == 0);
+            me->_kernel.run<gpu::input_mem, gpu::output_mem, gpu::input_mem, gpu::input_mem, uint32_t>
+                ({ { gws0, output_mem.argument.size.spatial[0], output_mem.argument.size.spatial[1] },{ lws0, 1, 1 } },
+                    input_mem,
+                    output_mem,
+                    outer.input_memory(i * 2 + 1), //filters
+                    outer.input_memory(i * 2 + 2), //biases
+                    i);
+        }
+    }
+
+    static is_an_implementation *create(convolution &arg) {
+        auto& filter_arg = arg.input_memory(1).argument; //convolution filter
+
+        assert(arg.argument.output_size.feature[0] / arg.argument.split == filter_arg.size.feature[0]); // memory::format oixy
+        
+        switch (filter_arg.format)
+        {
+        case memory::format::oiyx_f32:
+        case memory::format::yxoi_f32:
+        case memory::format::oyxi_f32:
+        case memory::format::yxio_f32:
+            break;
+        default:
+            throw std::runtime_error("Convolution weights format unsupported");
+        }
+
+        return new convolution_gpu(arg);
+    }
+
+    task_group work() override {
+        return{ { task{ implementation, this } }, schedule::single };
+    }
+};
+
+
+namespace{
+    struct attach {
+        attach() {
+            auto val_fw = convolution_gpu::create;
+
+            auto key_fw = std::make_tuple(engine::gpu, memory::format::yxfb_f32, memory::format::yxfb_f32);
+            implementation_map<convolution>::add(key_fw, val_fw);
+        }
+        ~attach() {}
+    };
+
+#ifdef __GNUC__
+    __attribute__((visibility("default"))) //todo meybe dll_sym?
+#elif _MSC_VER
+#   pragma section(".nn_init$m", read, write)
+#endif
+attach attach_impl;
+
+}
+}