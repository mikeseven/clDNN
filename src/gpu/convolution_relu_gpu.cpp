--- conflicted
+++ resolved
@@ -1,158 +1,150 @@
-/*
-// Copyright (c) 2016 Intel Corporation
-//
-// Licensed under the Apache License, Version 2.0 (the "License");
-// you may not use this file except in compliance with the License.
-// You may obtain a copy of the License at
-//
-//      http://www.apache.org/licenses/LICENSE-2.0
-//
-// Unless required by applicable law or agreed to in writing, software
-// distributed under the License is distributed on an "AS IS" BASIS,
-// WITHOUT WARRANTIES OR CONDITIONS OF ANY KIND, either express or implied.
-// See the License for the specific language governing permissions and
-// limitations under the License.
-*/
-
-#include "convolution_relu_gpu.h"
-<<<<<<< HEAD
-#include "convolution_common_gpu.h"
-=======
-#include "multidimensional_counter.h"
-#include "implementation_map.h"
->>>>>>> ab8718b9
-#include "memory_utils.h"
-#include "kernel.h"
-
-namespace neural {
-
-const std::string kernelName_YXFB = "Convolution_Relu_GPU_YXFB";
-const std::string kernelCode_YXFB_Begin = R"__krnl(
-#define INPUT_SIZE_X input_size[2]
-KERNEL(Convolution_Relu_GPU_YXFB)(
-    const __global neural_memory* input_mem,
-    __global neural_memory* dst_mem)
-{)__krnl";
-
-const std::string kernelName_BFXY = "Convolution_Relu_GPU_BFXY";
-const std::string kernelCode_BFXY_Begin = R"__krnl(
-KERNEL(Convolution_Relu_GPU_BFXY)(
-    const __global neural_memory* input_mem,
-    __global neural_memory* dst_mem)
-{)__krnl";
-
-const std::string kernelCode_Relu = "    pDst[global_id] = max(pDst[global_id], 0.0f) + NEGATIVE_SLOPE * min(pDst[global_id], 0.0f);";
-
-const std::string kernelCode_End = R"__krnl(
-}
-)__krnl";
-
-convolution_relu_gpu::convolution_relu_gpu(convolution_relu &arg)
-        : is_an_implementation(neural::type_id<convolution_relu_gpu>())
-        , outer(arg) {};
-convolution_relu_gpu::~convolution_relu_gpu() {};
-void convolution_relu_gpu::implementation(const void *ptr) {
-
-    auto this_conv = static_cast<const convolution_relu *>(ptr);
-
-    auto& input_offset = this_conv->argument.input_offset;
-    auto& output_size   = this_conv->argument.output_size;
-    auto& padding       = this_conv->argument.padding;
-    auto& stride        = this_conv->argument.stride;
-    auto negative_slope = this_conv->argument.negative_slope;
-
-    auto split = this_conv->argument.split;
-    auto& filter_arg = this_conv->argument.input[1].primitive.as<const memory&>().argument; //convolution filter
-
-    assert( output_size.feature[0] == filter_arg.size.feature[0] ); // memory::format oixy
-
-    // todo remove
-    if(filter_arg.format != memory::format::oiyx_f32) throw std::runtime_error("conv weights arent oiyx_f32 format");
-
-    auto& input_mem = this_conv->input_memory(0);
-    auto& output_mem = this_conv->output_memory(0);
-    std::vector<std::reference_wrapper<const neural::memory>> biases_mem;
-    std::vector<std::reference_wrapper<const neural::memory>> filters_mem;
-    for (int i = 0; i < split; i++)
-    {
-        filters_mem.push_back(this_conv->argument.input[i * 2 + 1].primitive.as<const memory&>());
-        biases_mem.push_back(this_conv->argument.input[i * 2 + 2].primitive.as<const memory&>());
-    }
-
-    neural::vector<uint32_t> _stride(stride);
-    if ( (stride.spatial[0] > input_mem.argument.size.spatial[0]) ||
-         (stride.spatial[1] > input_mem.argument.size.spatial[1]) )
-    {
-        _stride.spatial[0] = input_mem.argument.size.spatial[0];
-        _stride.spatial[1] = input_mem.argument.size.spatial[1];
-    }
- 
-
-    // weights neural::vector is: {b}, {ofm, ifm} {spatials}
-    // ofm - output feature maps
-    // ifm - input feature maps
-    // b = 1 always
-    // (weights can't have batch so it is equall to 1)
-    // Ofm and batch is cropped, ofm will be hold manually
-    // Batch is included in output size
-
-    auto dstSize = output_mem.count();
-
-    gpu::jit_constants mem_consts{
-        gpu::make_jit_constant("STRIDE", _stride),
-        gpu::make_jit_constant("INPUT_OFFSET", input_offset),
-        gpu::make_jit_constant("BIAS", biases_mem),
-        gpu::make_jit_constant("FILTER", filters_mem),
-        gpu::make_jit_constant("NEGATIVE_SLOPE", std::to_string(negative_slope))
-    };
-
-    switch(padding){
-        case padding::zero:
-        {
-            if (input_mem.argument.format == memory::format::bfyx_f32)
-            {
-                auto kernel = gpu::kernel<gpu::input_mem, gpu::output_mem>(kernelName_BFXY, mem_consts);
-                kernel({ dstSize, std::min(dstSize, static_cast<size_t>(16)) }, input_mem, output_mem);
-            }
-            else
-            {
-                auto kernel = gpu::kernel<gpu::input_mem, gpu::output_mem>(kernelName_YXFB, mem_consts);
-                kernel({ {dstSize, 1} , {std::min(dstSize, static_cast<size_t>(16)), 1} }, input_mem, output_mem);
-            }
-        }
-            break;
-        default:
-            throw std::runtime_error("Unknown padding mode in convolution.");
-    }
-}
-
-namespace{
-struct attach{
-    attach(){
-<<<<<<< HEAD
-        gpu::kernel_templates::add(kernelName_YXFB, kernelCode_YXFB_Begin + convolution_code_yxfb + kernelCode_Relu + kernelCode_End);
-        auto key_fw = std::make_tuple(engine::gpu, memory::format::yxfb_f32, memory::format::yxfb_f32);
-=======
->>>>>>> ab8718b9
-        auto val_fw = convolution_relu_gpu::create;
-
-        gpu::kernel_templates::add(kernelName, kernelCode);
-        auto key_fw = std::make_tuple(engine::gpu, memory::format::yxfb_f32, memory::format::yxfb_f32);
-        implementation_map<convolution_relu>::add(key_fw, val_fw);
-
-        gpu::kernel_templates::add(kernelName_BFXY, kernelCode_BFXY_Begin + convolution_code_bfxy + kernelCode_Relu + kernelCode_End);
-        auto key_fw2 = std::make_tuple(engine::gpu, memory::format::bfyx_f32, memory::format::bfyx_f32);
-        implementation_map<convolution_relu>::add(key_fw2, val_fw);
-    }
-    ~attach(){}
-};
-
-#ifdef __GNUC__
-    __attribute__((visibility("default"))) //todo meybe dll_sym?
-#elif _MSC_VER
-#   pragma section(".nn_init$m", read, write)
-#endif
-attach attach_impl;
-
-}
-}
+/*
+// Copyright (c) 2016 Intel Corporation
+//
+// Licensed under the Apache License, Version 2.0 (the "License");
+// you may not use this file except in compliance with the License.
+// You may obtain a copy of the License at
+//
+//      http://www.apache.org/licenses/LICENSE-2.0
+//
+// Unless required by applicable law or agreed to in writing, software
+// distributed under the License is distributed on an "AS IS" BASIS,
+// WITHOUT WARRANTIES OR CONDITIONS OF ANY KIND, either express or implied.
+// See the License for the specific language governing permissions and
+// limitations under the License.
+*/
+
+#include "convolution_relu_gpu.h"
+#include "multidimensional_counter.h"
+#include "convolution_common_gpu.h"
+#include "implementation_map.h"
+#include "memory_utils.h"
+#include "kernel.h"
+
+namespace neural {
+
+const std::string kernelName_YXFB = "Convolution_Relu_GPU_YXFB";
+const std::string kernelCode_YXFB_Begin = R"__krnl(
+#define INPUT_SIZE_X input_size[2]
+KERNEL(Convolution_Relu_GPU_YXFB)(
+    const __global neural_memory* input_mem,
+    __global neural_memory* dst_mem)
+{)__krnl";
+
+const std::string kernelName_BFXY = "Convolution_Relu_GPU_BFXY";
+const std::string kernelCode_BFXY_Begin = R"__krnl(
+KERNEL(Convolution_Relu_GPU_BFXY)(
+    const __global neural_memory* input_mem,
+    __global neural_memory* dst_mem)
+{)__krnl";
+
+const std::string kernelCode_Relu = "    pDst[global_id] = max(pDst[global_id], 0.0f) + NEGATIVE_SLOPE * min(pDst[global_id], 0.0f);";
+
+const std::string kernelCode_End = R"__krnl(
+}
+)__krnl";
+
+convolution_relu_gpu::convolution_relu_gpu(convolution_relu &arg)
+        : is_an_implementation(neural::type_id<convolution_relu_gpu>())
+        , outer(arg) {};
+convolution_relu_gpu::~convolution_relu_gpu() {};
+void convolution_relu_gpu::implementation(const void *ptr) {
+
+    auto this_conv = static_cast<const convolution_relu *>(ptr);
+
+    auto& input_offset = this_conv->argument.input_offset;
+    auto& output_size   = this_conv->argument.output_size;
+    auto& padding       = this_conv->argument.padding;
+    auto& stride        = this_conv->argument.stride;
+    auto negative_slope = this_conv->argument.negative_slope;
+
+    auto split = this_conv->argument.split;
+    auto& filter_arg = this_conv->argument.input[1].primitive.as<const memory&>().argument; //convolution filter
+
+    assert( output_size.feature[0] == filter_arg.size.feature[0] ); // memory::format oixy
+
+    // todo remove
+    if(filter_arg.format != memory::format::oiyx_f32) throw std::runtime_error("conv weights arent oiyx_f32 format");
+
+    auto& input_mem = this_conv->input_memory(0);
+    auto& output_mem = this_conv->output_memory(0);
+    std::vector<std::reference_wrapper<const neural::memory>> biases_mem;
+    std::vector<std::reference_wrapper<const neural::memory>> filters_mem;
+    for (int i = 0; i < split; i++)
+    {
+        filters_mem.push_back(this_conv->argument.input[i * 2 + 1].primitive.as<const memory&>());
+        biases_mem.push_back(this_conv->argument.input[i * 2 + 2].primitive.as<const memory&>());
+    }
+
+    neural::vector<uint32_t> _stride(stride);
+    if ( (stride.spatial[0] > input_mem.argument.size.spatial[0]) ||
+         (stride.spatial[1] > input_mem.argument.size.spatial[1]) )
+    {
+        _stride.spatial[0] = input_mem.argument.size.spatial[0];
+        _stride.spatial[1] = input_mem.argument.size.spatial[1];
+    }
+ 
+
+    // weights neural::vector is: {b}, {ofm, ifm} {spatials}
+    // ofm - output feature maps
+    // ifm - input feature maps
+    // b = 1 always
+    // (weights can't have batch so it is equall to 1)
+    // Ofm and batch is cropped, ofm will be hold manually
+    // Batch is included in output size
+
+    auto dstSize = output_mem.count();
+
+    gpu::jit_constants mem_consts{
+        gpu::make_jit_constant("STRIDE", _stride),
+        gpu::make_jit_constant("INPUT_OFFSET", input_offset),
+        gpu::make_jit_constant("BIAS", biases_mem),
+        gpu::make_jit_constant("FILTER", filters_mem),
+        gpu::make_jit_constant("NEGATIVE_SLOPE", std::to_string(negative_slope))
+    };
+
+    switch(padding){
+        case padding::zero:
+        {
+            if (input_mem.argument.format == memory::format::bfyx_f32)
+            {
+                auto kernel = gpu::kernel<gpu::input_mem, gpu::output_mem>(kernelName_BFXY, mem_consts);
+                kernel({ dstSize, std::min(dstSize, static_cast<size_t>(16)) }, input_mem, output_mem);
+            }
+            else
+            {
+                auto kernel = gpu::kernel<gpu::input_mem, gpu::output_mem>(kernelName_YXFB, mem_consts);
+                kernel({ {dstSize, 1} , {std::min(dstSize, static_cast<size_t>(16)), 1} }, input_mem, output_mem);
+            }
+        }
+            break;
+        default:
+            throw std::runtime_error("Unknown padding mode in convolution.");
+    }
+}
+
+namespace{
+struct attach{
+    attach(){
+        gpu::kernel_templates::add(kernelName_YXFB, kernelCode_YXFB_Begin + convolution_code_yxfb + kernelCode_Relu + kernelCode_End);
+        auto val_fw = convolution_relu_gpu::create;
+
+        auto key_fw = std::make_tuple(engine::gpu, memory::format::yxfb_f32, memory::format::yxfb_f32);
+        implementation_map<convolution_relu>::add(key_fw, val_fw);
+
+        gpu::kernel_templates::add(kernelName_BFXY, kernelCode_BFXY_Begin + convolution_code_bfxy + kernelCode_Relu + kernelCode_End);
+        auto key_fw2 = std::make_tuple(engine::gpu, memory::format::bfyx_f32, memory::format::bfyx_f32);
+        implementation_map<convolution_relu>::add(key_fw2, val_fw);
+    }
+    ~attach(){}
+};
+
+#ifdef __GNUC__
+    __attribute__((visibility("default"))) //todo meybe dll_sym?
+#elif _MSC_VER
+#   pragma section(".nn_init$m", read, write)
+#endif
+attach attach_impl;
+
+}
+}