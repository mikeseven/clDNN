<<<<<<< HEAD
/*
// Copyright (c) 2016 Intel Corporation
//
// Licensed under the Apache License, Version 2.0 (the "License");
// you may not use this file except in compliance with the License.
// You may obtain a copy of the License at
//
//      http://www.apache.org/licenses/LICENSE-2.0
//
// Unless required by applicable law or agreed to in writing, software
// distributed under the License is distributed on an "AS IS" BASIS,
// WITHOUT WARRANTIES OR CONDITIONS OF ANY KIND, either express or implied.
// See the License for the specific language governing permissions and
// limitations under the License.
*/

#include "api/neural.h"
#include <fstream>
#include <sstream>
#include <iomanip>
#include <nmmintrin.h>
#include <array>
#include <vector>
#include <direct.h>
#include <ctime>
#include <string>
namespace neural {
    namespace instrumentation {
        // initalize dumping directory for whole run
        const std::string logger::dump_dir = std::to_string(std::chrono::system_clock::to_time_t(std::chrono::system_clock::now()));

        void logger::log_memory_to_file(const primitive& mem, std::string prefix)
        {
            auto mem_arg = mem.id() == type_id<const memory>()->id ? mem.as<const memory&>().argument : mem.output[0].as<const memory&>().argument;
            auto mem_ptr = mem.id() == type_id<const memory>()->id ? mem.as<const memory&>().pointer<float>() : mem.output[0].as<const memory&>().pointer<float>();
            _mkdir(dump_dir.c_str());
            auto batch = mem_arg.size.batch[0];
            auto feature = mem_arg.size.feature[0];
            auto sizex = mem_arg.size.spatial[0];
            auto eng_type = mem_arg.engine == engine::type::gpu ? "gpu" : "reference";
            std::vector<std::vector<std::ofstream>> files_handels(batch);

            for (uint32_t i = 0; i < batch; i++)
                for (uint32_t j = 0; j < feature;j++)
                {
                    std::string filename((dump_dir + "/" + prefix +"_" + eng_type + "_b" + std::to_string(i) + "_f" + std::to_string(j) + ".txt"));
                    files_handels[i].push_back(std::ofstream(filename, std::ios::out));
                }
            int input_it = 0;
            switch (mem_arg.format)
            {
            case memory::format::yxfb_f32:
                for (uint32_t y = 0; y < mem_arg.size.spatial[1];y++)
                {
                    for (uint32_t x = 0; x < sizex;x++)
                        for (uint32_t feature_it = 0; feature_it < feature; feature_it++)
                            for (uint32_t batch_it = 0; batch_it < batch; batch_it++)
                            {
                                files_handels[batch_it][feature_it] << mem_ptr[input_it++] << " ";
                                if (x == sizex - 1)
                                    files_handels[batch_it][feature_it] << std::endl;
                            }
                }
                break;
            case memory::format::xb_f32:
                for (uint32_t x = 0; x < sizex;x++)
                    for (uint32_t batch_it = 0; batch_it < batch; batch_it++)
                        files_handels[batch_it][0] << mem_ptr[input_it++] << std::endl;
                break;
            default:
                throw std::runtime_error("format not implemented yet");
                break;
            }


            for (uint32_t i = 0; i < batch; i++)
                for (uint32_t j = 0; j < feature;j++)
                    files_handels[i][j].close();
        }

        std::string timer::time_diff_string(uint64_t t_diff) {
            std::ostringstream temp;
            if (t_diff > 0) {
                double t_d = static_cast<double>(t_diff);
                static const std::string units[] = { "ns", "us", "ms", "s" };
                uint8_t     index = 0;

                while (t_d > 1000 && index < 3) {
                    t_d /= 1000;
                    ++index;
                };
                temp << std::setprecision(3) << std::fixed << t_d << " " + units[index];
            }
            else
            {
                temp << "Error: time interval is less than zero";
            }
            return temp.str();
        }
    }
}
=======
/*
// Copyright (c) 2016 Intel Corporation
//
// Licensed under the Apache License, Version 2.0 (the "License");
// you may not use this file except in compliance with the License.
// You may obtain a copy of the License at
//
//      http://www.apache.org/licenses/LICENSE-2.0
//
// Unless required by applicable law or agreed to in writing, software
// distributed under the License is distributed on an "AS IS" BASIS,
// WITHOUT WARRANTIES OR CONDITIONS OF ANY KIND, either express or implied.
// See the License for the specific language governing permissions and
// limitations under the License.
*/

#include "api/neural.h"
#include "api/instrumentation.h"
#include <fstream>
#include <iomanip>
#include <vector>
#include <direct.h>
#include <string>

namespace neural {
    namespace instrumentation {
        void logger::log_memory_to_file(const primitive& mem, std::string prefix)
        {
            auto mem_arg = mem.id() == type_id<const memory>()->id ? mem.as<const memory&>().argument : mem.output[0].as<const memory&>().argument;
            auto mem_ptr = mem.id() == type_id<const memory>()->id ? mem.as<const memory&>().pointer<float>() : mem.output[0].as<const memory&>().pointer<float>();
            time_t rawtime;
            char buf[85];
            time(&rawtime);
            struct tm timebuf;
            localtime_s(&timebuf, &rawtime);
            strftime(buf, 80, "./dumps%d_%m_%Y_%I_%M_%S", &timebuf);
            _mkdir(buf);
            auto batch = mem_arg.size.batch[0];
            auto feature = mem_arg.size.feature[0];
            auto sizex = mem_arg.size.spatial[0];
            std::vector<std::vector<std::ofstream>> files_handels(batch);
            std::string dirpath(buf);

            for (uint32_t i = 0; i < batch; i++)
                for (uint32_t j = 0; j < feature;j++)
                {
                    std::string filename((dirpath + "/" + prefix + "_b" + std::to_string(i) + "_f" + std::to_string(j) + ".txt"));
                    files_handels[i].push_back(std::ofstream(filename, std::ios::out));
                }
            int input_it = 0;
            switch (mem_arg.format)
            {
            case memory::format::yxfb_f32:
                for (uint32_t y = 0; y < mem_arg.size.spatial[1];y++)
                {
                    for (uint32_t x = 0; x < sizex;x++)
                        for (uint32_t feature_it = 0; feature_it < feature; feature_it++)
                            for (uint32_t batch_it = 0; batch_it < batch; batch_it++)
                            {
                                files_handels[batch_it][feature_it] << mem_ptr[input_it++] << " ";
                                if (x == sizex - 1)
                                    files_handels[batch_it][feature_it] << std::endl;
                            }
                }
                break;
            case memory::format::xb_f32:
                for (uint32_t x = 0; x < sizex;x++)
                    for (uint32_t batch_it = 0; batch_it < batch; batch_it++)
                        files_handels[batch_it][0] << mem_ptr[input_it++] << std::endl;
                break;
            default:
                throw std::runtime_error("format not implemented yet");
                break;
            }


            for (uint32_t i = 0; i < batch; i++)
                for (uint32_t j = 0; j < feature;j++)
                    files_handels[i][j].close();
        }
    }
}
>>>>>>> 20fdb71e
<|MERGE_RESOLUTION|>--- conflicted
+++ resolved
@@ -1,4 +1,3 @@
-<<<<<<< HEAD
 /*
 // Copyright (c) 2016 Intel Corporation
 //
@@ -16,15 +15,13 @@
 */
 
 #include "api/neural.h"
+#include "api/instrumentation.h"
 #include <fstream>
-#include <sstream>
 #include <iomanip>
-#include <nmmintrin.h>
-#include <array>
 #include <vector>
 #include <direct.h>
-#include <ctime>
 #include <string>
+
 namespace neural {
     namespace instrumentation {
         // initalize dumping directory for whole run
@@ -78,109 +75,5 @@
                 for (uint32_t j = 0; j < feature;j++)
                     files_handels[i][j].close();
         }
-
-        std::string timer::time_diff_string(uint64_t t_diff) {
-            std::ostringstream temp;
-            if (t_diff > 0) {
-                double t_d = static_cast<double>(t_diff);
-                static const std::string units[] = { "ns", "us", "ms", "s" };
-                uint8_t     index = 0;
-
-                while (t_d > 1000 && index < 3) {
-                    t_d /= 1000;
-                    ++index;
-                };
-                temp << std::setprecision(3) << std::fixed << t_d << " " + units[index];
-            }
-            else
-            {
-                temp << "Error: time interval is less than zero";
-            }
-            return temp.str();
-        }
     }
-}
-=======
-/*
-// Copyright (c) 2016 Intel Corporation
-//
-// Licensed under the Apache License, Version 2.0 (the "License");
-// you may not use this file except in compliance with the License.
-// You may obtain a copy of the License at
-//
-//      http://www.apache.org/licenses/LICENSE-2.0
-//
-// Unless required by applicable law or agreed to in writing, software
-// distributed under the License is distributed on an "AS IS" BASIS,
-// WITHOUT WARRANTIES OR CONDITIONS OF ANY KIND, either express or implied.
-// See the License for the specific language governing permissions and
-// limitations under the License.
-*/
-
-#include "api/neural.h"
-#include "api/instrumentation.h"
-#include <fstream>
-#include <iomanip>
-#include <vector>
-#include <direct.h>
-#include <string>
-
-namespace neural {
-    namespace instrumentation {
-        void logger::log_memory_to_file(const primitive& mem, std::string prefix)
-        {
-            auto mem_arg = mem.id() == type_id<const memory>()->id ? mem.as<const memory&>().argument : mem.output[0].as<const memory&>().argument;
-            auto mem_ptr = mem.id() == type_id<const memory>()->id ? mem.as<const memory&>().pointer<float>() : mem.output[0].as<const memory&>().pointer<float>();
-            time_t rawtime;
-            char buf[85];
-            time(&rawtime);
-            struct tm timebuf;
-            localtime_s(&timebuf, &rawtime);
-            strftime(buf, 80, "./dumps%d_%m_%Y_%I_%M_%S", &timebuf);
-            _mkdir(buf);
-            auto batch = mem_arg.size.batch[0];
-            auto feature = mem_arg.size.feature[0];
-            auto sizex = mem_arg.size.spatial[0];
-            std::vector<std::vector<std::ofstream>> files_handels(batch);
-            std::string dirpath(buf);
-
-            for (uint32_t i = 0; i < batch; i++)
-                for (uint32_t j = 0; j < feature;j++)
-                {
-                    std::string filename((dirpath + "/" + prefix + "_b" + std::to_string(i) + "_f" + std::to_string(j) + ".txt"));
-                    files_handels[i].push_back(std::ofstream(filename, std::ios::out));
-                }
-            int input_it = 0;
-            switch (mem_arg.format)
-            {
-            case memory::format::yxfb_f32:
-                for (uint32_t y = 0; y < mem_arg.size.spatial[1];y++)
-                {
-                    for (uint32_t x = 0; x < sizex;x++)
-                        for (uint32_t feature_it = 0; feature_it < feature; feature_it++)
-                            for (uint32_t batch_it = 0; batch_it < batch; batch_it++)
-                            {
-                                files_handels[batch_it][feature_it] << mem_ptr[input_it++] << " ";
-                                if (x == sizex - 1)
-                                    files_handels[batch_it][feature_it] << std::endl;
-                            }
-                }
-                break;
-            case memory::format::xb_f32:
-                for (uint32_t x = 0; x < sizex;x++)
-                    for (uint32_t batch_it = 0; batch_it < batch; batch_it++)
-                        files_handels[batch_it][0] << mem_ptr[input_it++] << std::endl;
-                break;
-            default:
-                throw std::runtime_error("format not implemented yet");
-                break;
-            }
-
-
-            for (uint32_t i = 0; i < batch; i++)
-                for (uint32_t j = 0; j < feature;j++)
-                    files_handels[i][j].close();
-        }
-    }
-}
->>>>>>> 20fdb71e
+}