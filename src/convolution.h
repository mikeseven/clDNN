--- conflicted
+++ resolved
@@ -18,19 +18,14 @@
 
 #include "api/neural.h"
 #include "implementation_map.h"
-//#include "convolution_cpu_jit.h"
-//#include "convolution_cpu_reference.h"
+#include "convolution_cpu_jit.h"
+#include "convolution_cpu_reference.h"
 
 namespace neural{
     //                                           engine                          output                  input
     using conv_fw_key = std::tuple<neural::engine::type, neural::memory::format::type, neural::memory::format::type>;
     using conv_bw_key = std::tuple<neural::engine::type, neural::memory::format::type, neural::memory::format::type>; //todo
 
-<<<<<<< HEAD
-    extern singletion_map<conv_fw_key, std::function<is_an_implementation *(convolution &)>>         & conv_fw_implementation_map;
-    extern singletion_map<conv_bw_key, std::function<is_an_implementation *(convolution_backward &)>>& conv_bw_implementation_map;
-=======
     extern singleton_map<conv_fw_key, std::function<is_an_implementation *(convolution &)>>         & conv_fw_implementation_map;
     extern singleton_map<conv_bw_key, std::function<is_an_implementation *(convolution_backward &)>>& conv_bw_implementation_map;
->>>>>>> b1ff7301
 }