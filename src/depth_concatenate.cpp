/*
// Copyright (c) 2016 Intel Corporation
//
// Licensed under the Apache License, Version 2.0 (the "License");
// you may not use this file except in compliance with the License.
// You may obtain a copy of the License at
//
//      http://www.apache.org/licenses/LICENSE-2.0
//
// Unless required by applicable law or agreed to in writing, software
// distributed under the License is distributed on an "AS IS" BASIS,
// WITHOUT WARRANTIES OR CONDITIONS OF ANY KIND, either express or implied.
// See the License for the specific language governing permissions and
// limitations under the License.
*/

#include "api/neural.h"
#include "implementation_map.h"
#include "gpu/kernel.h"
<<<<<<< HEAD
#include "gpu/cache/primitive_db.h"

const std::string kernelName = "depth_concatenate_gpu";

namespace neural {

=======

const std::string kernelName = "depth_concatenate_gpu";
const std::string kernelCode = R"__krnl(
KERNEL (depth_concatenate_gpu)(__global float* input, __global float* output, uint depth_offset)
{
    uint global_id = get_global_id(0);

    uint input_offset = global_id * INPUT_FEATURE_NUM * OUTPUT_BATCH_NUM;
    uint output_offset = OUTPUT_BATCH_NUM * (depth_offset + global_id * OUTPUT_FEATURE_NUM);
    for(uint f = 0; f < INPUT_FEATURE_NUM * OUTPUT_BATCH_NUM; f++)
    {
        output[output_offset++] = input[input_offset++];
    }
}
)__krnl";

namespace neural {

>>>>>>> 2cc0ccaa
    struct depth_concatenate_gpu : is_an_implementation {
        depth_concatenate &outer;
        std::vector<gpu::kernel> _kernel;

        depth_concatenate_gpu(depth_concatenate &arg) : is_an_implementation(neural::type_id<depth_concatenate_gpu>())
            , outer(arg)
        {
            for (size_t i = 0; i < outer.argument.input.size(); i++)
            {
                _kernel.emplace_back(select_kernel_name(), get_jit_constants(i));
            }
        }

        const std::string& select_kernel_name() const {
            return kernelName;
        }

        gpu::jit_constants get_jit_constants(size_t input_id) {
            return gpu::jit_constants{
                gpu::make_jit_constant("INPUT", outer.input_memory(input_id).argument.size),
                gpu::make_jit_constant("OUTPUT", outer.output_memory(0).argument.size)
            };
        }

        static void implementation(const void *ptr) {
            auto me = static_cast<const depth_concatenate_gpu*>(ptr);
            auto& outer = me->outer;

            size_t input_count = outer.argument.input.size();

            auto& input_mem = outer.input_memory(0);
            auto& output_mem = outer.output_memory(0);

            size_t gws0 = input_mem.argument.size.spatial[0] * input_mem.argument.size.spatial[1];
            size_t lws0 = 32;
            while (gws0 % lws0)
            {
                lws0--;
            }

            uint32_t depth_offset = 0;
            for (size_t i = 0; i < input_count; i++)
            {
                uint32_t input_depth_count = outer.input_memory(i).argument.size.feature[0];
                me->_kernel[i].run<gpu::input_mem, gpu::output_mem, cl_uint>
                    ({ { gws0 },{ lws0 } }, outer.input_memory(i), output_mem, depth_offset);
                depth_offset += input_depth_count;
            }

        }

        static is_an_implementation *create(depth_concatenate &arg) { return new depth_concatenate_gpu(arg); };
        task_group work() override { return{ { task{ implementation, this } }, schedule::single }; };

    };

    depth_concatenate::arguments::arguments(std::vector<primitive_at> in, primitive out)
    : output({out})
    , input({in})
    {}

    depth_concatenate::arguments::arguments(neural::memory::format::type out_fmt, std::vector<primitive_at> in)
        : input({in})
    {
        uint32_t out_depth_count = 0;
        for (auto i : input)
        {
            out_depth_count += get_memory_primitive(i.primitive()).argument.size.feature[0];
        }
        auto output_size = get_memory_primitive(input[0].primitive()).argument.size;
        output_size.feature[0] = out_depth_count;
        output = { memory::allocate({ out_fmt, output_size }) };
    }

primitive depth_concatenate::create(depth_concatenate::arguments arg) {
    auto& input_arg  = get_memory_primitive(arg.input[0].primitive()).argument;
    auto& output_arg = arg.output[0].as<const memory&>().argument;

    auto format = input_arg.format;

    uint32_t depth_count = 0;
    auto input_size = input_arg.size;
    for (auto i : arg.input)
    {
        auto& input_mem = get_memory_primitive(i.primitive());
        if (input_mem.argument.format != format) throw std::runtime_error("Every input must have the same format!");
        if (input_mem.argument.size.batch[0] != input_size.batch[0]) throw std::runtime_error("Every input must have the same number of batches!");
        if (input_mem.argument.size.spatial[0] != input_size.spatial[0]) throw std::runtime_error("Every input must have the same size in X dimension!");
        if (input_size.spatial.size() > 1)
            if (input_mem.argument.size.spatial[1] != input_size.spatial[1]) throw std::runtime_error("Every input must have the same size in Y dimension!");
        depth_count += input_mem.argument.size.feature[0];
    }

    if (output_arg.format != format) throw std::runtime_error("Input and output must have the same format!");
    if (depth_count != output_arg.size.feature[0]) throw std::runtime_error("Output depth count mismatch sum of input depths!");
    if (output_arg.size.batch[0] != input_size.batch[0]) throw std::runtime_error("Output batch size must match input batch size!");
    if (output_arg.size.spatial[0] != input_size.spatial[0]) throw std::runtime_error("Output X size must match input X size!");
    if (input_size.spatial.size() > 1)
        if (output_arg.size.spatial[1] != input_size.spatial[1]) throw std::runtime_error("Output Y size must match input Y size!");

    return is_a_primitive::create<depth_concatenate>(arg);
}


namespace {
    struct attach {
        attach() {
			// cache implementation phase #1 that is a initial switch for using primitive database instead of string kernels
			// at later steps primitive database will be created only once per loading library but as for now it would require 
			// large refactor, so it will be done in smaller incremental steps. The same goes for picking first implementation
			// from the returned list.
			gpu::manager::primitive_db database;
            gpu::kernel_templates::add(kernelName, database.get(kernelName).at(0));

            auto key_fw = std::make_tuple(engine::gpu, memory::format::yxfb_f32, memory::format::yxfb_f32);
            auto val_fw = depth_concatenate_gpu::create;

            implementation_map<depth_concatenate>::add(key_fw, val_fw);
        }
        ~attach() {}
    };
}

#ifdef __GNUC__
__attribute__((visibility("default"))) //todo meybe dll_sym?
#elif _MSC_VER
#   pragma section(".nn_init$m", read, write)
#endif
attach attach_impl;

} // namespace neural<|MERGE_RESOLUTION|>--- conflicted
+++ resolved
@@ -16,88 +16,67 @@
 
 #include "api/neural.h"
 #include "implementation_map.h"
-#include "gpu/kernel.h"
-<<<<<<< HEAD
-#include "gpu/cache/primitive_db.h"
+#include "gpu/kernel.h"
+#include "gpu/cache/primitive_db.h"
 
-const std::string kernelName = "depth_concatenate_gpu";
+const std::string kernelName = "depth_concatenate_gpu";
 
 namespace neural {
 
-=======
-
-const std::string kernelName = "depth_concatenate_gpu";
-const std::string kernelCode = R"__krnl(
-KERNEL (depth_concatenate_gpu)(__global float* input, __global float* output, uint depth_offset)
-{
-    uint global_id = get_global_id(0);
-
-    uint input_offset = global_id * INPUT_FEATURE_NUM * OUTPUT_BATCH_NUM;
-    uint output_offset = OUTPUT_BATCH_NUM * (depth_offset + global_id * OUTPUT_FEATURE_NUM);
-    for(uint f = 0; f < INPUT_FEATURE_NUM * OUTPUT_BATCH_NUM; f++)
-    {
-        output[output_offset++] = input[input_offset++];
-    }
-}
-)__krnl";
-
-namespace neural {
-
->>>>>>> 2cc0ccaa
-    struct depth_concatenate_gpu : is_an_implementation {
-        depth_concatenate &outer;
-        std::vector<gpu::kernel> _kernel;
-
-        depth_concatenate_gpu(depth_concatenate &arg) : is_an_implementation(neural::type_id<depth_concatenate_gpu>())
-            , outer(arg)
-        {
-            for (size_t i = 0; i < outer.argument.input.size(); i++)
-            {
-                _kernel.emplace_back(select_kernel_name(), get_jit_constants(i));
-            }
-        }
-
-        const std::string& select_kernel_name() const {
-            return kernelName;
-        }
-
-        gpu::jit_constants get_jit_constants(size_t input_id) {
-            return gpu::jit_constants{
-                gpu::make_jit_constant("INPUT", outer.input_memory(input_id).argument.size),
-                gpu::make_jit_constant("OUTPUT", outer.output_memory(0).argument.size)
-            };
-        }
-
-        static void implementation(const void *ptr) {
-            auto me = static_cast<const depth_concatenate_gpu*>(ptr);
-            auto& outer = me->outer;
-
-            size_t input_count = outer.argument.input.size();
-
-            auto& input_mem = outer.input_memory(0);
-            auto& output_mem = outer.output_memory(0);
-
-            size_t gws0 = input_mem.argument.size.spatial[0] * input_mem.argument.size.spatial[1];
-            size_t lws0 = 32;
-            while (gws0 % lws0)
-            {
-                lws0--;
-            }
-
-            uint32_t depth_offset = 0;
-            for (size_t i = 0; i < input_count; i++)
-            {
-                uint32_t input_depth_count = outer.input_memory(i).argument.size.feature[0];
-                me->_kernel[i].run<gpu::input_mem, gpu::output_mem, cl_uint>
-                    ({ { gws0 },{ lws0 } }, outer.input_memory(i), output_mem, depth_offset);
-                depth_offset += input_depth_count;
-            }
-
-        }
-
-        static is_an_implementation *create(depth_concatenate &arg) { return new depth_concatenate_gpu(arg); };
-        task_group work() override { return{ { task{ implementation, this } }, schedule::single }; };
-
+    struct depth_concatenate_gpu : is_an_implementation {
+        depth_concatenate &outer;
+        std::vector<gpu::kernel> _kernel;
+
+        depth_concatenate_gpu(depth_concatenate &arg) : is_an_implementation(neural::type_id<depth_concatenate_gpu>())
+            , outer(arg)
+        {
+            for (size_t i = 0; i < outer.argument.input.size(); i++)
+            {
+                _kernel.emplace_back(select_kernel_name(), get_jit_constants(i));
+            }
+        }
+
+        const std::string& select_kernel_name() const {
+            return kernelName;
+        }
+
+        gpu::jit_constants get_jit_constants(size_t input_id) {
+            return gpu::jit_constants{
+                gpu::make_jit_constant("INPUT", outer.input_memory(input_id).argument.size),
+                gpu::make_jit_constant("OUTPUT", outer.output_memory(0).argument.size)
+            };
+        }
+
+        static void implementation(const void *ptr) {
+            auto me = static_cast<const depth_concatenate_gpu*>(ptr);
+            auto& outer = me->outer;
+
+            size_t input_count = outer.argument.input.size();
+
+            auto& input_mem = outer.input_memory(0);
+            auto& output_mem = outer.output_memory(0);
+
+            size_t gws0 = input_mem.argument.size.spatial[0] * input_mem.argument.size.spatial[1];
+            size_t lws0 = 32;
+            while (gws0 % lws0)
+            {
+                lws0--;
+            }
+
+            uint32_t depth_offset = 0;
+            for (size_t i = 0; i < input_count; i++)
+            {
+                uint32_t input_depth_count = outer.input_memory(i).argument.size.feature[0];
+                me->_kernel[i].run<gpu::input_mem, gpu::output_mem, cl_uint>
+                    ({ { gws0 },{ lws0 } }, outer.input_memory(i), output_mem, depth_offset);
+                depth_offset += input_depth_count;
+            }
+
+        }
+
+        static is_an_implementation *create(depth_concatenate &arg) { return new depth_concatenate_gpu(arg); };
+        task_group work() override { return{ { task{ implementation, this } }, schedule::single }; };
+
     };
 
     depth_concatenate::arguments::arguments(std::vector<primitive_at> in, primitive out)
@@ -111,7 +90,7 @@
         uint32_t out_depth_count = 0;
         for (auto i : input)
         {
-            out_depth_count += get_memory_primitive(i.primitive()).argument.size.feature[0];
+            out_depth_count += i.primitive().as<const memory&>().argument.size.feature[0];
         }
         auto output_size = get_memory_primitive(input[0].primitive()).argument.size;
         output_size.feature[0] = out_depth_count;
@@ -119,7 +98,7 @@
     }
 
 primitive depth_concatenate::create(depth_concatenate::arguments arg) {
-    auto& input_arg  = get_memory_primitive(arg.input[0].primitive()).argument;
+    auto& input_arg  = arg.input[0].primitive().as<const memory&>().argument;
     auto& output_arg = arg.output[0].as<const memory&>().argument;
 
     auto format = input_arg.format;
@@ -128,7 +107,7 @@
     auto input_size = input_arg.size;
     for (auto i : arg.input)
     {
-        auto& input_mem = get_memory_primitive(i.primitive());
+        auto& input_mem = i.primitive().as<const memory&>();
         if (input_mem.argument.format != format) throw std::runtime_error("Every input must have the same format!");
         if (input_mem.argument.size.batch[0] != input_size.batch[0]) throw std::runtime_error("Every input must have the same number of batches!");
         if (input_mem.argument.size.spatial[0] != input_size.spatial[0]) throw std::runtime_error("Every input must have the same size in X dimension!");
@@ -148,30 +127,30 @@
 }
 
 
-namespace {
-    struct attach {
-        attach() {
-			// cache implementation phase #1 that is a initial switch for using primitive database instead of string kernels
-			// at later steps primitive database will be created only once per loading library but as for now it would require 
-			// large refactor, so it will be done in smaller incremental steps. The same goes for picking first implementation
-			// from the returned list.
-			gpu::manager::primitive_db database;
-            gpu::kernel_templates::add(kernelName, database.get(kernelName).at(0));
-
-            auto key_fw = std::make_tuple(engine::gpu, memory::format::yxfb_f32, memory::format::yxfb_f32);
-            auto val_fw = depth_concatenate_gpu::create;
-
-            implementation_map<depth_concatenate>::add(key_fw, val_fw);
-        }
-        ~attach() {}
-    };
-}
-
-#ifdef __GNUC__
-__attribute__((visibility("default"))) //todo meybe dll_sym?
-#elif _MSC_VER
-#   pragma section(".nn_init$m", read, write)
-#endif
+namespace {
+    struct attach {
+        attach() {
+			// cache implementation phase #1 that is a initial switch for using primitive database instead of string kernels
+			// at later steps primitive database will be created only once per loading library but as for now it would require 
+			// large refactor, so it will be done in smaller incremental steps. The same goes for picking first implementation
+			// from the returned list.
+			gpu::manager::primitive_db database;
+            gpu::kernel_templates::add(kernelName, database.get(kernelName).at(0));
+
+            auto key_fw = std::make_tuple(engine::gpu, memory::format::yxfb_f32, memory::format::yxfb_f32);
+            auto val_fw = depth_concatenate_gpu::create;
+
+            implementation_map<depth_concatenate>::add(key_fw, val_fw);
+        }
+        ~attach() {}
+    };
+}
+
+#ifdef __GNUC__
+__attribute__((visibility("default"))) //todo meybe dll_sym?
+#elif _MSC_VER
+#   pragma section(".nn_init$m", read, write)
+#endif
 attach attach_impl;
 
 } // namespace neural