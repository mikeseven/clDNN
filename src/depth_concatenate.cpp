--- conflicted
+++ resolved
@@ -16,68 +16,67 @@
 
 #include "api/neural.h"
 #include "implementation_map.h"
-#include "gpu/kernel.h"
-#include "gpu/cache/primitive_db.h"
+#include "gpu/kernel.h"
+#include "gpu/cache/primitive_db.h"
 
-const std::string kernelName = "depth_concatenate_gpu";
+const std::string kernelName = "depth_concatenate_gpu";
 
 namespace neural {
 
-    struct depth_concatenate_gpu : is_an_implementation {
-        depth_concatenate &outer;
-        std::vector<gpu::kernel> _kernel;
-
-        depth_concatenate_gpu(depth_concatenate &arg) : is_an_implementation(neural::type_id<depth_concatenate_gpu>())
-            , outer(arg)
-        {
-            for (size_t i = 0; i < outer.argument.input.size(); i++)
-            {
-                _kernel.emplace_back(select_kernel_name(), get_jit_constants(i));
-            }
-        }
-
-        const std::string& select_kernel_name() const {
-            return kernelName;
-        }
-
-        gpu::jit_constants get_jit_constants(size_t input_id) {
-            return gpu::jit_constants{
-                gpu::make_jit_constant("INPUT", outer.input_memory(input_id).argument.size),
-                gpu::make_jit_constant("OUTPUT", outer.output_memory(0).argument.size)
-            };
-        }
-
-        static void implementation(const void *ptr) {
-            auto me = static_cast<const depth_concatenate_gpu*>(ptr);
-            auto& outer = me->outer;
-
-            size_t input_count = outer.argument.input.size();
-
-            auto& input_mem = outer.input_memory(0);
-            auto& output_mem = outer.output_memory(0);
-
-            size_t gws0 = input_mem.argument.size.spatial[0] * input_mem.argument.size.spatial[1];
-            size_t lws0 = 32;
-            while (gws0 % lws0)
-            {
-                lws0--;
-            }
-
-            uint32_t depth_offset = 0;
-            for (size_t i = 0; i < input_count; i++)
-            {
-                uint32_t input_depth_count = outer.input_memory(i).argument.size.feature[0];
-                me->_kernel[i].run<gpu::input_mem, gpu::output_mem, cl_uint>
-                    ({ { gws0 },{ lws0 } }, outer.input_memory(i), output_mem, depth_offset);
-                depth_offset += input_depth_count;
-            }
-
-        }
-
-        static is_an_implementation *create(depth_concatenate &arg) { return new depth_concatenate_gpu(arg); };
-        task_group work() override { return{ { task{ implementation, this } }, schedule::single }; };
-
-<<<<<<< HEAD
+    struct depth_concatenate_gpu : is_an_implementation {
+        depth_concatenate &outer;
+        std::vector<gpu::kernel> _kernel;
+
+        depth_concatenate_gpu(depth_concatenate &arg) : is_an_implementation(neural::type_id<depth_concatenate_gpu>())
+            , outer(arg)
+        {
+            for (size_t i = 0; i < outer.argument.input.size(); i++)
+            {
+                _kernel.emplace_back(select_kernel_name(), get_jit_constants(i));
+            }
+        }
+
+        const std::string& select_kernel_name() const {
+            return kernelName;
+        }
+
+        gpu::jit_constants get_jit_constants(size_t input_id) {
+            return gpu::jit_constants{
+                gpu::make_jit_constant("INPUT", outer.input_memory(input_id).argument.size),
+                gpu::make_jit_constant("OUTPUT", outer.output_memory(0).argument.size)
+            };
+        }
+
+        static void implementation(const void *ptr) {
+            auto me = static_cast<const depth_concatenate_gpu*>(ptr);
+            auto& outer = me->outer;
+
+            size_t input_count = outer.argument.input.size();
+
+            auto& input_mem = outer.input_memory(0);
+            auto& output_mem = outer.output_memory(0);
+
+            size_t gws0 = input_mem.argument.size.spatial[0] * input_mem.argument.size.spatial[1];
+            size_t lws0 = 32;
+            while (gws0 % lws0)
+            {
+                lws0--;
+            }
+
+            uint32_t depth_offset = 0;
+            for (size_t i = 0; i < input_count; i++)
+            {
+                uint32_t input_depth_count = outer.input_memory(i).argument.size.feature[0];
+                me->_kernel[i].run<gpu::input_mem, gpu::output_mem, cl_uint>
+                    ({ { gws0 },{ lws0 } }, outer.input_memory(i), output_mem, depth_offset);
+                depth_offset += input_depth_count;
+            }
+
+        }
+
+        static is_an_implementation *create(depth_concatenate &arg) { return new depth_concatenate_gpu(arg); };
+        task_group work() override { return{ { task{ implementation, this } }, schedule::single }; };
+
     };
 
     depth_concatenate::arguments::arguments(std::vector<primitive_at> in, primitive out)
@@ -91,7 +90,7 @@
         uint32_t out_depth_count = 0;
         for (auto i : input)
         {
-            out_depth_count += get_memory_primitive(i.primitive()).argument.size.feature[0];
+            out_depth_count += i.primitive().as<const memory&>().argument.size.feature[0];
         }
         auto output_size = get_memory_primitive(input[0].primitive()).argument.size;
         output_size.feature[0] = out_depth_count;
@@ -99,7 +98,7 @@
     }
 
 primitive depth_concatenate::create(depth_concatenate::arguments arg) {
-    auto& input_arg  = get_memory_primitive(arg.input[0].primitive()).argument;
+    auto& input_arg  = arg.input[0].primitive().as<const memory&>().argument;
     auto& output_arg = arg.output[0].as<const memory&>().argument;
 
     auto format = input_arg.format;
@@ -108,7 +107,7 @@
     auto input_size = input_arg.size;
     for (auto i : arg.input)
     {
-        auto& input_mem = get_memory_primitive(i.primitive());
+        auto& input_mem = i.primitive().as<const memory&>();
         if (input_mem.argument.format != format) throw std::runtime_error("Every input must have the same format!");
         if (input_mem.argument.size.batch[0] != input_size.batch[0]) throw std::runtime_error("Every input must have the same number of batches!");
         if (input_mem.argument.size.spatial[0] != input_size.spatial[0]) throw std::runtime_error("Every input must have the same size in X dimension!");
@@ -128,75 +127,23 @@
 }
 
 
-=======
-    };
-
-    depth_concatenate::arguments::arguments(std::vector<primitive_at> in, primitive out)
-    : output({out})
-    , input({in})
-    {}
-
-    depth_concatenate::arguments::arguments(neural::memory::format::type out_fmt, std::vector<primitive_at> in)
-        : input({in})
-    {
-        uint32_t out_depth_count = 0;
-        for (auto i : input)
-        {
-            out_depth_count += i.primitive().as<const memory&>().argument.size.feature[0];
-        }
-        auto output_size = get_memory_primitive(input[0].primitive()).argument.size;
-        output_size.feature[0] = out_depth_count;
-        output = { memory::allocate({ out_fmt, output_size }) };
-    }
-
-primitive depth_concatenate::create(depth_concatenate::arguments arg) {
-    auto& input_arg  = arg.input[0].primitive().as<const memory&>().argument;
-    auto& output_arg = arg.output[0].as<const memory&>().argument;
-
-    auto format = input_arg.format;
-
-    uint32_t depth_count = 0;
-    auto input_size = input_arg.size;
-    for (auto i : arg.input)
-    {
-        auto& input_mem = i.primitive().as<const memory&>();
-        if (input_mem.argument.format != format) throw std::runtime_error("Every input must have the same format!");
-        if (input_mem.argument.size.batch[0] != input_size.batch[0]) throw std::runtime_error("Every input must have the same number of batches!");
-        if (input_mem.argument.size.spatial[0] != input_size.spatial[0]) throw std::runtime_error("Every input must have the same size in X dimension!");
-        if (input_size.spatial.size() > 1)
-            if (input_mem.argument.size.spatial[1] != input_size.spatial[1]) throw std::runtime_error("Every input must have the same size in Y dimension!");
-        depth_count += input_mem.argument.size.feature[0];
-    }
-
-    if (output_arg.format != format) throw std::runtime_error("Input and output must have the same format!");
-    if (depth_count != output_arg.size.feature[0]) throw std::runtime_error("Output depth count mismatch sum of input depths!");
-    if (output_arg.size.batch[0] != input_size.batch[0]) throw std::runtime_error("Output batch size must match input batch size!");
-    if (output_arg.size.spatial[0] != input_size.spatial[0]) throw std::runtime_error("Output X size must match input X size!");
-    if (input_size.spatial.size() > 1)
-        if (output_arg.size.spatial[1] != input_size.spatial[1]) throw std::runtime_error("Output Y size must match input Y size!");
-
-    return is_a_primitive::create<depth_concatenate>(arg);
-}
-
-
->>>>>>> 1d465aab
-namespace {
-    struct attach {
-        attach() {
-            auto key_fw = std::make_tuple(engine::gpu, memory::format::yxfb_f32, memory::format::yxfb_f32);
-            auto val_fw = depth_concatenate_gpu::create;
-
-            implementation_map<depth_concatenate>::add(key_fw, val_fw);
-        }
-        ~attach() {}
-    };
-}
-
-#ifdef __GNUC__
-__attribute__((visibility("default"))) //todo meybe dll_sym?
-#elif _MSC_VER
-#   pragma section(".nn_init$m", read, write)
-#endif
+namespace {
+    struct attach {
+        attach() {
+            auto key_fw = std::make_tuple(engine::gpu, memory::format::yxfb_f32, memory::format::yxfb_f32);
+            auto val_fw = depth_concatenate_gpu::create;
+
+            implementation_map<depth_concatenate>::add(key_fw, val_fw);
+        }
+        ~attach() {}
+    };
+}
+
+#ifdef __GNUC__
+__attribute__((visibility("default"))) //todo meybe dll_sym?
+#elif _MSC_VER
+#   pragma section(".nn_init$m", read, write)
+#endif
 attach attach_impl;
 
 } // namespace neural