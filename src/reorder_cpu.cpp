--- conflicted
+++ resolved
@@ -293,15 +293,10 @@
         attach() {
             auto &map = reorder_fw_implementation_map::instance();
                                       // engine       output                        input                      create function
-<<<<<<< HEAD
             map.insert( {std::make_tuple(engine::cpu, memory::format::byxf_b24_f32, memory::format::byxf_f32),     reorder_cpu_byxf_f32_to_byxf_b24_f32::create} );
+            map.insert( {std::make_tuple(engine::cpu, memory::format::byxf_f32,     memory::format::fyxb_f32), reorder_cpu_byxf_f32_to_fyxb_f32    ::create} );
             map.insert( {std::make_tuple(engine::cpu, memory::format::byxf_f32,     memory::format::bfyx_f32),     reorder_cpu_bfyx_f32_to_byxf_f32    ::create} );
             map.insert( {std::make_tuple(engine::cpu, memory::format::fyxb_f32,     memory::format::byxf_b24_f32), reorder_cpu_byxf_b24_f32_to_fyxb_f32::create} );
-=======
-            map.insert( {std::make_tuple(engine::cpu, memory::format::byxf_b24_f32, memory::format::byxf_f32), reorder_cpu_byxf_f32_to_byxf_b24_f32::create} );
-            map.insert( {std::make_tuple(engine::cpu, memory::format::byxf_f32,     memory::format::fyxb_f32), reorder_cpu_byxf_f32_to_fyxb_f32    ::create} );
-            map.insert( {std::make_tuple(engine::cpu, memory::format::byxf_f32,     memory::format::bfyx_f32), reorder_cpu_bfyx_f32_to_byxf_f32    ::create} );
->>>>>>> cc2a6803
         }
         ~attach(){}
     };
