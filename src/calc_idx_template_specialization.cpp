/*
// Copyright (c) 2016 Intel Corporation
//
// Licensed under the Apache License, Version 2.0 (the "License");
// you may not use this file except in compliance with the License.
// You may obtain a copy of the License at
//
//      http://www.apache.org/licenses/LICENSE-2.0
//
// Unless required by applicable law or agreed to in writing, software
// distributed under the License is distributed on an "AS IS" BASIS,
// WITHOUT WARRANTIES OR CONDITIONS OF ANY KIND, either express or implied.
// See the License for the specific language governing permissions and
// limitations under the License.
 */
#include "multidimensional_counter.h"

namespace ndimensional{

// This template has no body. it has to be specialized for every format. Every specialization should be placed in this file.
// index<T> is used only in by one function in whole project 'choose_calculate_idx', which is defined in this file.
// Because of above reasons this template is placed in cpp file.
template<neural::memory::format::type FORMAT>
size_t index(std::vector<uint32_t> size, std::vector<uint32_t> pos);

template<>
size_t index<neural::memory::format::yxfb_f32>(std::vector<uint32_t> size, std::vector<uint32_t> pos){
    assert(
    [&]() -> bool {
    for(size_t i = 0; i < pos.size(); ++i)
        if(size[i] <= pos[i]) return false;

        return true;
    }() == true );
    assert(pos.size() == size.size());

    // strides for yxfb format
    // vectors v_size and stride use format: b, f, spatials(y,x...)
    return pos[0] + size[0] * (pos[1] + size[1]*(pos[3] + size[3] * pos[2]));
};
template<>
size_t index<neural::memory::format::fyxb_f32>(std::vector<uint32_t> size, std::vector<uint32_t> pos){
    assert(
    [&]() -> bool {
    for(size_t i = 0; i < pos.size(); ++i)
        if(size[i] <= pos[i]) return false;

        return true;
    }() == true );
    assert(pos.size() == size.size());

    // strides for fyxb format
    // vectors v_size and stride use format: b, f, spatials(y,x...)
    return pos[0] + size[0] * (pos[3] + size[3]*(pos[2] + size[2] * pos[1]));
};
template<>
size_t index<neural::memory::format::xb_f32>(std::vector<uint32_t> size, std::vector<uint32_t> pos){
    assert(
    [&]() -> bool {
    for(size_t i = 0; i < pos.size(); ++i)
        if(size[i] <= pos[i]) return false;

        return true;
    }() == true );
    assert(pos.size() == size.size());

    // strides for yxfb format
    // vectors v_size and stride use format: b, f, spatials(x)
    return pos[0] + size[0]*pos[2];
};
template<>
size_t index<neural::memory::format::bx_f32>(std::vector<uint32_t> size, std::vector<uint32_t> pos){
    assert(
    [&]() -> bool {
    for(size_t i = 0; i < pos.size(); ++i)
        if(size[i] <= pos[i]) return false;

        return true;
    }() == true );
    assert(pos.size() == size.size());

    return pos[2] + size[2]*pos[0];
};

<<<<<<< HEAD
// NOT TESTED!
=======
template<>
size_t index<neural::memory::format::byxf_f32>(std::vector<uint32_t> size, std::vector<uint32_t> pos) {
    assert(
        [&]() -> bool {
        for (size_t i = 0; i < pos.size(); ++i)
            if (size[i] <= pos[i]) return false;

        return true;
    }() == true);
    assert(pos.size() == size.size());

    return pos[1] + size[1] * (pos[3] + size[3] * (pos[2] + size[2] * pos[0]));
};

>>>>>>> d3f8ef8b
template<>
size_t index<neural::memory::format::bxyf_f32>(std::vector<uint32_t> size, std::vector<uint32_t> pos) {
    assert(
        [&]() -> bool {
        for (size_t i = 0; i < pos.size(); ++i)
            if (size[i] <= pos[i]) return false;

        return true;
    }() == true);
    assert(pos.size() == size.size());

    return pos[1] + size[1] * (pos[2] + size[2] * (pos[3] + size[3] * pos[0]));
};

template<>
size_t index<neural::memory::format::oiyx_f32>(std::vector<uint32_t> size, std::vector<uint32_t> pos){
    assert(
        [&]() -> bool {
        for (size_t i = 0; i < pos.size(); ++i)
            if (size[i] <= pos[i]) return false;

        return true;
    }() == true);
    assert(pos.size() == size.size());
    assert(1 == size[0]); // batch

    return pos[4] + size[4] * (pos[3] + size[3] * (pos[2] + size[2] * pos[1]));
};

template<>
size_t index<neural::memory::format::os_yxi_sv16_f32>(std::vector<uint32_t> size, std::vector<uint32_t> pos){
    assert(
        [&]() -> bool {
        for (size_t i = 0; i < pos.size(); ++i)
            if (size[i] <= pos[i]) return false;

        return true;
    }() == true);
    assert(pos.size() == size.size());
    assert(1 == size[0]); // batch

    uint32_t slice_id = pos[1] / 16;
    uint32_t id_in_slice = pos[1] % 16;

    //return id_in_slice + pos[2] * 16 + pos[4] * 16 * size[2] + pos[3] * 16 * size[2] * size[4] + slice_id * 16 * size[2] * size[4] * size[3];
    return id_in_slice + 16 * (pos[2] + size[2] * (pos[4] + size[4] * (pos[3] + slice_id * size[3])));
};

// NOT TESTED!
template<>
size_t index<neural::memory::format::bfxy_f32>(std::vector<uint32_t> size, std::vector<uint32_t> pos) {
    assert(
        [&]() -> bool {
        for (size_t i = 0; i < pos.size(); ++i)
            if (size[i] <= pos[i]) return false;
<<<<<<< HEAD

        return true;
    }() == true);
    assert(pos.size() == size.size());

    return pos[2] + size[2] * (pos[3] + size[3] * (pos[1] + size[1] * pos[0]));
};

template<>
size_t index<neural::memory::format::oiyx_f32>(std::vector<uint32_t> size, std::vector<uint32_t> pos){
    assert(
        [&]() -> bool {
        for (size_t i = 0; i < pos.size(); ++i)
            if (size[i] <= pos[i]) return false;

        return true;
    }() == true);
    assert(pos.size() == size.size());
    assert(1 == size[0]); // batch

    return pos[4] + size[4] * (pos[3] + size[3] * (pos[2] + size[2] * pos[1]));
};

template<>
size_t index<neural::memory::format::bfyx_f32>(std::vector<uint32_t> size, std::vector<uint32_t> pos) {
  assert(
    [&]() -> bool {
    for (size_t i = 0; i < pos.size(); ++i)
      if (size[i] <= pos[i]) return false;

    return true;
  }() == true);
  assert(pos.size() == size.size());

=======

        return true;
    }() == true);
    assert(pos.size() == size.size());

    return pos[2] + size[2] * (pos[3] + size[3] * (pos[1] + size[1] * pos[0]));
};

template<>
size_t index<neural::memory::format::bfyx_f32>(std::vector<uint32_t> size, std::vector<uint32_t> pos) {
  assert(
    [&]() -> bool {
    for (size_t i = 0; i < pos.size(); ++i)
      if (size[i] <= pos[i]) return false;

    return true;
  }() == true);
  assert(pos.size() == size.size());

>>>>>>> d3f8ef8b
  return pos[3] + size[3] * (pos[2] + size[2] * (pos[1] + size[1] * pos[0]));
};

fptr choose_calculate_idx(neural::memory::format::type arg){
    fptr ptr;
    switch (arg){
        case neural::memory::format::type::x_f32: // treat x_f32 as xb_f32 with b=1
        case neural::memory::format::type::xb_f32:
            ptr = index<neural::memory::format::type::xb_f32>;
            break;
        case neural::memory::format::type::bx_f32:
            ptr = index<neural::memory::format::type::bx_f32>;
            break;
        case neural::memory::format::type::yxfb_f32:
            ptr = index<neural::memory::format::type::yxfb_f32>;
            break;
        case neural::memory::format::type::bxyf_f32:
            ptr = index<neural::memory::format::type::bxyf_f32>;
            break;
<<<<<<< HEAD
=======
        case neural::memory::format::type::byxf_f32:
            ptr = index<neural::memory::format::type::byxf_f32>;
            break;
>>>>>>> d3f8ef8b
        case neural::memory::format::type::bfxy_f32:
            ptr = index<neural::memory::format::type::bfxy_f32>;
            break;
        case neural::memory::format::type::oiyx_f32:
            ptr = index<neural::memory::format::type::oiyx_f32>;
            break;
<<<<<<< HEAD
=======
        case neural::memory::format::type::os_yxi_sv16_f32:
            ptr = index<neural::memory::format::type::os_yxi_sv16_f32>;
            break;
>>>>>>> d3f8ef8b
        case neural::memory::format::type::fyxb_f32:
           ptr = index<neural::memory::format::type::fyxb_f32>;
           break;
        case neural::memory::format::type::bfyx_f32:
           ptr = index<neural::memory::format::type::bfyx_f32>;
           break;

        default:
            throw std::runtime_error("choose_calculate_idx has no case for memory::format " + std::to_string(arg));
    }
    return ptr;
};

}<|MERGE_RESOLUTION|>--- conflicted
+++ resolved
@@ -82,9 +82,6 @@
     return pos[2] + size[2]*pos[0];
 };
 
-<<<<<<< HEAD
-// NOT TESTED!
-=======
 template<>
 size_t index<neural::memory::format::byxf_f32>(std::vector<uint32_t> size, std::vector<uint32_t> pos) {
     assert(
@@ -99,7 +96,6 @@
     return pos[1] + size[1] * (pos[3] + size[3] * (pos[2] + size[2] * pos[0]));
 };
 
->>>>>>> d3f8ef8b
 template<>
 size_t index<neural::memory::format::bxyf_f32>(std::vector<uint32_t> size, std::vector<uint32_t> pos) {
     assert(
@@ -155,28 +151,12 @@
         [&]() -> bool {
         for (size_t i = 0; i < pos.size(); ++i)
             if (size[i] <= pos[i]) return false;
-<<<<<<< HEAD
 
         return true;
     }() == true);
     assert(pos.size() == size.size());
 
     return pos[2] + size[2] * (pos[3] + size[3] * (pos[1] + size[1] * pos[0]));
-};
-
-template<>
-size_t index<neural::memory::format::oiyx_f32>(std::vector<uint32_t> size, std::vector<uint32_t> pos){
-    assert(
-        [&]() -> bool {
-        for (size_t i = 0; i < pos.size(); ++i)
-            if (size[i] <= pos[i]) return false;
-
-        return true;
-    }() == true);
-    assert(pos.size() == size.size());
-    assert(1 == size[0]); // batch
-
-    return pos[4] + size[4] * (pos[3] + size[3] * (pos[2] + size[2] * pos[1]));
 };
 
 template<>
@@ -190,27 +170,6 @@
   }() == true);
   assert(pos.size() == size.size());
 
-=======
-
-        return true;
-    }() == true);
-    assert(pos.size() == size.size());
-
-    return pos[2] + size[2] * (pos[3] + size[3] * (pos[1] + size[1] * pos[0]));
-};
-
-template<>
-size_t index<neural::memory::format::bfyx_f32>(std::vector<uint32_t> size, std::vector<uint32_t> pos) {
-  assert(
-    [&]() -> bool {
-    for (size_t i = 0; i < pos.size(); ++i)
-      if (size[i] <= pos[i]) return false;
-
-    return true;
-  }() == true);
-  assert(pos.size() == size.size());
-
->>>>>>> d3f8ef8b
   return pos[3] + size[3] * (pos[2] + size[2] * (pos[1] + size[1] * pos[0]));
 };
 
@@ -230,24 +189,18 @@
         case neural::memory::format::type::bxyf_f32:
             ptr = index<neural::memory::format::type::bxyf_f32>;
             break;
-<<<<<<< HEAD
-=======
         case neural::memory::format::type::byxf_f32:
             ptr = index<neural::memory::format::type::byxf_f32>;
             break;
->>>>>>> d3f8ef8b
         case neural::memory::format::type::bfxy_f32:
             ptr = index<neural::memory::format::type::bfxy_f32>;
             break;
         case neural::memory::format::type::oiyx_f32:
             ptr = index<neural::memory::format::type::oiyx_f32>;
             break;
-<<<<<<< HEAD
-=======
         case neural::memory::format::type::os_yxi_sv16_f32:
             ptr = index<neural::memory::format::type::os_yxi_sv16_f32>;
             break;
->>>>>>> d3f8ef8b
         case neural::memory::format::type::fyxb_f32:
            ptr = index<neural::memory::format::type::fyxb_f32>;
            break;
