/*
// Copyright (c) 2016 Intel Corporation
//
// Licensed under the Apache License, Version 2.0 (the "License");
// you may not use this file except in compliance with the License.
// You may obtain a copy of the License at
//
//      http://www.apache.org/licenses/LICENSE-2.0
//
// Unless required by applicable law or agreed to in writing, software
// distributed under the License is distributed on an "AS IS" BASIS,
// WITHOUT WARRANTIES OR CONDITIONS OF ANY KIND, either express or implied.
// See the License for the specific language governing permissions and
// limitations under the License.
 */
#include "multidimensional_counter.h"

namespace ndimensional{

template<>
size_t index<neural::memory::format::yxfb_f32>(std::vector<uint32_t> size, std::vector<uint32_t> pos){
    assert(
    [&]() -> bool {
    for(size_t i = 0; i < pos.size(); ++i)
        if(size[i] <= pos[i]) return false;

        return true;
    }() == true );
    assert(pos.size() == size.size());

    // strides for yxfb format
    // vectors v_size and stride use format: b, f, spatials(y,x...)
    return pos[0] + size[0] * (pos[1] + size[1]*(pos[3] + size[3] * pos[2]));
};
template<>
size_t index<neural::memory::format::xb_f32>(std::vector<uint32_t> size, std::vector<uint32_t> pos){
    assert(
    [&]() -> bool {
    for(size_t i = 0; i < pos.size(); ++i)
        if(size[i] <= pos[i]) return false;

        return true;
    }() == true );
    assert(pos.size() == size.size());

    // strides for yxfb format
    // vectors v_size and stride use format: b, f, spatials(x)
    return pos[0] + size[0]*pos[2];
};

template<>
size_t index<neural::memory::format::bx_f32>(std::vector<uint32_t> size, std::vector<uint32_t> pos){
    assert(
    [&]() -> bool {
    for(size_t i = 0; i < pos.size(); ++i)
        if(size[i] <= pos[i]) return false;

        return true;
    }() == true );
    assert(pos.size() == size.size());

    return pos[2] + size[2]*pos[0];
};

// NOT TESTED!
template<>
size_t index<neural::memory::format::bxyf_f32>(std::vector<uint32_t> size, std::vector<uint32_t> pos) {
	assert(
		[&]() -> bool {
		for (size_t i = 0; i < pos.size(); ++i)
			if (size[i] <= pos[i]) return false;

		return true;
	}() == true);
	assert(pos.size() == size.size());

	return pos[1] + size[1] * (pos[2] + size[2] * (pos[3] + size[3] * pos[0]));
};

template<>
size_t index<neural::memory::format::bfxy_f32>(std::vector<uint32_t> size, std::vector<uint32_t> pos) {
	assert(
		[&]() -> bool {
		for (size_t i = 0; i < pos.size(); ++i)
			if (size[i] <= pos[i]) return false;

		return true;
	}() == true);
	assert(pos.size() == size.size());

	return pos[2] + size[2] * (pos[3] + size[3] * (pos[1] + size[1] * pos[0]));
};

<<<<<<< HEAD
template<>
size_t index<neural::memory::format::bfyx_f32>(std::vector<uint32_t> size, std::vector<uint32_t> pos) {
	assert(
		[&]() -> bool {
		for (size_t i = 0; i < pos.size(); ++i)
			if (size[i] <= pos[i]) return false;

		return true;
	}() == true);
	assert(pos.size() == size.size());

	return pos[3] + size[3] * (pos[2] + size[2] * (pos[1] + size[1] * pos[0]));
};

fptr choose_calucalte_idx(neural::memory::format::type arg){
=======
fptr choose_calculate_idx(neural::memory::format::type arg){
>>>>>>> 04e01b73
    fptr ptr;
    switch (arg){
        case neural::memory::format::type::x_f32: // treat x_f32 as xb_f32 with b=1
        case neural::memory::format::type::xb_f32:
            ptr = index<neural::memory::format::type::xb_f32>;
            break;
        case neural::memory::format::type::bx_f32:
            ptr = index<neural::memory::format::type::bx_f32>;
            break;
        case neural::memory::format::type::yxfb_f32:
            ptr = index<neural::memory::format::type::yxfb_f32>;
            break;
		case neural::memory::format::type::bxyf_f32:
			ptr = index<neural::memory::format::type::bxyf_f32>;
			break;
		case neural::memory::format::type::bfxy_f32:
			ptr = index<neural::memory::format::type::bfxy_f32>;
			break;
    case neural::memory::format::type::bfyx_f32:
			ptr = index<neural::memory::format::type::bfyx_f32>;
			break;
        default:
            throw std::runtime_error("choose_calculate_idx has no case for memory::format " + std::to_string(arg));
    }
    return ptr;
};

}<|MERGE_RESOLUTION|>--- conflicted
+++ resolved
@@ -91,7 +91,6 @@
 	return pos[2] + size[2] * (pos[3] + size[3] * (pos[1] + size[1] * pos[0]));
 };
 
-<<<<<<< HEAD
 template<>
 size_t index<neural::memory::format::bfyx_f32>(std::vector<uint32_t> size, std::vector<uint32_t> pos) {
 	assert(
@@ -107,9 +106,6 @@
 };
 
 fptr choose_calucalte_idx(neural::memory::format::type arg){
-=======
-fptr choose_calculate_idx(neural::memory::format::type arg){
->>>>>>> 04e01b73
     fptr ptr;
     switch (arg){
         case neural::memory::format::type::x_f32: // treat x_f32 as xb_f32 with b=1
