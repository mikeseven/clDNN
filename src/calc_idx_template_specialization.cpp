--- conflicted
+++ resolved
@@ -67,8 +67,6 @@
     // vectors v_size and stride use format: b, f, spatials(x)
     return pos[0] + size[0]*pos[2];
 };
-<<<<<<< HEAD
-
 template<>
 size_t index<neural::memory::format::bx_f32>(std::vector<uint32_t> size, std::vector<uint32_t> pos){
     assert(
@@ -83,8 +81,6 @@
     return pos[2] + size[2]*pos[0];
 };
 
-=======
->>>>>>> dfe78804
 // NOT TESTED!
 template<>
 size_t index<neural::memory::format::bxyf_f32>(std::vector<uint32_t> size, std::vector<uint32_t> pos) {
