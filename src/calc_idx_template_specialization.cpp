/*
// Copyright (c) 2016 Intel Corporation
//
// Licensed under the Apache License, Version 2.0 (the "License");
// you may not use this file except in compliance with the License.
// You may obtain a copy of the License at
//
//      http://www.apache.org/licenses/LICENSE-2.0
//
// Unless required by applicable law or agreed to in writing, software
// distributed under the License is distributed on an "AS IS" BASIS,
// WITHOUT WARRANTIES OR CONDITIONS OF ANY KIND, either express or implied.
// See the License for the specific language governing permissions and
// limitations under the License.
 */
#include "multidimensional_counter.h"
#include <iostream>

namespace ndimensional{

// This template has no body. it has to be specialized for every format. Every specialization should be placed in this file.
// index<T> is used only in by one function in whole project 'choose_calculate_idx', which is defined in this file.
// Because of above reasons this template is placed in cpp file.
template<neural::memory::format::type FORMAT>
size_t index(std::vector<uint32_t> size, std::vector<uint32_t> pos);

namespace {
    bool is_in_range(std::vector<uint32_t> &range, std::vector<uint32_t> &pos) {
        if(pos.size()!=range.size()) return false;
        for(size_t i = 0; i < pos.size(); ++i)
            if(pos[i] >= range[i]) return false;
        return true;
    }
}


template<> size_t index<neural::memory::format::yxfb_f32>(std::vector<uint32_t> size, std::vector<uint32_t> pos){
    assert(is_in_range(size, pos));
    return pos[0] + size[0] * (pos[1] + size[1]*(pos[2] + size[2] * pos[3]));
};


template<> size_t index<neural::memory::format::oiyx_f32>(std::vector<uint32_t> size, std::vector<uint32_t> pos){
    assert(is_in_range(size, pos));
    assert(1 == size[0]); // batch
    return pos[3] + size[3] * (pos[4] + size[4] * (pos[2] + size[2] * pos[1]));
};


template<> size_t index<neural::memory::format::oyxi_o16_f32>(std::vector<uint32_t> size, std::vector<uint32_t> pos){
    assert(is_in_range(size, pos));
    assert(1 == size[0]); // batch
    uint32_t slice_id = pos[1] / 16;
    uint32_t id_in_slice = pos[1] % 16;
    return id_in_slice + 16 * (pos[2] + size[2] * (pos[3] + size[3] * (pos[4] + slice_id * size[4])));
};


template<> size_t index<neural::memory::format::byxf_f32>(std::vector<uint32_t> size, std::vector<uint32_t> pos) {
    assert(is_in_range(size, pos));
    return pos[1] + size[1] * (pos[2] + size[2] * (pos[3] + size[3] * pos[0]));
};


template<> size_t index<neural::memory::format::xb_f32>(std::vector<uint32_t> size, std::vector<uint32_t> pos){
    assert(is_in_range(size, pos));
    return pos[0] + size[0]*pos[2];
};


template<> size_t index<neural::memory::format::bx_f32>(std::vector<uint32_t> size, std::vector<uint32_t> pos){
    assert(is_in_range(size, pos));
    return pos[2] + size[2]*pos[0];
};


template<> size_t index<neural::memory::format::bfyx_f32>(std::vector<uint32_t> size, std::vector<uint32_t> pos) {
    assert(is_in_range(size, pos));
    return pos[2] + size[2] * (pos[3] + size[3] * (pos[1] + size[1] * pos[0]));
};


template<> size_t index<neural::memory::format::fyxb_f32>(std::vector<uint32_t> size, std::vector<uint32_t> pos){
    assert(is_in_range(size, pos));
    return pos[0] + size[0] * (pos[2] + size[2]*(pos[3] + size[3] * pos[1]));
}


<<<<<<< HEAD
template<> size_t index<neural::memory::format::byxf_b24_f32>(std::vector<uint32_t> size, std::vector<uint32_t> pos){
    assert(is_in_range(size, pos));

    // BFXY represents buffer size, wbile bfxy represents current position
    const size_t B = size[0];   const size_t F = size[1];   const size_t X = size[2];
    const size_t b =  pos[0];   const size_t f =  pos[1];   const size_t x =  pos[2];   const size_t y =  pos[3];

    assert(24 == B); //todo remove, what with b>23
    return b%24 + B * (f + F*(x + X*y));
}


template<> size_t index<neural::memory::format::oi_f32>(std::vector<uint32_t> size, std::vector<uint32_t> pos){
    assert(is_in_range(size, pos));

    // BFXY represents buffer size, wbile bfxy represents current position
  /*  const size_t Fo = size[1];*/ const size_t Fi = size[2]; 
    const size_t fo =  pos[1];     const size_t fi =  pos[2]; 
    
    assert(1 == size[0]); // Weights doesnt use batch, but the field must exist.
    assert(1 == size[3]); 
       
    return fi + fo * Fi;
}

template<> size_t index<neural::memory::format::io_f32>(std::vector<uint32_t> size, std::vector<uint32_t> pos){
    assert(is_in_range(size, pos));

    // BFXY represents buffer size, wbile bfxy represents current position
    const size_t Fo = size[1];  // const size_t Fi = size[2]; 
    const size_t fo =  pos[1];   const size_t fi =  pos[2]; 

    assert(1 == size[0]); // Weights doesnt use batch, but the field must exist.
    assert(1 == size[3]); 

    return fo + fi * Fo;
}

template<> size_t index<neural::memory::format::io_i13_f32>(std::vector<uint32_t> size, std::vector<uint32_t> pos){
    assert(is_in_range(size, pos));

    // BFXY represents buffer size, wbile bfxy represents current position
 /*   const size_t Fo = size[1];*/   const size_t Fi = size[2]; 
    const size_t fo =  pos[1];       const size_t fi =  pos[2]; 

    const uint32_t stride = 13;
    assert(1 == size[0]); // Weights doesnt use batch, but the field must exist.
    assert(1 == size[3]); 
    assert(0 == size[1] % stride ); 

    return fo % stride + fi * stride +(stride * Fi)*(fo / stride);
 }

template<> size_t index<neural::memory::format::io_i13_f2>(std::vector<uint32_t> size, std::vector<uint32_t> pos){
    assert(is_in_range(size, pos));

    // BFXY represents buffer size, wbile bfxy represents current position
  /*  const size_t Fo = size[1];*/  const size_t Fi = size[2]; 
    const size_t fo =  pos[1];      const size_t fi =  pos[2]; 

    const uint32_t stride = 2;
    assert(1 == size[0]); // Weights doesnt use batch, but the field must exist.
    assert(1 == size[3]); 
    assert(0 == size[1] % stride ); 

     return fo % stride + fi * stride +(stride * Fi)*(fo / stride);
}


=======
>>>>>>> 3961ff53
template<> size_t index<neural::memory::format::yxoi_o4_f32>(std::vector<uint32_t> size, std::vector<uint32_t> pos){
    assert(is_in_range(size, pos));

    // BFXY represents buffer size, wbile bfxy represents current position
    const size_t Fo = size[1];   const size_t Fi = size[2];   const size_t X = size[3];
    const size_t fo =  pos[1];   const size_t fi =  pos[2];   const size_t x =  pos[3];   const size_t y =  pos[4];
    const size_t slice_block = fo/4;    const size_t slice_element = fo%4;

    assert(1 == size[0]); // Weights doesnt use batch, but the field must exist.
    assert(size[3] == size[4]); // X == Y
    assert(0 == Fo%4);
    return slice_element + 4*(fi + Fi*(slice_block + Fo/4*(x + X*y)));
}


template<> size_t index<neural::memory::format::byxf_b24_f32>(std::vector<uint32_t> size, std::vector<uint32_t> pos) {
    assert(is_in_range(size, pos));

                                const size_t F = size[1];   const size_t X = size[2];   const size_t Y = size[3];
    const size_t b =  pos[0];   const size_t f =  pos[1];   const size_t x =  pos[2];   const size_t y =  pos[3];

    assert(size[0]%24==0); // batch must be a multiple of 24
    return b%24 + 24 * (f + F * (x + X * (y + (b/24) * Y)));
};


fptr choose_calculate_idx(neural::memory::format::type arg){
    switch (arg){
        case neural::memory::format::type::x_f32: // treat x_f32 as xb_f32 with b=1
<<<<<<< HEAD
        case neural::memory::format::type::xb_f32:             return index<neural::memory::format::type::xb_f32>;
        case neural::memory::format::type::oi_f32:             return index<neural::memory::format::type::oi_f32>;
        case neural::memory::format::type::io_f32:             return index<neural::memory::format::type::io_f32>;
        case neural::memory::format::type::io_i13_f32:         return index<neural::memory::format::type::io_i13_f32>;
        case neural::memory::format::type::io_i13_f2:          return index<neural::memory::format::type::io_i13_f2>;
        case neural::memory::format::type::bx_f32:             return index<neural::memory::format::type::bx_f32>;
        case neural::memory::format::type::yxfb_f32:           return index<neural::memory::format::type::yxfb_f32>;
        case neural::memory::format::type::byxf_f32:           return index<neural::memory::format::type::byxf_f32>;
        case neural::memory::format::type::oiyx_f32:           return index<neural::memory::format::type::oiyx_f32>;
        case neural::memory::format::type::os_yxi_sv16_f32:    return index<neural::memory::format::type::os_yxi_sv16_f32>;
        case neural::memory::format::type::bfyx_f32:           return index<neural::memory::format::type::bfyx_f32>;
        case neural::memory::format::type::fyxb_f32:           return index<neural::memory::format::type::fyxb_f32>;
        case neural::memory::format::type::bs_yxf_bv24_f32:    return index<neural::memory::format::type::bs_yxf_bv24_f32>;
        case neural::memory::format::type::byxf_b24_f32:       return index<neural::memory::format::type::byxf_b24_f32>;
        case neural::memory::format::type::yxoi_o4_f32:        return index<neural::memory::format::type::yxoi_o4_f32>;
=======
        case neural::memory::format::type::xb_f32:          return index<neural::memory::format::type::xb_f32>;
        case neural::memory::format::type::bx_f32:          return index<neural::memory::format::type::bx_f32>;
        case neural::memory::format::type::yxfb_f32:        return index<neural::memory::format::type::yxfb_f32>;
        case neural::memory::format::type::byxf_f32:        return index<neural::memory::format::type::byxf_f32>;
        case neural::memory::format::type::oiyx_f32:        return index<neural::memory::format::type::oiyx_f32>;
        case neural::memory::format::type::oyxi_o16_f32:    return index<neural::memory::format::type::oyxi_o16_f32>;
        case neural::memory::format::type::bfyx_f32:        return index<neural::memory::format::type::bfyx_f32>;
        case neural::memory::format::type::fyxb_f32:        return index<neural::memory::format::type::fyxb_f32>;
        case neural::memory::format::type::byxf_b24_f32:    return index<neural::memory::format::type::byxf_b24_f32>;
        case neural::memory::format::type::yxoi_o4_f32:     return index<neural::memory::format::type::yxoi_o4_f32>;
>>>>>>> 3961ff53
            break;
        default:
            throw std::runtime_error("choose_calculate_idx has no case for memory::format " + std::to_string(arg));
    }
};

}<|MERGE_RESOLUTION|>--- conflicted
+++ resolved
@@ -86,19 +86,6 @@
 }
 
 
-<<<<<<< HEAD
-template<> size_t index<neural::memory::format::byxf_b24_f32>(std::vector<uint32_t> size, std::vector<uint32_t> pos){
-    assert(is_in_range(size, pos));
-
-    // BFXY represents buffer size, wbile bfxy represents current position
-    const size_t B = size[0];   const size_t F = size[1];   const size_t X = size[2];
-    const size_t b =  pos[0];   const size_t f =  pos[1];   const size_t x =  pos[2];   const size_t y =  pos[3];
-
-    assert(24 == B); //todo remove, what with b>23
-    return b%24 + B * (f + F*(x + X*y));
-}
-
-
 template<> size_t index<neural::memory::format::oi_f32>(std::vector<uint32_t> size, std::vector<uint32_t> pos){
     assert(is_in_range(size, pos));
 
@@ -155,9 +142,6 @@
      return fo % stride + fi * stride +(stride * Fi)*(fo / stride);
 }
 
-
-=======
->>>>>>> 3961ff53
 template<> size_t index<neural::memory::format::yxoi_o4_f32>(std::vector<uint32_t> size, std::vector<uint32_t> pos){
     assert(is_in_range(size, pos));
 
@@ -187,25 +171,12 @@
 fptr choose_calculate_idx(neural::memory::format::type arg){
     switch (arg){
         case neural::memory::format::type::x_f32: // treat x_f32 as xb_f32 with b=1
-<<<<<<< HEAD
-        case neural::memory::format::type::xb_f32:             return index<neural::memory::format::type::xb_f32>;
+        case neural::memory::format::type::xb_f32:          return index<neural::memory::format::type::xb_f32>;
+        case neural::memory::format::type::bx_f32:          return index<neural::memory::format::type::bx_f32>;
         case neural::memory::format::type::oi_f32:             return index<neural::memory::format::type::oi_f32>;
         case neural::memory::format::type::io_f32:             return index<neural::memory::format::type::io_f32>;
         case neural::memory::format::type::io_i13_f32:         return index<neural::memory::format::type::io_i13_f32>;
         case neural::memory::format::type::io_i13_f2:          return index<neural::memory::format::type::io_i13_f2>;
-        case neural::memory::format::type::bx_f32:             return index<neural::memory::format::type::bx_f32>;
-        case neural::memory::format::type::yxfb_f32:           return index<neural::memory::format::type::yxfb_f32>;
-        case neural::memory::format::type::byxf_f32:           return index<neural::memory::format::type::byxf_f32>;
-        case neural::memory::format::type::oiyx_f32:           return index<neural::memory::format::type::oiyx_f32>;
-        case neural::memory::format::type::os_yxi_sv16_f32:    return index<neural::memory::format::type::os_yxi_sv16_f32>;
-        case neural::memory::format::type::bfyx_f32:           return index<neural::memory::format::type::bfyx_f32>;
-        case neural::memory::format::type::fyxb_f32:           return index<neural::memory::format::type::fyxb_f32>;
-        case neural::memory::format::type::bs_yxf_bv24_f32:    return index<neural::memory::format::type::bs_yxf_bv24_f32>;
-        case neural::memory::format::type::byxf_b24_f32:       return index<neural::memory::format::type::byxf_b24_f32>;
-        case neural::memory::format::type::yxoi_o4_f32:        return index<neural::memory::format::type::yxoi_o4_f32>;
-=======
-        case neural::memory::format::type::xb_f32:          return index<neural::memory::format::type::xb_f32>;
-        case neural::memory::format::type::bx_f32:          return index<neural::memory::format::type::bx_f32>;
         case neural::memory::format::type::yxfb_f32:        return index<neural::memory::format::type::yxfb_f32>;
         case neural::memory::format::type::byxf_f32:        return index<neural::memory::format::type::byxf_f32>;
         case neural::memory::format::type::oiyx_f32:        return index<neural::memory::format::type::oiyx_f32>;
@@ -214,7 +185,6 @@
         case neural::memory::format::type::fyxb_f32:        return index<neural::memory::format::type::fyxb_f32>;
         case neural::memory::format::type::byxf_b24_f32:    return index<neural::memory::format::type::byxf_b24_f32>;
         case neural::memory::format::type::yxoi_o4_f32:     return index<neural::memory::format::type::yxoi_o4_f32>;
->>>>>>> 3961ff53
             break;
         default:
             throw std::runtime_error("choose_calculate_idx has no case for memory::format " + std::to_string(arg));
