--- conflicted
+++ resolved
@@ -135,13 +135,10 @@
     case format::winograd_6x3_s1_fused_weights: return kernel_selector::weights_layout::winograd_6x3_s1_fused_weights;
     case format::image_2d_weights_winograd_6x3_s1_fbxyb:     return kernel_selector::weights_layout::image_2d_weights_winograd_6x3_s1_fbxyb;
     case format::image_2d_weights_winograd_6x3_s1_xfbyb:     return kernel_selector::weights_layout::image_2d_weights_winograd_6x3_s1_xfbyb;
-<<<<<<< HEAD
+
     case format::os_is_yx_isa8_osv8_isv4:                    return kernel_selector::weights_layout::os_is_yx_isa8_osv8_isv4;
     case format::bf_lyx_yx:                                  return kernel_selector::weights_layout::bf_lyx_yx;
-=======
-    case format::os_is_yx_isa8_osv8_isv4: return kernel_selector::weights_layout::os_is_yx_isa8_osv8_isv4;
     case format::is_o_yx_isv32: return kernel_selector::weights_layout::is_o_yx_isv32;
->>>>>>> 4e86234f
     default:
         return kernel_selector::weights_layout::oi;
     }
@@ -155,7 +152,6 @@
     case kernel_selector::weights_layout::oiyx:            return cldnn::format::bfyx;
     case kernel_selector::weights_layout::oyxi:            return cldnn::format::byxf;
     case kernel_selector::weights_layout::io:
-<<<<<<< HEAD
     case kernel_selector::weights_layout::iyxo:            return cldnn::format::fyxb;
     case kernel_selector::weights_layout::yxio:            return cldnn::format::yxfb;
     case kernel_selector::weights_layout::os_iyx_osv16:    return cldnn::format::os_iyx_osv16;
@@ -171,23 +167,7 @@
     case kernel_selector::weights_layout::image_2d_weights_winograd_6x3_s1_xfbyb: return cldnn::format::image_2d_weights_winograd_6x3_s1_xfbyb;
     case kernel_selector::weights_layout::os_is_yx_isa8_osv8_isv4:                return cldnn::format::os_is_yx_isa8_osv8_isv4;
     case kernel_selector::weights_layout::bf_lyx_yx:                              return cldnn::format::bf_lyx_yx;
-=======
-    case kernel_selector::weights_layout::iyxo:               return cldnn::format::fyxb;
-    case kernel_selector::weights_layout::yxio:               return cldnn::format::yxfb;
-    case kernel_selector::weights_layout::os_iyx_osv16:       return cldnn::format::os_iyx_osv16;
-    case kernel_selector::weights_layout::os_i_osv16:         return cldnn::format::bs_x_bsv16;
-    case kernel_selector::weights_layout::os_i_osv8__ai8:     return cldnn::format::bs_xs_xsv8_bsv8;
-    case kernel_selector::weights_layout::os_i_osv16__ai8:    return cldnn::format::bs_xs_xsv8_bsv16;
-    case kernel_selector::weights_layout::image_2d_weights_c4_fyx_b:        return cldnn::format::image_2d_weights_c4_fyx_b;
-    case kernel_selector::weights_layout::image_2d_weights_c1_b_fyx:        return cldnn::format::image_2d_weights_c1_b_fyx;
-    case kernel_selector::weights_layout::winograd_2x3_s1_weights:          return cldnn::format::winograd_2x3_s1_weights;
-    case kernel_selector::weights_layout::winograd_2x3_s1_fused_weights:    return cldnn::format::winograd_2x3_s1_fused_weights;
-    case kernel_selector::weights_layout::winograd_6x3_s1_fused_weights:    return cldnn::format::winograd_6x3_s1_fused_weights;
-    case kernel_selector::weights_layout::image_2d_weights_winograd_6x3_s1_fbxyb:        return cldnn::format::image_2d_weights_winograd_6x3_s1_fbxyb;
-    case kernel_selector::weights_layout::image_2d_weights_winograd_6x3_s1_xfbyb:        return cldnn::format::image_2d_weights_winograd_6x3_s1_xfbyb;
-    case kernel_selector::weights_layout::os_is_yx_isa8_osv8_isv4: return cldnn::format::os_is_yx_isa8_osv8_isv4;
     case kernel_selector::weights_layout::is_o_yx_isv32: return cldnn::format::is_o_yx_isv32;
->>>>>>> 4e86234f
     default:
         return cldnn::format::bfyx;
     }
