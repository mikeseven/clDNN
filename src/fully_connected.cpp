/*
// Copyright (c) 2016 Intel Corporation
//
// Licensed under the Apache License, Version 2.0 (the "License");
// you may not use this file except in compliance with the License.
// You may obtain a copy of the License at
//
//      http://www.apache.org/licenses/LICENSE-2.0
//
// Unless required by applicable law or agreed to in writing, software
// distributed under the License is distributed on an "AS IS" BASIS,
// WITHOUT WARRANTIES OR CONDITIONS OF ANY KIND, either express or implied.
// See the License for the specific language governing permissions and
// limitations under the License.
*/

///////////////////////////////////////////////////////////////////////////////////////////////////
#include "api/neural.h"
#include "fully_connected.h"
#include "multidimensional_counter.h"
#include "memory_utils.h"

namespace neural {

struct fully_connected_reference : is_an_implementation {
    const fully_connected &outer;
    fully_connected_reference(fully_connected &arg)
        : is_an_implementation(neural::type_id<fully_connected_reference>())
        , outer(arg)
    {};
    ~fully_connected_reference() {}

    static void implementation(const void *ptr) {
        auto this_fc = static_cast<const fully_connected *>(ptr);

        auto& input_mem = this_fc->input_memory(0);
        auto& output_mem = this_fc->output_memory(0);
        auto& weight_mem = this_fc->input_memory(1);
        auto& bias_mem = this_fc->input_memory(2);
        
        float *input, *output, *weight, *bias;
        auto& weight_buffer_size = this_fc->input_memory(1).argument.size;

        auto& input_arg = this_fc->input_memory(0).argument;
        auto& input_buffer_size = input_arg.size;

        auto& output_arg = this_fc->output_memory(0).argument;
        auto& output_buffer_size = output_arg.size;

        assert( 1 == input_buffer_size.feature.size());
        assert( 1 == input_buffer_size.batch.size()  );
        assert( 1 == input_buffer_size.feature[0]    );

        namespace nd = ndimensional;
        fill(this_fc->output_memory(0), 0.0f);

        const int DATA_INDEX = 2;
        const int BATCH_INDEX = 0;

        nd::value<uint32_t> range_output(output_buffer_size);
        range_output[BATCH_INDEX] = 1; //in every iteration whole batch is computed at once, so it has to be removed from the range
        nd::value<uint32_t> range_input(input_buffer_size);
        nd::value<uint32_t> range_weight(weight_buffer_size);

        auto calc_in_ptr = nd::choose_calculate_ptr(input_mem);
        auto calc_out_ptr = nd::choose_calculate_ptr(output_mem);
        auto calc_w_ptr = nd::choose_calculate_ptr(weight_mem);
        auto calc_bias_ptr = nd::choose_calculate_ptr(bias_mem);

<<<<<<< HEAD
        std::vector<uint32_t> arg_weight_idx(3);
        nd::value<uint32_t> batch_offset(range_output.size());

        for (auto pos_out : range_output) {

            for (auto pos_in : range_input) {
                input = static_cast<float*>(calc_in_ptr(input_mem, pos_in));
                batch_offset[BATCH_INDEX] = pos_in[BATCH_INDEX];

                arg_weight_idx[DATA_INDEX] = pos_out[DATA_INDEX];
                arg_weight_idx[BATCH_INDEX] = pos_in[DATA_INDEX];

                weight = static_cast<float*>(calc_w_ptr(weight_mem, arg_weight_idx));
                output = static_cast<float*>(calc_out_ptr(output_mem, pos_out + batch_offset));

                *output += *input * *weight;
            }
            for (auto b = 0u; b < range_input[BATCH_INDEX]; b++) {
                batch_offset[BATCH_INDEX] = b;
                output = static_cast<float*>(calc_out_ptr(output_mem, pos_out + batch_offset));
                bias = static_cast<float*>(calc_bias_ptr(bias_mem,{0, 0, pos_out[DATA_INDEX]}));

                *output += *bias;
            }
=======
        std::vector<uint32_t> arg_weight_idx(4);
        for (auto pos_out : range_output){
                auto out_idx = calc_out_idx(output_arg.size.raw, pos_out);

                for (auto pos_in : range_input){
                    auto in_idx = calc_in_idx(input_arg.size.raw, pos_in);

                    arg_weight_idx[1]  = pos_out[DATA_INDEX];
                    arg_weight_idx[2] = pos_in [DATA_INDEX];
                    auto w_idx = calc_w_idx(weight_arg.size.raw, arg_weight_idx);
                    output[out_idx + pos_in[BATCH_INDEX]] += input[in_idx] * weight[w_idx];
                }
                for (auto  b=0u; b < range_input[BATCH_INDEX]; b++)
                    output[out_idx + b] += bias[pos_out[DATA_INDEX]];
>>>>>>> 0f8a90e2
        }
    }

    task_group work() {
        return {{task{ implementation, &outer}}, schedule::single};
    }

    static is_an_implementation *create(fully_connected &arg) { return new fully_connected_reference(arg); };
};

//                                    engine                output                        input
using implementation_key = std::tuple<neural::engine::type, neural::memory::format::type, neural::memory::format::type>;


fully_connected::arguments::arguments( neural::engine::type eng,
                                       primitive            out,
                                       primitive            in,
                                       primitive            weights,
                                       primitive            bias)
: engine(eng)
, output({out})
, input({in, weights, bias})
{
};

// creates primitive with fully_connected implementation that supports provided arguments
primitive fully_connected::create(fully_connected::arguments arg) {
    auto& input_arg = arg.input[0].primitive.as<const memory&>().argument;
    auto& output_arg = arg.output[0].as<const memory&>().argument;
    auto& weight_arg = arg.input[1].primitive.as<const memory&>().argument;

    if (input_arg.size.raw.size() != output_arg.size.raw.size())    throw std::runtime_error("Fully connected input/output number of dimension does not match.");
    if (weight_arg.format != memory::format::oi_f32     &&
        weight_arg.format != memory::format::io_f32     &&
        weight_arg.format != memory::format::io_i13_f32 &&
        weight_arg.format != memory::format::io_i2_f32  )                throw std::runtime_error("Fully connected weight format is not oi_f32.");
    

    // wrap into RAII wrapper
    std::unique_ptr<fully_connected> result(new fully_connected(arg));

    // create implementation for non-lazy evaluation
    if(0 == (arg.engine & engine::lazy)) {
        // lookup in database; throw if not found
        auto key = std::make_tuple(arg.engine, result->input_memory(0).argument.format, result->output_memory(0).argument.format);
        auto it = fully_con_implementation_map::instance().find(key);
        if (it == std::end(fully_con_implementation_map::instance())) throw std::runtime_error("not yet implemented");

        // create implementation & attach it to result
        auto implementation = it->second(*result);
        result->_private.reset(implementation);
        result->_work = implementation->work();
    }

    // release RAII wrapper, return naked pointer
    return result.release();
}

namespace {
	struct attach {
		attach() {
			fully_con_implementation_map::instance().insert({ std::make_tuple(engine::reference, memory::format::xb_f32, memory::format::xb_f32), fully_connected_reference::create });
			fully_con_implementation_map::instance().insert({ std::make_tuple(engine::reference, memory::format::x_f32,  memory::format::x_f32),  fully_connected_reference::create });
}
		~attach() {}
};


#ifdef __GNUC__
__attribute__((visibility("default"))) //todo meybe dll_sym?
#elif _MSC_VER
#   pragma section(".nn_init$m", read, write)
#endif
attach attach_impl;

}

}<|MERGE_RESOLUTION|>--- conflicted
+++ resolved
@@ -67,8 +67,7 @@
         auto calc_w_ptr = nd::choose_calculate_ptr(weight_mem);
         auto calc_bias_ptr = nd::choose_calculate_ptr(bias_mem);
 
-<<<<<<< HEAD
-        std::vector<uint32_t> arg_weight_idx(3);
+        std::vector<uint32_t> arg_weight_idx(4);
         nd::value<uint32_t> batch_offset(range_output.size());
 
         for (auto pos_out : range_output) {
@@ -77,8 +76,8 @@
                 input = static_cast<float*>(calc_in_ptr(input_mem, pos_in));
                 batch_offset[BATCH_INDEX] = pos_in[BATCH_INDEX];
 
-                arg_weight_idx[DATA_INDEX] = pos_out[DATA_INDEX];
-                arg_weight_idx[BATCH_INDEX] = pos_in[DATA_INDEX];
+                arg_weight_idx[1] = pos_out[DATA_INDEX];
+                arg_weight_idx[2] = pos_in[DATA_INDEX];
 
                 weight = static_cast<float*>(calc_w_ptr(weight_mem, arg_weight_idx));
                 output = static_cast<float*>(calc_out_ptr(output_mem, pos_out + batch_offset));
@@ -92,22 +91,6 @@
 
                 *output += *bias;
             }
-=======
-        std::vector<uint32_t> arg_weight_idx(4);
-        for (auto pos_out : range_output){
-                auto out_idx = calc_out_idx(output_arg.size.raw, pos_out);
-
-                for (auto pos_in : range_input){
-                    auto in_idx = calc_in_idx(input_arg.size.raw, pos_in);
-
-                    arg_weight_idx[1]  = pos_out[DATA_INDEX];
-                    arg_weight_idx[2] = pos_in [DATA_INDEX];
-                    auto w_idx = calc_w_idx(weight_arg.size.raw, arg_weight_idx);
-                    output[out_idx + pos_in[BATCH_INDEX]] += input[in_idx] * weight[w_idx];
-                }
-                for (auto  b=0u; b < range_input[BATCH_INDEX]; b++)
-                    output[out_idx + b] += bias[pos_out[DATA_INDEX]];
->>>>>>> 0f8a90e2
         }
     }
 
@@ -167,12 +150,12 @@
 }
 
 namespace {
-	struct attach {
-		attach() {
-			fully_con_implementation_map::instance().insert({ std::make_tuple(engine::reference, memory::format::xb_f32, memory::format::xb_f32), fully_connected_reference::create });
-			fully_con_implementation_map::instance().insert({ std::make_tuple(engine::reference, memory::format::x_f32,  memory::format::x_f32),  fully_connected_reference::create });
+    struct attach {
+        attach() {
+            fully_con_implementation_map::instance().insert({ std::make_tuple(engine::reference, memory::format::xb_f32, memory::format::xb_f32), fully_connected_reference::create });
+            fully_con_implementation_map::instance().insert({ std::make_tuple(engine::reference, memory::format::x_f32,  memory::format::x_f32),  fully_connected_reference::create });
 }
-		~attach() {}
+        ~attach() {}
 };
 
 
