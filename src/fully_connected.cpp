/*
// Copyright (c) 2016 Intel Corporation
//
// Licensed under the Apache License, Version 2.0 (the "License");
// you may not use this file except in compliance with the License.
// You may obtain a copy of the License at
//
//      http://www.apache.org/licenses/LICENSE-2.0
//
// Unless required by applicable law or agreed to in writing, software
// distributed under the License is distributed on an "AS IS" BASIS,
// WITHOUT WARRANTIES OR CONDITIONS OF ANY KIND, either express or implied.
// See the License for the specific language governing permissions and
// limitations under the License.
*/

///////////////////////////////////////////////////////////////////////////////////////////////////
#include "api/neural.h"
#include "multidimensional_counter.h"
#include "memory_utils.h"

namespace neural {

struct fully_connected_reference : is_an_implementation {
    const fully_connected &outer;
    fully_connected_reference(fully_connected &arg)
        : is_an_implementation(neural::type_id<fully_connected_reference>())
        , outer(arg)
    {};
    ~fully_connected_reference() {}

    static void implementation(const void *ptr) {
        auto this_fc = static_cast<const fully_connected *>(ptr);
<<<<<<< HEAD
        //auto input = static_cast<float*>(this_fc->input_memory(0).pointer);
        //auto output = static_cast<float*>(this_fc->output_memory(0).pointer);
        //auto weight = static_cast<float*>(this_fc->input_memory(1).pointer);
        //auto weight_buffer_size = this_fc->input_memory(1).argument.size;
        auto input  = static_cast<float*>(this_fc->argument.input[0].primitive.as<const memory&>().pointer);  //todo tmp solution
        auto weight = static_cast<float*>(this_fc->argument.input[1].primitive.as<const memory&>().pointer);
        auto bias   = static_cast<float*>(this_fc->argument.input[2].primitive.as<const memory&>().pointer);
        auto output = static_cast<float*>(this_fc->argument.output[0].as<const memory&>().pointer);

        auto& weight_buffer_size = this_fc->argument.input[1].primitive.as<const memory&>().argument.size;

        auto& input_arg  = this_fc->argument.input[0].primitive.as<const memory&>().argument; //todo tmp solution
        //auto& input_arg = this_fc->input_memory(0).argument;
=======
        auto input = static_cast<float*>(this_fc->input_memory(0).pointer);
        auto output = static_cast<float*>(this_fc->output_memory(0).pointer);
        auto weight = static_cast<float*>(this_fc->input_memory(1).pointer);
        auto& weight_buffer_size = this_fc->input_memory(1).argument.size;

        auto& input_arg = this_fc->input_memory(0).argument;
>>>>>>> dfe78804
        auto& input_buffer_size = input_arg.size;

        auto& output_arg = this_fc->output_memory(0).argument;
        auto& output_buffer_size = output_arg.size;

        auto& weight_arg = this_fc->input_memory(1).argument;

        auto& bias_arg = this_fc->argument.input[2].primitive.as<const memory&>().argument;

        if (input_buffer_size.raw.size() != output_buffer_size.raw.size()) throw std::runtime_error("Fully connected input/output number of dimension does not match.");
        if (input_arg.format             != output_arg.format)      throw std::runtime_error("Fully connected input/output data format does not match.");
        if (weight_arg.format            != memory::format::xb_f32 &&
            weight_arg.format            != memory::format::x_f32)
            throw std::runtime_error("Fully connected weight format is not xb_f32 or x_f32.");

        assert( 1 == input_buffer_size.feature.size());
        assert( 1 == input_buffer_size.batch.size()  );
        assert( 1 == input_buffer_size.feature[0]    );

        namespace nd = ndimensional;
        fill(this_fc->output_memory(0), 0.0f);

<<<<<<< HEAD
        const int data_index = 2;
        const int f_index = 0;
        const int batch_index = 0;
=======
        const int DATA_INDEX = 2;
        const int BATCH_INDEX = 0;
>>>>>>> dfe78804

        nd::value<uint32_t> range_output(output_buffer_size);
        range_output[BATCH_INDEX] = 1; //in every iteration whole batch is computed at once, so it has to be removed from the range
        nd::value<uint32_t> range_input(input_buffer_size);
        nd::value<uint32_t> range_weight(weight_buffer_size);

        auto calc_in_idx  = nd::choose_calculate_idx(input_arg.format);
        auto calc_out_idx = nd::choose_calculate_idx(output_arg.format);
        auto calc_w_idx   = nd::choose_calculate_idx(weight_arg.format);

        std::vector<uint32_t> arg_weight_idx(3);
        for (auto pos_out : range_output){
                auto out_idx = calc_out_idx(output_arg.size.raw, pos_out);

                for (auto pos_in : range_input){
                    auto in_idx = calc_in_idx(input_arg.size.raw, pos_in);

                    arg_weight_idx[DATA_INDEX]  = pos_out[DATA_INDEX];
                    arg_weight_idx[BATCH_INDEX] = pos_in [DATA_INDEX];
                    auto w_idx = calc_w_idx(weight_arg.size.raw, arg_weight_idx);
                    output[out_idx + pos_in[BATCH_INDEX]] += input[in_idx] * weight[w_idx];
                }
                for (auto  b=0 ; b < range_input[batch_index] ; b++)
                    output[out_idx + b] += bias[pos_out[data_index]];
        }
    }

    std::vector<task> work() {
        return{ task{ implementation, &outer } };
    }

    static is_an_implementation *create(fully_connected &arg) { return new fully_connected_reference(arg); };
};

//                                    engine                output                        input
using implementation_key = std::tuple<neural::engine::type, neural::memory::format::type, neural::memory::format::type>;

// map of available implementations
static std::map<implementation_key, std::function<is_an_implementation *(fully_connected &)>> implementation_map = {
    { std::make_tuple(engine::reference, memory::format::xb_f32, memory::format::xb_f32), fully_connected_reference::create },
    { std::make_tuple(engine::reference, memory::format::x_f32,  memory::format::x_f32),  fully_connected_reference::create }
};

<<<<<<< HEAD
fully_connected::arguments::arguments( neural::engine::type   eng,
                                       primitive              out,
                                       primitive              in,
                                       primitive              weights,
                                       primitive              bias)
=======
fully_connected::arguments::arguments( neural::engine::type eng,
                                       primitive            out,
                                       primitive            in,
                                       primitive            weights)
>>>>>>> dfe78804
: engine(eng)
, output({out})
, output_size(out.as<const memory&>().argument.size)
, input({in, weights, bias})
{
};

// creates primitive with fully_connected implementation that supports provided arguments
primitive fully_connected::create(fully_connected::arguments arg) {
    // wrap relu into RAII wrapper
    std::unique_ptr<fully_connected> result(new fully_connected(arg));

    // lookup in database; throw if not found
    auto key = std::make_tuple(arg.engine, result->input_memory(0).argument.format, result->output_memory(0).argument.format);
    auto it = implementation_map.find(key);
    if (it == std::end(implementation_map)) throw std::runtime_error("not yet implemented");

    // create implementation & attach it to result
    auto implementation = it->second(*result);
    result->_private.reset(implementation);
    result->_work = implementation->work();

    // release RAII wrapper, return naked pointer
    return result.release();
}

}<|MERGE_RESOLUTION|>--- conflicted
+++ resolved
@@ -31,28 +31,14 @@
 
     static void implementation(const void *ptr) {
         auto this_fc = static_cast<const fully_connected *>(ptr);
-<<<<<<< HEAD
-        //auto input = static_cast<float*>(this_fc->input_memory(0).pointer);
-        //auto output = static_cast<float*>(this_fc->output_memory(0).pointer);
-        //auto weight = static_cast<float*>(this_fc->input_memory(1).pointer);
-        //auto weight_buffer_size = this_fc->input_memory(1).argument.size;
-        auto input  = static_cast<float*>(this_fc->argument.input[0].primitive.as<const memory&>().pointer);  //todo tmp solution
-        auto weight = static_cast<float*>(this_fc->argument.input[1].primitive.as<const memory&>().pointer);
-        auto bias   = static_cast<float*>(this_fc->argument.input[2].primitive.as<const memory&>().pointer);
-        auto output = static_cast<float*>(this_fc->argument.output[0].as<const memory&>().pointer);
-
-        auto& weight_buffer_size = this_fc->argument.input[1].primitive.as<const memory&>().argument.size;
-
-        auto& input_arg  = this_fc->argument.input[0].primitive.as<const memory&>().argument; //todo tmp solution
-        //auto& input_arg = this_fc->input_memory(0).argument;
-=======
         auto input = static_cast<float*>(this_fc->input_memory(0).pointer);
         auto output = static_cast<float*>(this_fc->output_memory(0).pointer);
         auto weight = static_cast<float*>(this_fc->input_memory(1).pointer);
         auto& weight_buffer_size = this_fc->input_memory(1).argument.size;
+        auto bias   = static_cast<float*>(this_fc->argument.input[2].primitive.as<const memory&>().pointer);
+
 
         auto& input_arg = this_fc->input_memory(0).argument;
->>>>>>> dfe78804
         auto& input_buffer_size = input_arg.size;
 
         auto& output_arg = this_fc->output_memory(0).argument;
@@ -75,14 +61,8 @@
         namespace nd = ndimensional;
         fill(this_fc->output_memory(0), 0.0f);
 
-<<<<<<< HEAD
-        const int data_index = 2;
-        const int f_index = 0;
-        const int batch_index = 0;
-=======
         const int DATA_INDEX = 2;
         const int BATCH_INDEX = 0;
->>>>>>> dfe78804
 
         nd::value<uint32_t> range_output(output_buffer_size);
         range_output[BATCH_INDEX] = 1; //in every iteration whole batch is computed at once, so it has to be removed from the range
@@ -105,8 +85,8 @@
                     auto w_idx = calc_w_idx(weight_arg.size.raw, arg_weight_idx);
                     output[out_idx + pos_in[BATCH_INDEX]] += input[in_idx] * weight[w_idx];
                 }
-                for (auto  b=0 ; b < range_input[batch_index] ; b++)
-                    output[out_idx + b] += bias[pos_out[data_index]];
+                for (auto  b=0 ; b < range_input[BATCH_INDEX] ; b++)
+                    output[out_idx + b] += bias[pos_out[DATA_INDEX]];
         }
     }
 
@@ -126,18 +106,11 @@
     { std::make_tuple(engine::reference, memory::format::x_f32,  memory::format::x_f32),  fully_connected_reference::create }
 };
 
-<<<<<<< HEAD
-fully_connected::arguments::arguments( neural::engine::type   eng,
-                                       primitive              out,
-                                       primitive              in,
-                                       primitive              weights,
-                                       primitive              bias)
-=======
 fully_connected::arguments::arguments( neural::engine::type eng,
                                        primitive            out,
                                        primitive            in,
-                                       primitive            weights)
->>>>>>> dfe78804
+                                       primitive              weights,
+                                       primitive              bias)
 : engine(eng)
 , output({out})
 , output_size(out.as<const memory&>().argument.size)
