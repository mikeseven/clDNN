--- conflicted
+++ resolved
@@ -105,10 +105,6 @@
                                        primitive            bias)
 : engine(eng)
 , output({out})
-<<<<<<< HEAD
-, output_size(out.as<const memory&>().argument.size)
-=======
->>>>>>> d3f8ef8b
 , input({in, weights, bias})
 {
 };
