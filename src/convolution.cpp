/*
// Copyright (c) 2016 Intel Corporation
//
// Licensed under the Apache License, Version 2.0 (the "License");
// you may not use this file except in compliance with the License.
// You may obtain a copy of the License at
//
//      http://www.apache.org/licenses/LICENSE-2.0
//
// Unless required by applicable law or agreed to in writing, software
// distributed under the License is distributed on an "AS IS" BASIS,
// WITHOUT WARRANTIES OR CONDITIONS OF ANY KIND, either express or implied.
// See the License for the specific language governing permissions and
// limitations under the License.
*/

#include "multidimensional_counter.h"
#include "convolution.h"
#include <sstream>

namespace neural {

convolution::arguments::arguments( neural::engine::type     eng,
                                   primitive                out,
                                   neural::vector<uint32_t> out_off,
                                   neural::vector<uint32_t> out_siz,
                                   std::vector<primitive_at>in,
                                   neural::vector<int32_t>  in_off,
                                   neural::vector<uint32_t> strd,
                                   neural::padding::type    padd)
    : engine(eng)
    , output({out})
    , output_offset(out_off)
    , output_size(out_siz)
    , input(in)
    , input_offset(in_off)
    , stride(strd)
    , padding(padd) {};

convolution::arguments::arguments( neural::engine::type     eng,
                                   primitive                out,
                                   std::vector<primitive_at>in,
                                   neural::vector<uint32_t> strd,
                                   neural::padding::type    padd)
    : engine(eng)
    , output({out})
    , output_offset(out.as<const memory&>().argument.size.batch.size(), out.as<const memory&>().argument.size.spatial.size(), out.as<const memory&>().argument.size.feature.size())
    , output_size(out.as<const memory&>().argument.size)
    , input(in)
    , input_offset(in[0].primitive.as<const memory&>().argument.size.batch.size(), in[0].primitive.as<const memory&>().argument.size.spatial.size(), in[0].primitive.as<const memory&>().argument.size.feature.size())
    , stride(strd)
    , padding(padd) {};

convolution::arguments::arguments( neural::engine::type     eng,
                                   primitive                out,
                                   std::vector<primitive_at>in,
                                   neural::padding::type    padd)
    : engine(eng)
    , output({out})
    , output_offset(out.as<const memory&>().argument.size.batch.size(), out.as<const memory&>().argument.size.spatial.size(), out.as<const memory&>().argument.size.feature.size())
    , output_size(out.as<const memory&>().argument.size)
    , input(in)
    , input_offset(in[0].primitive.as<const memory&>().argument.size.batch.size(), in[0].primitive.as<const memory&>().argument.size.spatial.size(), in[0].primitive.as<const memory&>().argument.size.feature.size())
    , stride(1u, std::vector<uint32_t>(in[0].primitive.as<const memory&>().argument.size.spatial.size(), 1u), 1u)
    , padding(padd) {};

convolution_backward::arguments::arguments( neural::engine::type     eng,
                                            std::vector<primitive>   out,
                                            neural::vector<uint32_t> out_off,
                                            neural::vector<uint32_t> in_siz,
                                            std::vector<primitive>   in,
                                            neural::vector<int32_t>  in_off,
                                            neural::vector<uint32_t> strd,
                                            neural::padding::type    padd)
    : engine(eng)
    , output(out)
    , output_offset(out_off)
    , input_size(in_siz)
    , input(in.cbegin(), in.cend())
    , input_offset(in_off)
    , stride(strd)
    , padding(padd) {};

convolution_backward::arguments::arguments( neural::engine::type     eng,
                                            std::vector<primitive>   out,
                                            std::vector<primitive>   in,
                                            neural::vector<uint32_t> strd,
                                            neural::padding::type    padd)
    : engine(eng)
    , output(out)
    , output_offset(out[0].as<const memory&>().argument.size.batch.size(), out[0].as<const memory&>().argument.size.spatial.size(), out[0].as<const memory&>().argument.size.feature.size())
    , input_size(in[0].as<const memory&>().argument.size)
    , input(in.cbegin(), in.cend())
    , input_offset(in[0].as<const memory&>().argument.size.batch.size(), in[0].as<const memory&>().argument.size.spatial.size(), in[0].as<const memory&>().argument.size.feature.size())
    , stride(strd)
    , padding(padd) {};

// creates primitive with convolution implementation that supports provided arguments
primitive convolution::create(convolution::arguments arg) {
    auto& output_size = arg.output_size;
    auto& stride = arg.stride;

    auto& input_arg = arg.input[0].primitive.as<const memory&>().argument; //todo tmp solution
    auto& output_arg = arg.output[0].as<const memory&>().argument;

<<<<<<< HEAD
    auto& filter_arg = arg.weight.as<const memory&>().argument; //convolution filter
    auto& bias_arg = arg.bias.as<const memory&>().argument;
=======
    auto& filter_arg = arg.input[1].primitive.as<const memory&>().argument; //convolution filter
    auto& bias_arg = arg.input[2].primitive.as<const memory&>().argument;
>>>>>>> d3f8ef8b

    auto& input_offset = arg.input_offset;
    auto& output_offset = arg.output_offset;

    if(input_arg.size.raw.size()  != output_arg.size.raw.size())  throw std::runtime_error("Convolution input/output number of dimension does not match.");
    if(stride.raw.size()          != output_arg.size.raw.size())  throw std::runtime_error("Convolution stride/output number of dimension does not match.");
<<<<<<< HEAD
    if(input_arg.format           != memory::format::yxfb_f32)    throw std::runtime_error("Convolution reference uses yxfb_f32 format.");             // only yxfb_f32 format is supported
=======
>>>>>>> d3f8ef8b
    if(input_arg.format           != output_arg.format)           throw std::runtime_error("Convolution input/output data format does not match.");    // only yxfb_f32 format is supported
    if(filter_arg.size.raw.size() != output_arg.size.raw.size()+1)throw std::runtime_error("Convolution window_size != 5");
    if(bias_arg.size.raw.size()   != 3)                           throw std::runtime_error("Convolution biases isn't 1D vector."); // b=1, f=1
    if(bias_arg.size.spatial[0]   != output_size.feature[0])      throw std::runtime_error("Convolution biases/output feature maps number does not match.");
    if(arg.padding                != padding::zero)               throw std::runtime_error("Unknown padding mode in convolution.");
    if(input_offset.raw.size()    != input_arg.size.raw.size())   throw std::runtime_error("Convolution input offset/input number of dimension does not match.");
    if(output_offset.raw.size()   != input_arg.size.raw.size())   throw std::runtime_error("Convolution output offset/input number of dimension does not match.");

    for (uint32_t i = 0; i < output_arg.size.raw.size(); i++)
        if (output_arg.size.raw.at(i) < output_size.raw.at(i) + output_offset.raw.at(i))
            throw std::runtime_error("Convolution output buffer size is too small.");

    assert( 1 == output_size.feature.size() );
    assert( 1 == output_size.batch.size() );
    assert( 2 == filter_arg.size.feature.size());
    assert( 1 == filter_arg.size.batch.size() );
    assert( 1 == filter_arg.size.batch[0] );

    if(output_size.feature[0] + output_offset.feature[0] > output_arg.size.feature[0]
        || output_size.feature[0] > filter_arg.size.feature[0])
        throw std::runtime_error("Convolution weights/output feature maps number does not match.");
    if(input_arg.size.feature[0] - input_offset.feature[0] < filter_arg.size.feature[1])
        throw std::runtime_error("Convolution weights/input feature maps number does not match.");

    // wrap relu into RAII wrapper
    std::unique_ptr<convolution> result(new convolution(arg));

    // lookup in database; throw if not found
    conv_fw_key key = std::make_tuple(arg.engine, result-> input_memory(0).argument.format, result->output_memory(0).argument.format);
    auto it = conv_fw_implementation_map.find(key);
    if(it==std::end(conv_fw_implementation_map)) throw std::runtime_error("Not yet implemented.");

    // create implementation & attach it to result
    auto implementation = it->second(*result);
    result->_private.reset(implementation);
    result->_work = implementation->work();

    // release RAII wrapper, return naked pointer
    return result.release();
}
primitive convolution_backward::create(convolution_backward::arguments arg) {
    auto& bw_input_size = arg.input_size;  // todo output or input?
    auto& bw_input_offset = arg.input_offset;

    assert(1 == bw_input_size.feature.size());
    assert(1 == bw_input_size.batch.size());

    auto& bw_input_arg = arg.input[0].primitive.as<const memory&>().argument;
    auto& fw_input_arg = arg.input[1].primitive.as<const memory&>().argument;
    auto& filter_arg = arg.input[2].primitive.as<const memory&>().argument;
    auto& bias_arg = arg.input[3].primitive.as<const memory&>().argument;

    auto& bw_output_arg = arg.output[0].as<const memory&>().argument;
    auto& filter_diff_arg = arg.output[1].as<const memory&>().argument;
    auto& bias_diff_arg = arg.output[2].as<const memory&>().argument;

    auto& stride = arg.stride;

    if (bw_input_offset.raw.size() != bw_output_arg.size.raw.size())    throw std::runtime_error("Backward convolution bw_input_offset/bw_output number of dimension does not match.");
    if (bw_input_size.raw.size() != bw_output_arg.size.raw.size())      throw std::runtime_error("Backward convolution bw_input/bw_output number of dimension does not match.");
    if (stride.raw.size() != bw_output_arg.size.raw.size())             throw std::runtime_error("Backward convolution stride/bw_output number of dimension does not match.");
    if (bw_input_size.raw.size() != fw_input_arg.size.raw.size())       throw std::runtime_error("Backward convolution bw_input/fw_output number of dimension does not match.");
    if (filter_arg.size.raw.size() != bw_output_arg.size.raw.size())    throw std::runtime_error("Backward convolution filter size/bw_output number of dimension does not match.");
    if (filter_arg.size.raw.size() != filter_diff_arg.size.raw.size())  throw std::runtime_error("Backward convolution weights/weights_diff number of dimension does not match.");
    if (bw_input_arg.format != bw_output_arg.format)                    throw std::runtime_error("Backward convolution bw_input/bw_output data format does not match.");
    if (bw_input_arg.format != filter_arg.format)                       throw std::runtime_error("Backward convolution bw_input/weights data format does not match.");
    if (bw_input_arg.format != fw_input_arg.format)                     throw std::runtime_error("Backward convolution bw_input/fw_output data format does not match.");
    if (bias_arg.size.raw.size() != 3 &&
        bias_arg.size.batch[0] != 1 &&
        bias_arg.size.feature[0] != 1)                                  throw std::runtime_error("Backward convolution biases isn't 1D vector.");
    if (bias_arg.size.raw.size() != bias_diff_arg.size.raw.size())      throw std::runtime_error("Backward convolution bias/bias_diff number dimensions doesn't match.");
    if (bias_arg.size.spatial[0] != bw_input_arg.size.feature[0])       throw std::runtime_error("Backward convolution biases/bw_input dimensions does not match.");
    if (bias_arg.size != bias_diff_arg.size)                            throw std::runtime_error("Backward convolution bias/bias_diff size doesn't match.");

    auto& bw_output_offset = arg.output_offset;

    for (size_t i = 0; i < bw_output_offset.raw.size(); ++i) {
        if (bw_input_arg.size.raw[i] < bw_input_size.raw[i] + bw_output_offset.raw[i])
            throw std::runtime_error("Backward convolution bw_input buffer size is too small.");

        if (bw_output_arg.size.raw[i] != fw_input_arg.size.raw[i])
            throw std::runtime_error("Sizes of BW output and FW input buffers in convolution bw must be equal.");
    }

    // wrap relu into RAII wrapper
    std::unique_ptr<convolution_backward> result(new convolution_backward(arg));

    // lookup in database; throw if not found
    conv_bw_key key = std::make_tuple(arg.engine, result-> input_memory(0).argument.format, result->output_memory(0).argument.format);
    auto it = conv_bw_implementation_map.find(key);
    if(it==std::end(conv_bw_implementation_map)) throw std::runtime_error("Not yet implemented.");

    // create implementation & attach it to result
    auto implementation = it->second(*result);
    result->_private.reset(implementation);
    result->_work = implementation->work();

    // release RAII wrapper, return naked pointer
    return result.release();
}
}<|MERGE_RESOLUTION|>--- conflicted
+++ resolved
@@ -103,23 +103,14 @@
     auto& input_arg = arg.input[0].primitive.as<const memory&>().argument; //todo tmp solution
     auto& output_arg = arg.output[0].as<const memory&>().argument;
 
-<<<<<<< HEAD
-    auto& filter_arg = arg.weight.as<const memory&>().argument; //convolution filter
-    auto& bias_arg = arg.bias.as<const memory&>().argument;
-=======
     auto& filter_arg = arg.input[1].primitive.as<const memory&>().argument; //convolution filter
     auto& bias_arg = arg.input[2].primitive.as<const memory&>().argument;
->>>>>>> d3f8ef8b
 
     auto& input_offset = arg.input_offset;
     auto& output_offset = arg.output_offset;
 
     if(input_arg.size.raw.size()  != output_arg.size.raw.size())  throw std::runtime_error("Convolution input/output number of dimension does not match.");
     if(stride.raw.size()          != output_arg.size.raw.size())  throw std::runtime_error("Convolution stride/output number of dimension does not match.");
-<<<<<<< HEAD
-    if(input_arg.format           != memory::format::yxfb_f32)    throw std::runtime_error("Convolution reference uses yxfb_f32 format.");             // only yxfb_f32 format is supported
-=======
->>>>>>> d3f8ef8b
     if(input_arg.format           != output_arg.format)           throw std::runtime_error("Convolution input/output data format does not match.");    // only yxfb_f32 format is supported
     if(filter_arg.size.raw.size() != output_arg.size.raw.size()+1)throw std::runtime_error("Convolution window_size != 5");
     if(bias_arg.size.raw.size()   != 3)                           throw std::runtime_error("Convolution biases isn't 1D vector."); // b=1, f=1
