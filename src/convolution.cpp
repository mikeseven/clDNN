<<<<<<< HEAD
/*
// Copyright (c) 2016 Intel Corporation
//
// Licensed under the Apache License, Version 2.0 (the "License");
// you may not use this file except in compliance with the License.
// You may obtain a copy of the License at
//
//      http://www.apache.org/licenses/LICENSE-2.0
//
// Unless required by applicable law or agreed to in writing, software
// distributed under the License is distributed on an "AS IS" BASIS,
// WITHOUT WARRANTIES OR CONDITIONS OF ANY KIND, either express or implied.
// See the License for the specific language governing permissions and
// limitations under the License.
*/

#include "multidimensional_counter.h"
#include "convolution.h"
#include "convolution_common.h"
#include <sstream>

namespace neural {

convolution::arguments::arguments(neural::engine::type     eng,
    primitive                out,
    neural::vector<uint32_t> out_off,
    neural::vector<uint32_t> out_siz,
    std::vector<primitive_at>in,
    neural::vector<int32_t>  in_off,
    neural::vector<uint32_t> strd,
    neural::padding::type    padd,
    size_t                   splt)
    : convolution_common::arguments(eng, out, out_off, out_siz, in, in_off, strd, padd, splt) {};

convolution::arguments::arguments(neural::engine::type     eng,
    primitive                out,
    std::vector<primitive_at>in,
    neural::vector<uint32_t> strd,
    neural::padding::type    padd,
    size_t                   splt)
    : convolution_common::arguments(eng, out, in, strd, padd, splt) {};

convolution::arguments::arguments(neural::engine::type     eng,
    memory::format::type     out_fmt,
    std::vector<primitive_at>in,
    neural::vector<int32_t>  in_off,
    neural::vector<uint32_t> strd,
    neural::padding::type    padd,
    size_t                   splt)
    : convolution_common::arguments(eng, out_fmt, in, in_off, strd, padd, splt) {};

convolution::arguments::arguments(neural::engine::type     eng,
    memory::format::type     out_fmt,
    std::vector<primitive_at>in,
    neural::vector<uint32_t> strd,
    neural::padding::type    padd,
    size_t                   splt)
    : convolution_common::arguments(eng, out_fmt, in, strd, padd, splt) {}

convolution::arguments::arguments(neural::engine::type     eng,
    primitive                out,
    std::vector<primitive_at>in,
    neural::padding::type    padd,
    size_t                   splt)
    : convolution_common::arguments(eng, out, in, padd, splt) {};

convolution_backward::arguments::arguments( neural::engine::type     eng,
                                            std::vector<primitive>   out,
                                            neural::vector<uint32_t> out_off,
                                            neural::vector<uint32_t> in_siz,
                                            std::vector<primitive>   in,
                                            neural::vector<int32_t>  in_off,
                                            neural::vector<uint32_t> strd,
                                            neural::padding::type    padd)
    : engine(eng)
    , output(out)
    , output_offset(out_off)
    , input_size(in_siz)
    , input(in.cbegin(), in.cend())
    , input_offset(in_off)
    , stride(strd)
    , padding(padd) {};

convolution_backward::arguments::arguments( neural::engine::type     eng,
                                            std::vector<primitive>   out,
                                            std::vector<primitive>   in,
                                            neural::vector<uint32_t> strd,
                                            neural::padding::type    padd)
    : engine(eng)
    , output(out)
    , output_offset(out[0].as<const memory&>().argument.size.batch.size(), out[0].as<const memory&>().argument.size.spatial.size(), out[0].as<const memory&>().argument.size.feature.size())
    , input_size(in[0].as<const memory&>().argument.size)
    , input(in.cbegin(), in.cend())
    , input_offset(in[0].as<const memory&>().argument.size.batch.size(), in[0].as<const memory&>().argument.size.spatial.size(), in[0].as<const memory&>().argument.size.feature.size())
    , stride(strd)
    , padding(padd) {};

// creates primitive with convolution implementation that supports provided arguments
primitive convolution::create(convolution::arguments arg) {
    try {
        convolution_common::validate_params(arg);
    }
    catch (std::runtime_error err) {
        throw std::runtime_error(std::string("Convolution ") + err.what());
    }

    // wrap relu into RAII wrapper
    std::unique_ptr<convolution> result(new convolution(arg));

    // create implementation for non-lazy evaluation
    if(0 == (arg.engine & engine::lazy)) {
        // lookup in database; throw if not found
        conv_fw_key key = std::make_tuple(arg.engine, result-> input_memory(0).argument.format, result->output_memory(0).argument.format);
        auto it = conv_fw_implementation_map.find(key);
        if(it==std::end(conv_fw_implementation_map)) throw std::runtime_error("Not yet implemented.");

        // create implementation & attach it to result
        auto implementation = it->second(*result);
        result->_private.reset(implementation);
        result->_work = implementation->work();
    }

    // release RAII wrapper, return naked pointer
    return result.release();
}
primitive convolution_backward::create(convolution_backward::arguments arg) {
    auto& bw_input_size = arg.input_size;  // todo output or input?
    auto& bw_input_offset = arg.input_offset;

    assert(1 == bw_input_size.feature.size());
    assert(1 == bw_input_size.batch.size());

    auto& bw_input_arg = arg.input[0].primitive.as<const memory&>().argument;
    auto& fw_input_arg = arg.input[1].primitive.as<const memory&>().argument;
    auto& filter_arg = arg.input[2].primitive.as<const memory&>().argument;
    auto& bias_arg = arg.input[3].primitive.as<const memory&>().argument;

    auto& bw_output_arg = arg.output[0].as<const memory&>().argument;
    auto& filter_diff_arg = arg.output[1].as<const memory&>().argument;
    auto& bias_diff_arg = arg.output[2].as<const memory&>().argument;

    auto& stride = arg.stride;

    if (bw_input_offset.raw.size() != bw_output_arg.size.raw.size())    throw std::runtime_error("Backward convolution bw_input_offset/bw_output number of dimension does not match.");
    if (bw_input_size.raw.size() != bw_output_arg.size.raw.size())      throw std::runtime_error("Backward convolution bw_input/bw_output number of dimension does not match.");
    if (stride.raw.size() != bw_output_arg.size.raw.size())             throw std::runtime_error("Backward convolution stride/bw_output number of dimension does not match.");
    if (bw_input_size.raw.size() != fw_input_arg.size.raw.size())       throw std::runtime_error("Backward convolution bw_input/fw_output number of dimension does not match.");
    if (filter_arg.size.raw.size() != bw_output_arg.size.raw.size())    throw std::runtime_error("Backward convolution filter size/bw_output number of dimension does not match.");
    if (filter_arg.size.raw.size() != filter_diff_arg.size.raw.size())  throw std::runtime_error("Backward convolution weights/weights_diff number of dimension does not match.");
    if (bw_input_arg.format != bw_output_arg.format)                    throw std::runtime_error("Backward convolution bw_input/bw_output data format does not match.");
    if (bw_input_arg.format != filter_arg.format)                       throw std::runtime_error("Backward convolution bw_input/weights data format does not match.");
    if (bw_input_arg.format != fw_input_arg.format)                     throw std::runtime_error("Backward convolution bw_input/fw_output data format does not match.");
    if (bias_arg.size.raw.size() != 3 &&
        bias_arg.size.batch[0] != 1 &&
        bias_arg.size.feature[0] != 1)                                  throw std::runtime_error("Backward convolution biases isn't 1D vector.");
    if (bias_arg.size.raw.size() != bias_diff_arg.size.raw.size())      throw std::runtime_error("Backward convolution bias/bias_diff number dimensions doesn't match.");
    if (bias_arg.size.spatial[0] != bw_input_arg.size.feature[0])       throw std::runtime_error("Backward convolution biases/bw_input dimensions does not match.");
    if (bias_arg.size != bias_diff_arg.size)                            throw std::runtime_error("Backward convolution bias/bias_diff size doesn't match.");

    auto& bw_output_offset = arg.output_offset;

    for (size_t i = 0; i < bw_output_offset.raw.size(); ++i) {
        if (bw_input_arg.size.raw[i] < bw_input_size.raw[i] + bw_output_offset.raw[i])
            throw std::runtime_error("Backward convolution bw_input buffer size is too small.");

        if (bw_output_arg.size.raw[i] != fw_input_arg.size.raw[i])
            throw std::runtime_error("Sizes of BW output and FW input buffers in convolution bw must be equal.");
    }

    // wrap relu into RAII wrapper
    std::unique_ptr<convolution_backward> result(new convolution_backward(arg));

    // create implementation for non-lazy evaluation
    if(0 == (arg.engine & engine::lazy)) {
        // lookup in database; throw if not found
        conv_bw_key key = std::make_tuple(arg.engine, result-> input_memory(0).argument.format, result->output_memory(0).argument.format);
        auto it = conv_bw_implementation_map.find(key);
        if(it==std::end(conv_bw_implementation_map)) throw std::runtime_error("Not yet implemented.");

        // create implementation & attach it to result
        auto implementation = it->second(*result);
        result->_private.reset(implementation);
        result->_work = implementation->work();
    }

    // release RAII wrapper, return naked pointer
    return result.release();
}
}
=======
/*
// Copyright (c) 2016 Intel Corporation
//
// Licensed under the Apache License, Version 2.0 (the "License");
// you may not use this file except in compliance with the License.
// You may obtain a copy of the License at
//
//      http://www.apache.org/licenses/LICENSE-2.0
//
// Unless required by applicable law or agreed to in writing, software
// distributed under the License is distributed on an "AS IS" BASIS,
// WITHOUT WARRANTIES OR CONDITIONS OF ANY KIND, either express or implied.
// See the License for the specific language governing permissions and
// limitations under the License.
*/

#include "multidimensional_counter.h"
#include "implementation_map.h"
#include <sstream>

namespace neural {

convolution::arguments::arguments( neural::engine::type     eng,
                                   primitive                out,
                                   neural::vector<uint32_t> out_off,
                                   neural::vector<uint32_t> out_siz,
                                   std::vector<primitive_at>in,
                                   neural::vector<int32_t>  in_off,
                                   neural::vector<uint32_t> strd,
                                   neural::padding::type    padd,
                                   size_t                   splt)
    : engine(eng)
    , output({out})
    , output_offset(out_off)
    , output_size(out_siz)
    , input(in)
    , input_offset(in_off)
    , stride(strd)
    , padding(padd)
    , split(splt) {};

convolution::arguments::arguments( neural::engine::type     eng,
                                   primitive                out,
                                   std::vector<primitive_at>in,
                                   neural::vector<uint32_t> strd,
                                   neural::padding::type    padd,
                                   size_t                   splt)
    : engine(eng)
    , output({out})
    , output_offset(out.as<const memory&>().argument.size.batch.size(), out.as<const memory&>().argument.size.spatial.size(), out.as<const memory&>().argument.size.feature.size())
    , output_size(out.as<const memory&>().argument.size)
    , input(in)
    , input_offset(in[0].primitive.as<const memory&>().argument.size.batch.size(), in[0].primitive.as<const memory&>().argument.size.spatial.size(), in[0].primitive.as<const memory&>().argument.size.feature.size())
    , stride(strd)
    , padding(padd)
    , split(splt) {};

convolution::arguments::arguments(neural::engine::type     eng,
                                  memory::format::type     out_fmt,
                                  std::vector<primitive_at>in,
                                  neural::vector<int32_t>  in_off,
                                  neural::vector<uint32_t> strd,
                                  neural::padding::type    padd,
                                  size_t                   splt)
    : engine(eng)
    , input_offset(in_off)
    , stride(strd)
    , padding(padd)
    , split(splt)
{
    const size_t input_expected_size = split * 2 + 1;

    // if input is previouse layer, not memory primitive need to set input to output memory of this primitive
    if (in.size() != input_expected_size) throw std::runtime_error("input size mismatch");
    input.reserve(input_expected_size);
    input.push_back(
        in[0].primitive.id() != type_id<const memory>()->id ? in[0].primitive.output[0] : in[0]
    );
    for (int i = 1; i < in.size(); i++)
        input.push_back(in[i]);

    auto &input_mem = input[0].primitive.as<const memory&>();
    
    // compute how many outputs in rows and columns will be generate by filter. 
    // outp <= (input_size - (2*input_offset) - kernel_size)/ stride 
    auto kernel_xy = in[1].primitive.as<const memory&>().argument.size.spatial;
    auto output_spatial_x = (input_mem.argument.size.spatial[0] - (2 * input_offset.spatial[0]) - kernel_xy[0]) / strd.spatial[0] + 1;
    auto output_spatial_y = (input_mem.argument.size.spatial[1] - (2 * input_offset.spatial[1]) - kernel_xy[1]) / strd.spatial[1] + 1;
    auto input_x = input_mem.argument;
    // get output feature map from weights. It should be the same as number of biases. Will be verifed in convolution::create()
    auto ofm = in[1].primitive.as<const memory&>().argument;
    auto number_of_batches = ofm.size.raw[1];
    output_size = {
        input_mem.argument.size.batch[0],
        { output_spatial_x, output_spatial_y },
        number_of_batches
    };
    output = { memory::allocate({ eng, out_fmt,output_size }) };
    output_offset = {
        output[0].as<const memory&>().argument.size.batch.size(),
        output[0].as<const memory&>().argument.size.spatial.size(),
        output[0].as<const memory&>().argument.size.feature.size()
    };
};

convolution::arguments::arguments(neural::engine::type     eng,
                                  memory::format::type     out_fmt,
                                  std::vector<primitive_at>in,
                                  neural::vector<uint32_t> strd,
                                  neural::padding::type    padd,
                                  size_t                   splt)
    : arguments(eng,
                out_fmt,
                in, 
                { 
                    in[0].primitive.as<const memory&>().argument.size.batch.size(),
                    in[0].primitive.as<const memory&>().argument.size.spatial.size(),
                    in[0].primitive.as<const memory&>().argument.size.feature.size()
                },
                strd,
                padd,
                splt) {}


convolution::arguments::arguments( neural::engine::type     eng,
                                   primitive                out,
                                   std::vector<primitive_at>in,
                                   neural::padding::type    padd,
                                   size_t                   splt)
    : engine(eng)
    , output({out})
    , output_offset(out.as<const memory&>().argument.size.batch.size(), out.as<const memory&>().argument.size.spatial.size(), out.as<const memory&>().argument.size.feature.size())
    , output_size(out.as<const memory&>().argument.size)
    , input(in)
    , input_offset(in[0].primitive.as<const memory&>().argument.size.batch.size(), in[0].primitive.as<const memory&>().argument.size.spatial.size(), in[0].primitive.as<const memory&>().argument.size.feature.size())
    , stride(1u, std::vector<uint32_t>(in[0].primitive.as<const memory&>().argument.size.spatial.size(), 1u), 1u)
    , padding(padd)
    , split(splt) {};

convolution_backward::arguments::arguments( neural::engine::type     eng,
                                            std::vector<primitive>   out,
                                            neural::vector<uint32_t> out_off,
                                            neural::vector<uint32_t> in_siz,
                                            std::vector<primitive>   in,
                                            neural::vector<int32_t>  in_off,
                                            neural::vector<uint32_t> strd,
                                            neural::padding::type    padd)
    : engine(eng)
    , output(out)
    , output_offset(out_off)
    , input_size(in_siz)
    , input(in.cbegin(), in.cend())
    , input_offset(in_off)
    , stride(strd)
    , padding(padd) {};

convolution_backward::arguments::arguments( neural::engine::type     eng,
                                            std::vector<primitive>   out,
                                            std::vector<primitive>   in,
                                            neural::vector<uint32_t> strd,
                                            neural::padding::type    padd)
    : engine(eng)
    , output(out)
    , output_offset(out[0].as<const memory&>().argument.size.batch.size(), out[0].as<const memory&>().argument.size.spatial.size(), out[0].as<const memory&>().argument.size.feature.size())
    , input_size(in[0].as<const memory&>().argument.size)
    , input(in.cbegin(), in.cend())
    , input_offset(in[0].as<const memory&>().argument.size.batch.size(), in[0].as<const memory&>().argument.size.spatial.size(), in[0].as<const memory&>().argument.size.feature.size())
    , stride(strd)
    , padding(padd) {};

// creates primitive with convolution implementation that supports provided arguments
primitive convolution::create(convolution::arguments arg) {
    auto& output_size = arg.output_size;
    auto& stride = arg.stride;

    auto& input_arg = arg.input[0].primitive.as<const memory&>().argument;
    auto& output_arg = arg.output[0].as<const memory&>().argument;

    if (input_arg.size.raw.size() != output_arg.size.raw.size())  throw std::runtime_error("Convolution input/output number of dimension does not match.");
    if (stride.raw.size() != output_arg.size.raw.size())  throw std::runtime_error("Convolution stride/output number of dimension does not match.");

    const size_t split = arg.split;
    for (int j = 0; j < split; j++)
    {
        auto& filter_arg = arg.input[j * 2 + 1].primitive.as<const memory&>().argument; //convolution filter
        auto& bias_arg = arg.input[j * 2 + 2].primitive.as<const memory&>().argument;

        auto& input_offset = arg.input_offset;
        auto& output_offset = arg.output_offset;

        if (filter_arg.size.raw.size() != output_arg.size.raw.size() + 1)throw std::runtime_error("Convolution window_size != 5");
        if (bias_arg.size.raw.size() != 3)                           throw std::runtime_error("Convolution biases isn't 1D vector."); // b=1, f=1
        if (bias_arg.size.spatial[0] != output_size.feature[0] / split)      throw std::runtime_error("Convolution biases/output feature maps number does not match.");
        if (arg.padding != padding::zero)               throw std::runtime_error("Unknown padding mode in convolution.");
        if (input_offset.raw.size() != input_arg.size.raw.size())   throw std::runtime_error("Convolution input offset/input number of dimension does not match.");
        if (output_offset.raw.size() != input_arg.size.raw.size())   throw std::runtime_error("Convolution output offset/input number of dimension does not match.");

        for (uint32_t i = 0; i < output_arg.size.raw.size(); i++)
            if (output_arg.size.raw.at(i) < output_size.raw.at(i) + output_offset.raw.at(i))
                throw std::runtime_error("Convolution output buffer size is too small.");

        assert(1 == output_size.feature.size());
        assert(1 == output_size.batch.size());
        assert(2 == filter_arg.size.feature.size());
        assert(1 == filter_arg.size.batch.size());
        assert(1 == filter_arg.size.batch[0]);

        if (output_size.feature[0] + output_offset.feature[0] > output_arg.size.feature[0]
            || (output_size.feature[0] / split) > filter_arg.size.feature[0])
            throw std::runtime_error("Convolution weights/output feature maps number does not match.");
        if ((input_arg.size.feature[0] - input_offset.feature[0]) / split < filter_arg.size.feature[1])
            throw std::runtime_error("Convolution weights/input feature maps number does not match.");
    }

    return is_a_primitive::create<convolution>(arg);
}

primitive convolution_backward::create(convolution_backward::arguments arg) {
    auto& bw_input_size = arg.input_size;  // todo output or input?
    auto& bw_input_offset = arg.input_offset;

    assert(1 == bw_input_size.feature.size());
    assert(1 == bw_input_size.batch.size());

    auto& bw_input_arg = arg.input[0].primitive.as<const memory&>().argument;
    auto& fw_input_arg = arg.input[1].primitive.as<const memory&>().argument;
    auto& filter_arg = arg.input[2].primitive.as<const memory&>().argument;
    auto& bias_arg = arg.input[3].primitive.as<const memory&>().argument;

    auto& bw_output_arg = arg.output[0].as<const memory&>().argument;
    auto& filter_diff_arg = arg.output[1].as<const memory&>().argument;
    auto& bias_diff_arg = arg.output[2].as<const memory&>().argument;

    auto& stride = arg.stride;

    if (bw_input_offset.raw.size() != bw_output_arg.size.raw.size())    throw std::runtime_error("Backward convolution bw_input_offset/bw_output number of dimension does not match.");
    if (bw_input_size.raw.size() != bw_output_arg.size.raw.size())      throw std::runtime_error("Backward convolution bw_input/bw_output number of dimension does not match.");
    if (stride.raw.size() != bw_output_arg.size.raw.size())             throw std::runtime_error("Backward convolution stride/bw_output number of dimension does not match.");
    if (bw_input_size.raw.size() != fw_input_arg.size.raw.size())       throw std::runtime_error("Backward convolution bw_input/fw_output number of dimension does not match.");
    if (filter_arg.size.raw.size() != bw_output_arg.size.raw.size())    throw std::runtime_error("Backward convolution filter size/bw_output number of dimension does not match.");
    if (filter_arg.size.raw.size() != filter_diff_arg.size.raw.size())  throw std::runtime_error("Backward convolution weights/weights_diff number of dimension does not match.");
    if (bw_input_arg.format != bw_output_arg.format)                    throw std::runtime_error("Backward convolution bw_input/bw_output data format does not match.");
    if (bw_input_arg.format != filter_arg.format)                       throw std::runtime_error("Backward convolution bw_input/weights data format does not match.");
    if (bw_input_arg.format != fw_input_arg.format)                     throw std::runtime_error("Backward convolution bw_input/fw_output data format does not match.");
    if (bias_arg.size.raw.size() != 3 &&
        bias_arg.size.batch[0] != 1 &&
        bias_arg.size.feature[0] != 1)                                  throw std::runtime_error("Backward convolution biases isn't 1D vector.");
    if (bias_arg.size.raw.size() != bias_diff_arg.size.raw.size())      throw std::runtime_error("Backward convolution bias/bias_diff number dimensions doesn't match.");
    if (bias_arg.size.spatial[0] != bw_input_arg.size.feature[0])       throw std::runtime_error("Backward convolution biases/bw_input dimensions does not match.");
    if (bias_arg.size != bias_diff_arg.size)                            throw std::runtime_error("Backward convolution bias/bias_diff size doesn't match.");

    auto& bw_output_offset = arg.output_offset;

    for (size_t i = 0; i < bw_output_offset.raw.size(); ++i) {
        if (bw_input_arg.size.raw[i] < bw_input_size.raw[i] + bw_output_offset.raw[i])
            throw std::runtime_error("Backward convolution bw_input buffer size is too small.");

        if (bw_output_arg.size.raw[i] != fw_input_arg.size.raw[i])
            throw std::runtime_error("Sizes of BW output and FW input buffers in convolution bw must be equal.");
    }

    // wrap relu into RAII wrapper
    return is_a_primitive::create<convolution_backward>(arg);
}
}
>>>>>>> ab8718b9
<|MERGE_RESOLUTION|>--- conflicted
+++ resolved
@@ -1,4 +1,3 @@
-<<<<<<< HEAD
 /*
 // Copyright (c) 2016 Intel Corporation
 //
@@ -16,7 +15,7 @@
 */
 
 #include "multidimensional_counter.h"
-#include "convolution.h"
+#include "implementation_map.h"
 #include "convolution_common.h"
 #include <sstream>
 
@@ -105,304 +104,6 @@
         throw std::runtime_error(std::string("Convolution ") + err.what());
     }
 
-    // wrap relu into RAII wrapper
-    std::unique_ptr<convolution> result(new convolution(arg));
-
-    // create implementation for non-lazy evaluation
-    if(0 == (arg.engine & engine::lazy)) {
-        // lookup in database; throw if not found
-        conv_fw_key key = std::make_tuple(arg.engine, result-> input_memory(0).argument.format, result->output_memory(0).argument.format);
-        auto it = conv_fw_implementation_map.find(key);
-        if(it==std::end(conv_fw_implementation_map)) throw std::runtime_error("Not yet implemented.");
-
-        // create implementation & attach it to result
-        auto implementation = it->second(*result);
-        result->_private.reset(implementation);
-        result->_work = implementation->work();
-    }
-
-    // release RAII wrapper, return naked pointer
-    return result.release();
-}
-primitive convolution_backward::create(convolution_backward::arguments arg) {
-    auto& bw_input_size = arg.input_size;  // todo output or input?
-    auto& bw_input_offset = arg.input_offset;
-
-    assert(1 == bw_input_size.feature.size());
-    assert(1 == bw_input_size.batch.size());
-
-    auto& bw_input_arg = arg.input[0].primitive.as<const memory&>().argument;
-    auto& fw_input_arg = arg.input[1].primitive.as<const memory&>().argument;
-    auto& filter_arg = arg.input[2].primitive.as<const memory&>().argument;
-    auto& bias_arg = arg.input[3].primitive.as<const memory&>().argument;
-
-    auto& bw_output_arg = arg.output[0].as<const memory&>().argument;
-    auto& filter_diff_arg = arg.output[1].as<const memory&>().argument;
-    auto& bias_diff_arg = arg.output[2].as<const memory&>().argument;
-
-    auto& stride = arg.stride;
-
-    if (bw_input_offset.raw.size() != bw_output_arg.size.raw.size())    throw std::runtime_error("Backward convolution bw_input_offset/bw_output number of dimension does not match.");
-    if (bw_input_size.raw.size() != bw_output_arg.size.raw.size())      throw std::runtime_error("Backward convolution bw_input/bw_output number of dimension does not match.");
-    if (stride.raw.size() != bw_output_arg.size.raw.size())             throw std::runtime_error("Backward convolution stride/bw_output number of dimension does not match.");
-    if (bw_input_size.raw.size() != fw_input_arg.size.raw.size())       throw std::runtime_error("Backward convolution bw_input/fw_output number of dimension does not match.");
-    if (filter_arg.size.raw.size() != bw_output_arg.size.raw.size())    throw std::runtime_error("Backward convolution filter size/bw_output number of dimension does not match.");
-    if (filter_arg.size.raw.size() != filter_diff_arg.size.raw.size())  throw std::runtime_error("Backward convolution weights/weights_diff number of dimension does not match.");
-    if (bw_input_arg.format != bw_output_arg.format)                    throw std::runtime_error("Backward convolution bw_input/bw_output data format does not match.");
-    if (bw_input_arg.format != filter_arg.format)                       throw std::runtime_error("Backward convolution bw_input/weights data format does not match.");
-    if (bw_input_arg.format != fw_input_arg.format)                     throw std::runtime_error("Backward convolution bw_input/fw_output data format does not match.");
-    if (bias_arg.size.raw.size() != 3 &&
-        bias_arg.size.batch[0] != 1 &&
-        bias_arg.size.feature[0] != 1)                                  throw std::runtime_error("Backward convolution biases isn't 1D vector.");
-    if (bias_arg.size.raw.size() != bias_diff_arg.size.raw.size())      throw std::runtime_error("Backward convolution bias/bias_diff number dimensions doesn't match.");
-    if (bias_arg.size.spatial[0] != bw_input_arg.size.feature[0])       throw std::runtime_error("Backward convolution biases/bw_input dimensions does not match.");
-    if (bias_arg.size != bias_diff_arg.size)                            throw std::runtime_error("Backward convolution bias/bias_diff size doesn't match.");
-
-    auto& bw_output_offset = arg.output_offset;
-
-    for (size_t i = 0; i < bw_output_offset.raw.size(); ++i) {
-        if (bw_input_arg.size.raw[i] < bw_input_size.raw[i] + bw_output_offset.raw[i])
-            throw std::runtime_error("Backward convolution bw_input buffer size is too small.");
-
-        if (bw_output_arg.size.raw[i] != fw_input_arg.size.raw[i])
-            throw std::runtime_error("Sizes of BW output and FW input buffers in convolution bw must be equal.");
-    }
-
-    // wrap relu into RAII wrapper
-    std::unique_ptr<convolution_backward> result(new convolution_backward(arg));
-
-    // create implementation for non-lazy evaluation
-    if(0 == (arg.engine & engine::lazy)) {
-        // lookup in database; throw if not found
-        conv_bw_key key = std::make_tuple(arg.engine, result-> input_memory(0).argument.format, result->output_memory(0).argument.format);
-        auto it = conv_bw_implementation_map.find(key);
-        if(it==std::end(conv_bw_implementation_map)) throw std::runtime_error("Not yet implemented.");
-
-        // create implementation & attach it to result
-        auto implementation = it->second(*result);
-        result->_private.reset(implementation);
-        result->_work = implementation->work();
-    }
-
-    // release RAII wrapper, return naked pointer
-    return result.release();
-}
-}
-=======
-/*
-// Copyright (c) 2016 Intel Corporation
-//
-// Licensed under the Apache License, Version 2.0 (the "License");
-// you may not use this file except in compliance with the License.
-// You may obtain a copy of the License at
-//
-//      http://www.apache.org/licenses/LICENSE-2.0
-//
-// Unless required by applicable law or agreed to in writing, software
-// distributed under the License is distributed on an "AS IS" BASIS,
-// WITHOUT WARRANTIES OR CONDITIONS OF ANY KIND, either express or implied.
-// See the License for the specific language governing permissions and
-// limitations under the License.
-*/
-
-#include "multidimensional_counter.h"
-#include "implementation_map.h"
-#include <sstream>
-
-namespace neural {
-
-convolution::arguments::arguments( neural::engine::type     eng,
-                                   primitive                out,
-                                   neural::vector<uint32_t> out_off,
-                                   neural::vector<uint32_t> out_siz,
-                                   std::vector<primitive_at>in,
-                                   neural::vector<int32_t>  in_off,
-                                   neural::vector<uint32_t> strd,
-                                   neural::padding::type    padd,
-                                   size_t                   splt)
-    : engine(eng)
-    , output({out})
-    , output_offset(out_off)
-    , output_size(out_siz)
-    , input(in)
-    , input_offset(in_off)
-    , stride(strd)
-    , padding(padd)
-    , split(splt) {};
-
-convolution::arguments::arguments( neural::engine::type     eng,
-                                   primitive                out,
-                                   std::vector<primitive_at>in,
-                                   neural::vector<uint32_t> strd,
-                                   neural::padding::type    padd,
-                                   size_t                   splt)
-    : engine(eng)
-    , output({out})
-    , output_offset(out.as<const memory&>().argument.size.batch.size(), out.as<const memory&>().argument.size.spatial.size(), out.as<const memory&>().argument.size.feature.size())
-    , output_size(out.as<const memory&>().argument.size)
-    , input(in)
-    , input_offset(in[0].primitive.as<const memory&>().argument.size.batch.size(), in[0].primitive.as<const memory&>().argument.size.spatial.size(), in[0].primitive.as<const memory&>().argument.size.feature.size())
-    , stride(strd)
-    , padding(padd)
-    , split(splt) {};
-
-convolution::arguments::arguments(neural::engine::type     eng,
-                                  memory::format::type     out_fmt,
-                                  std::vector<primitive_at>in,
-                                  neural::vector<int32_t>  in_off,
-                                  neural::vector<uint32_t> strd,
-                                  neural::padding::type    padd,
-                                  size_t                   splt)
-    : engine(eng)
-    , input_offset(in_off)
-    , stride(strd)
-    , padding(padd)
-    , split(splt)
-{
-    const size_t input_expected_size = split * 2 + 1;
-
-    // if input is previouse layer, not memory primitive need to set input to output memory of this primitive
-    if (in.size() != input_expected_size) throw std::runtime_error("input size mismatch");
-    input.reserve(input_expected_size);
-    input.push_back(
-        in[0].primitive.id() != type_id<const memory>()->id ? in[0].primitive.output[0] : in[0]
-    );
-    for (int i = 1; i < in.size(); i++)
-        input.push_back(in[i]);
-
-    auto &input_mem = input[0].primitive.as<const memory&>();
-    
-    // compute how many outputs in rows and columns will be generate by filter. 
-    // outp <= (input_size - (2*input_offset) - kernel_size)/ stride 
-    auto kernel_xy = in[1].primitive.as<const memory&>().argument.size.spatial;
-    auto output_spatial_x = (input_mem.argument.size.spatial[0] - (2 * input_offset.spatial[0]) - kernel_xy[0]) / strd.spatial[0] + 1;
-    auto output_spatial_y = (input_mem.argument.size.spatial[1] - (2 * input_offset.spatial[1]) - kernel_xy[1]) / strd.spatial[1] + 1;
-    auto input_x = input_mem.argument;
-    // get output feature map from weights. It should be the same as number of biases. Will be verifed in convolution::create()
-    auto ofm = in[1].primitive.as<const memory&>().argument;
-    auto number_of_batches = ofm.size.raw[1];
-    output_size = {
-        input_mem.argument.size.batch[0],
-        { output_spatial_x, output_spatial_y },
-        number_of_batches
-    };
-    output = { memory::allocate({ eng, out_fmt,output_size }) };
-    output_offset = {
-        output[0].as<const memory&>().argument.size.batch.size(),
-        output[0].as<const memory&>().argument.size.spatial.size(),
-        output[0].as<const memory&>().argument.size.feature.size()
-    };
-};
-
-convolution::arguments::arguments(neural::engine::type     eng,
-                                  memory::format::type     out_fmt,
-                                  std::vector<primitive_at>in,
-                                  neural::vector<uint32_t> strd,
-                                  neural::padding::type    padd,
-                                  size_t                   splt)
-    : arguments(eng,
-                out_fmt,
-                in, 
-                { 
-                    in[0].primitive.as<const memory&>().argument.size.batch.size(),
-                    in[0].primitive.as<const memory&>().argument.size.spatial.size(),
-                    in[0].primitive.as<const memory&>().argument.size.feature.size()
-                },
-                strd,
-                padd,
-                splt) {}
-
-
-convolution::arguments::arguments( neural::engine::type     eng,
-                                   primitive                out,
-                                   std::vector<primitive_at>in,
-                                   neural::padding::type    padd,
-                                   size_t                   splt)
-    : engine(eng)
-    , output({out})
-    , output_offset(out.as<const memory&>().argument.size.batch.size(), out.as<const memory&>().argument.size.spatial.size(), out.as<const memory&>().argument.size.feature.size())
-    , output_size(out.as<const memory&>().argument.size)
-    , input(in)
-    , input_offset(in[0].primitive.as<const memory&>().argument.size.batch.size(), in[0].primitive.as<const memory&>().argument.size.spatial.size(), in[0].primitive.as<const memory&>().argument.size.feature.size())
-    , stride(1u, std::vector<uint32_t>(in[0].primitive.as<const memory&>().argument.size.spatial.size(), 1u), 1u)
-    , padding(padd)
-    , split(splt) {};
-
-convolution_backward::arguments::arguments( neural::engine::type     eng,
-                                            std::vector<primitive>   out,
-                                            neural::vector<uint32_t> out_off,
-                                            neural::vector<uint32_t> in_siz,
-                                            std::vector<primitive>   in,
-                                            neural::vector<int32_t>  in_off,
-                                            neural::vector<uint32_t> strd,
-                                            neural::padding::type    padd)
-    : engine(eng)
-    , output(out)
-    , output_offset(out_off)
-    , input_size(in_siz)
-    , input(in.cbegin(), in.cend())
-    , input_offset(in_off)
-    , stride(strd)
-    , padding(padd) {};
-
-convolution_backward::arguments::arguments( neural::engine::type     eng,
-                                            std::vector<primitive>   out,
-                                            std::vector<primitive>   in,
-                                            neural::vector<uint32_t> strd,
-                                            neural::padding::type    padd)
-    : engine(eng)
-    , output(out)
-    , output_offset(out[0].as<const memory&>().argument.size.batch.size(), out[0].as<const memory&>().argument.size.spatial.size(), out[0].as<const memory&>().argument.size.feature.size())
-    , input_size(in[0].as<const memory&>().argument.size)
-    , input(in.cbegin(), in.cend())
-    , input_offset(in[0].as<const memory&>().argument.size.batch.size(), in[0].as<const memory&>().argument.size.spatial.size(), in[0].as<const memory&>().argument.size.feature.size())
-    , stride(strd)
-    , padding(padd) {};
-
-// creates primitive with convolution implementation that supports provided arguments
-primitive convolution::create(convolution::arguments arg) {
-    auto& output_size = arg.output_size;
-    auto& stride = arg.stride;
-
-    auto& input_arg = arg.input[0].primitive.as<const memory&>().argument;
-    auto& output_arg = arg.output[0].as<const memory&>().argument;
-
-    if (input_arg.size.raw.size() != output_arg.size.raw.size())  throw std::runtime_error("Convolution input/output number of dimension does not match.");
-    if (stride.raw.size() != output_arg.size.raw.size())  throw std::runtime_error("Convolution stride/output number of dimension does not match.");
-
-    const size_t split = arg.split;
-    for (int j = 0; j < split; j++)
-    {
-        auto& filter_arg = arg.input[j * 2 + 1].primitive.as<const memory&>().argument; //convolution filter
-        auto& bias_arg = arg.input[j * 2 + 2].primitive.as<const memory&>().argument;
-
-        auto& input_offset = arg.input_offset;
-        auto& output_offset = arg.output_offset;
-
-        if (filter_arg.size.raw.size() != output_arg.size.raw.size() + 1)throw std::runtime_error("Convolution window_size != 5");
-        if (bias_arg.size.raw.size() != 3)                           throw std::runtime_error("Convolution biases isn't 1D vector."); // b=1, f=1
-        if (bias_arg.size.spatial[0] != output_size.feature[0] / split)      throw std::runtime_error("Convolution biases/output feature maps number does not match.");
-        if (arg.padding != padding::zero)               throw std::runtime_error("Unknown padding mode in convolution.");
-        if (input_offset.raw.size() != input_arg.size.raw.size())   throw std::runtime_error("Convolution input offset/input number of dimension does not match.");
-        if (output_offset.raw.size() != input_arg.size.raw.size())   throw std::runtime_error("Convolution output offset/input number of dimension does not match.");
-
-        for (uint32_t i = 0; i < output_arg.size.raw.size(); i++)
-            if (output_arg.size.raw.at(i) < output_size.raw.at(i) + output_offset.raw.at(i))
-                throw std::runtime_error("Convolution output buffer size is too small.");
-
-        assert(1 == output_size.feature.size());
-        assert(1 == output_size.batch.size());
-        assert(2 == filter_arg.size.feature.size());
-        assert(1 == filter_arg.size.batch.size());
-        assert(1 == filter_arg.size.batch[0]);
-
-        if (output_size.feature[0] + output_offset.feature[0] > output_arg.size.feature[0]
-            || (output_size.feature[0] / split) > filter_arg.size.feature[0])
-            throw std::runtime_error("Convolution weights/output feature maps number does not match.");
-        if ((input_arg.size.feature[0] - input_offset.feature[0]) / split < filter_arg.size.feature[1])
-            throw std::runtime_error("Convolution weights/input feature maps number does not match.");
-    }
-
     return is_a_primitive::create<convolution>(arg);
 }
 
@@ -453,5 +154,4 @@
     // wrap relu into RAII wrapper
     return is_a_primitive::create<convolution_backward>(arg);
 }
-}
->>>>>>> ab8718b9
+}