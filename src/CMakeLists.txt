<<<<<<< HEAD
# Copyright (c) 2016 Intel Corporation

# Licensed under the Apache License, Version 2.0 (the "License");
# you may not use this file except in compliance with the License.
# You may obtain a copy of the License at

#      http://www.apache.org/licenses/LICENSE-2.0

# Unless required by applicable law or agreed to in writing, software
# distributed under the License is distributed on an "AS IS" BASIS,
# WITHOUT WARRANTIES OR CONDITIONS OF ANY KIND, either express or implied.
# See the License for the specific language governing permissions and
# limitations under the License.

if(CLDNN_BUILT_FROM_OPENVX)
  FIND_PACKAGE(OpenCL)
  if (NOT OpenCL_FOUND)
    message(STATUS "Couldn't build clDNN library. Skip plugin build." )
    return( )
  endif( )
endif( )

# =================================== Name / Output settings from parent ===============================

set(CLDNN_BUILD__PROJ             "${CLDNN_BUILD__PROJ__clDNN}")
set(CLDNN_BUILD__PROJ_LABEL       "${CLDNN_BUILD__PROJ_LABEL__clDNN}")
set(CLDNN_BUILD__PROJ_OUTPUT_NAME "${CLDNN_BUILD__PROJ_OUTPUT_NAME__clDNN}")

# ================================== Compiler preprocessor definitions =================================

set_property(DIRECTORY APPEND PROPERTY COMPILE_DEFINITIONS
    CLDNN_EXPORTS
    EXPORT_NEURAL_SYMBOLS
  )

# ========================================= Source/Header files ========================================

set(__CLDNN_Label__api                 "api")
file(GLOB __CLDNN_Headers__api
    "${CLDNN__API_DIR}/*.h"
    "${CLDNN__API_DIR}/*.hpp"
  )

set(__CLDNN_Label__main                "")
file(GLOB __CLDNN_Sources__main
    "${CMAKE_CURRENT_SOURCE_DIR}/*.h"
    "${CMAKE_CURRENT_SOURCE_DIR}/*.hpp"
    "${CMAKE_CURRENT_SOURCE_DIR}/*.cpp"
  )

set(__CLDNN_Directory__gpu             "${CMAKE_CURRENT_SOURCE_DIR}/gpu")
set(__CLDNN_Label__gpu                 "gpu")
file(GLOB __CLDNN_Sources__gpu
    "${__CLDNN_Directory__gpu}/*.h"
    "${__CLDNN_Directory__gpu}/*.hpp"
    "${__CLDNN_Directory__gpu}/*.cpp"
    "${__CLDNN_Directory__gpu}/*.inc"
  )

set(__CLDNN_Directory__cache           "${__CLDNN_Directory__gpu}/cache")
set(__CLDNN_Label__cache               "${__CLDNN_Label__gpu}\\cache")
file(GLOB __CLDNN_Sources__cache
    "${__CLDNN_Directory__cache}/*.h"
    "${__CLDNN_Directory__cache}/*.hpp"
    "${__CLDNN_Directory__cache}/*.cpp"
  )
  
set(__CLDNN_Directory__OpenVXAdapter   "${CMAKE_CURRENT_SOURCE_DIR}/vx_adapter")
set(__CLDNN_Label__OpenVXAdapter       "OpenVXAdapter")
file(GLOB __CLDNN_Sources__OpenVXAdapter 
    "${__CLDNN_Directory__OpenVXAdapter}/api/*.h"
    "${__CLDNN_Directory__OpenVXAdapter}/*.h"
    "${__CLDNN_Directory__OpenVXAdapter}/*.hpp"
    "${__CLDNN_Directory__OpenVXAdapter}/*.cpp"
  )

set(__CLDNN_Directory__ch_kernels      "${__CLDNN_Directory__cache}/kernels")
set(__CLDNN_Label__ch_kernels          "${__CLDNN_Label__cache}\\kernels")
file(GLOB_RECURSE __CLDNN_Sources__ch_kernels
    "${__CLDNN_Directory__ch_kernels}/*.cl"
  )

set(__CLDNN_Directory__cg_cache        "${CLDNN__CODEGEN_INCDIR}")
set(__CLDNN_CGDirectory__cg_cache      "${CLDNN__CODEGEN_DIR}/cache")
set(__CLDNN_Label__cg_cache            "${__CLDNN_Label__cache}\\codegen")
set(__CLDNN_File__cg_cache__prim_db    "primitive_db.inc")
set(__CLDNN_Sources__cg_cache
    "${__CLDNN_Directory__cg_cache}/${__CLDNN_File__cg_cache__prim_db}"
  )


set(__CLDNN_AllSources
    ${__CLDNN_Headers__api}
    ${__CLDNN_Sources__main}
    ${__CLDNN_Sources__gpu}
    ${__CLDNN_Sources__cache}
    ${__CLDNN_Sources__ch_kernels}
    ${__CLDNN_Sources__cg_cache}
    ${__CLDNN_Sources__OpenVXAdapter}
  )
# Helping with some generators.
set_property(SOURCE ${__CLDNN_Sources__cg_cache} PROPERTY GENERATED TRUE)

# =============================================== Filters ==============================================

source_group("${__CLDNN_Label__api}"           FILES ${__CLDNN_Headers__api})
source_group("${__CLDNN_Label__main}"          FILES ${__CLDNN_Sources__main})
source_group("${__CLDNN_Label__gpu}"           FILES ${__CLDNN_Sources__gpu})
source_group("${__CLDNN_Label__cache}"         FILES ${__CLDNN_Sources__cache})
source_group("${__CLDNN_Label__ch_kernels}"    FILES ${__CLDNN_Sources__ch_kernels})
source_group("${__CLDNN_Label__cg_cache}"      FILES ${__CLDNN_Sources__cg_cache})
source_group("${__CLDNN_Label__OpenVXAdapter}" FILES ${__CLDNN_Sources__OpenVXAdapter})

# ===================================== Include/Link directories =======================================

include_directories(
    "${CLDNN__MAIN_DIR}"
    "${CMAKE_CURRENT_SOURCE_DIR}"
  )

# =================================== Link targets and dependencies ====================================

# Main shared library.
if( CLDNN_BUILT_FROM_OPENVX )
  add_library("${CLDNN_BUILD__PROJ}" STATIC
      ${__CLDNN_AllSources}
    )
else()
  add_library("${CLDNN_BUILD__PROJ}" SHARED
      ${__CLDNN_AllSources}
    )
endif()

set_property(TARGET "${CLDNN_BUILD__PROJ}" PROPERTY PROJECT_LABEL "${CLDNN_BUILD__PROJ_LABEL}")
set_property(TARGET "${CLDNN_BUILD__PROJ}" PROPERTY OUTPUT_NAME   "${CLDNN_BUILD__PROJ_OUTPUT_NAME}")


target_link_libraries("${CLDNN_BUILD__PROJ}"
    Boost::system
  )

if(CLDNN_BUILT_FROM_OPENVX)
    target_link_libraries("${CLDNN_BUILD__PROJ}" 
          ${OpenCL_LIBRARIES} 
      )
else()
    target_link_libraries("${CLDNN_BUILD__PROJ}"
        OpenCL
      )
endif()

if(WIN32)
  target_link_libraries("${CLDNN_BUILD__PROJ}" setupapi)
elseif(UNIX)
  target_link_libraries("${CLDNN_BUILD__PROJ}" pthread)
endif()

# =================================== Custom pre- and post-steps =======================================

add_custom_command(OUTPUT "${__CLDNN_CGDirectory__cg_cache}/${__CLDNN_File__cg_cache__prim_db}"
    COMMAND "${CMAKE_COMMAND}" -E make_directory "${__CLDNN_CGDirectory__cg_cache}"
    COMMAND ${PYTHON_EXECUTABLE} "${__CLDNN_Directory__cache}/primitive_db_gen.py" -out_path "${__CLDNN_CGDirectory__cg_cache}" -kernels "${__CLDNN_Directory__ch_kernels}"
    DEPENDS ${__CLDNN_Sources__ch_kernels} "${__CLDNN_Directory__cache}/primitive_db_gen.py"
    COMMENT "Generating ${__CLDNN_File__cg_cache__prim_db} ..."
  )
add_custom_command(OUTPUT "${__CLDNN_Directory__cg_cache}/${__CLDNN_File__cg_cache__prim_db}"
    COMMAND "${CMAKE_COMMAND}" -E copy_if_different "${__CLDNN_CGDirectory__cg_cache}/${__CLDNN_File__cg_cache__prim_db}" "${__CLDNN_Directory__cg_cache}/${__CLDNN_File__cg_cache__prim_db}"
    DEPENDS "${__CLDNN_CGDirectory__cg_cache}/${__CLDNN_File__cg_cache__prim_db}" ${__CLDNN_Sources__ch_kernels} "${__CLDNN_Directory__cache}/primitive_db_gen.py"
    COMMENT "Updating file if the file changed (${__CLDNN_File__cg_cache__prim_db}) ..."
  )

# ======================================================================================================
=======
# Copyright (c) 2016 Intel Corporation

# Licensed under the Apache License, Version 2.0 (the "License");
# you may not use this file except in compliance with the License.
# You may obtain a copy of the License at

#      http://www.apache.org/licenses/LICENSE-2.0

# Unless required by applicable law or agreed to in writing, software
# distributed under the License is distributed on an "AS IS" BASIS,
# WITHOUT WARRANTIES OR CONDITIONS OF ANY KIND, either express or implied.
# See the License for the specific language governing permissions and
# limitations under the License.


# =================================== Name / Output settings from parent ===============================

set(CLDNN_BUILD__PROJ             "${CLDNN_BUILD__PROJ__clDNN}")
set(CLDNN_BUILD__PROJ_LABEL       "${CLDNN_BUILD__PROJ_LABEL__clDNN}")
set(CLDNN_BUILD__PROJ_OUTPUT_NAME "${CLDNN_BUILD__PROJ_OUTPUT_NAME__clDNN}")

# ================================== Compiler preprocessor definitions =================================

set_property(DIRECTORY APPEND PROPERTY COMPILE_DEFINITIONS
    CLDNN_EXPORTS
    EXPORT_NEURAL_SYMBOLS
  )

# ========================================= Source/Header files ========================================

set(__CLDNN_Label__api                 "api")
file(GLOB __CLDNN_Headers__api
    "${CLDNN__API_DIR}/*.h"
    "${CLDNN__API_DIR}/*.hpp"
  )

set(__CLDNN_Directory__api__primitives "${CLDNN__API_DIR}/primitives")
set(__CLDNN_Label__api__primitives     "${__CLDNN_Label__api}\\primitives")
file(GLOB __CLDNN_Headers__api__primitives
    "${__CLDNN_Directory__api__primitives}/*.h"
    "${__CLDNN_Directory__api__primitives}/*.hpp"
  )

set(__CLDNN_Label__main                "")
file(GLOB __CLDNN_Sources__main
    "${CMAKE_CURRENT_SOURCE_DIR}/*.h"
    "${CMAKE_CURRENT_SOURCE_DIR}/*.hpp"
    "${CMAKE_CURRENT_SOURCE_DIR}/*.cpp"
  )

set(__CLDNN_Directory__include         "${CMAKE_CURRENT_SOURCE_DIR}/include")
set(__CLDNN_Label__include             "include")
file(GLOB __CLDNN_Headers__include
    "${__CLDNN_Directory__include}/*.h"
    "${__CLDNN_Directory__include}/*.hpp"
  )

set(__CLDNN_Directory__gpu             "${CMAKE_CURRENT_SOURCE_DIR}/gpu")
set(__CLDNN_Label__gpu                 "gpu")
file(GLOB __CLDNN_Sources__gpu
    "${__CLDNN_Directory__gpu}/*.h"
    "${__CLDNN_Directory__gpu}/*.hpp"
    "${__CLDNN_Directory__gpu}/*.cpp"
    "${__CLDNN_Directory__gpu}/*.inc"
  )

set(__CLDNN_Directory__cache           "${__CLDNN_Directory__gpu}/cache")
set(__CLDNN_Label__cache               "${__CLDNN_Label__gpu}\\cache")
file(GLOB __CLDNN_Sources__cache
    "${__CLDNN_Directory__cache}/*.h"
    "${__CLDNN_Directory__cache}/*.hpp"
    "${__CLDNN_Directory__cache}/*.cpp"
  )

set(__CLDNN_Directory__ch_kernels      "${__CLDNN_Directory__cache}/kernels")
set(__CLDNN_Label__ch_kernels          "${__CLDNN_Label__cache}\\kernels")
file(GLOB __CLDNN_Sources__ch_kernels
    "${__CLDNN_Directory__ch_kernels}/*.cl"
  )

set(__CLDNN_Directory__cg_cache        "${CLDNN__CODEGEN_INCDIR}")
set(__CLDNN_CGDirectory__cg_cache      "${CLDNN__CODEGEN_DIR}/cache")
set(__CLDNN_Label__cg_cache            "${__CLDNN_Label__cache}\\codegen")
set(__CLDNN_File__cg_cache__prim_db    "primitive_db.inc")
set(__CLDNN_Sources__cg_cache
    "${__CLDNN_Directory__cg_cache}/${__CLDNN_File__cg_cache__prim_db}"
  )


set(__CLDNN_AllSources
    ${__CLDNN_Headers__api}
    ${__CLDNN_Headers__include}
    ${__CLDNN_Headers__api__primitives}
    ${__CLDNN_Sources__main}
    ${__CLDNN_Sources__gpu}
    ${__CLDNN_Sources__cache}
    ${__CLDNN_Sources__ch_kernels}
    ${__CLDNN_Sources__cg_cache}
  )
# Helping with some generators.
set_property(SOURCE ${__CLDNN_Sources__cg_cache} PROPERTY GENERATED TRUE)

# =============================================== Filters ==============================================

source_group("${__CLDNN_Label__api}"        FILES ${__CLDNN_Headers__api})
source_group("${__CLDNN_Label__api__primitives}" FILES ${__CLDNN_Headers__api__primitives})
source_group("${__CLDNN_Label__include}"    FILES ${__CLDNN_Headers__include})
source_group("${__CLDNN_Label__main}"       FILES ${__CLDNN_Sources__main})
source_group("${__CLDNN_Label__gpu}"        FILES ${__CLDNN_Sources__gpu})
source_group("${__CLDNN_Label__cache}"      FILES ${__CLDNN_Sources__cache})
source_group("${__CLDNN_Label__ch_kernels}" FILES ${__CLDNN_Sources__ch_kernels})
source_group("${__CLDNN_Label__cg_cache}"   FILES ${__CLDNN_Sources__cg_cache})

# ===================================== Include/Link directories =======================================

include_directories(
    "${CLDNN__MAIN_DIR}"
    "${CMAKE_CURRENT_SOURCE_DIR}"
    "${__CLDNN_Directory__include}"
  )

# =================================== Link targets and dependencies ====================================

# Main shared library.
add_library("${CLDNN_BUILD__PROJ}" SHARED
    ${__CLDNN_AllSources}
  )
set_property(TARGET "${CLDNN_BUILD__PROJ}" PROPERTY PROJECT_LABEL "${CLDNN_BUILD__PROJ_LABEL}")
set_property(TARGET "${CLDNN_BUILD__PROJ}" PROPERTY OUTPUT_NAME   "${CLDNN_BUILD__PROJ_OUTPUT_NAME}")


target_link_libraries("${CLDNN_BUILD__PROJ}"
    OpenCL
    Boost::filesystem
    Boost::system
  )

if(WIN32)
  target_link_libraries("${CLDNN_BUILD__PROJ}" setupapi)
elseif(UNIX)
  target_link_libraries("${CLDNN_BUILD__PROJ}" pthread)
endif()

# =================================== Custom pre- and post-steps =======================================

add_custom_command(OUTPUT "${__CLDNN_CGDirectory__cg_cache}/${__CLDNN_File__cg_cache__prim_db}"
    COMMAND "${CMAKE_COMMAND}" -E make_directory "${__CLDNN_CGDirectory__cg_cache}"
    COMMAND "${__CLDNN_Directory__cache}/primitive_db_gen.py" "${__CLDNN_CGDirectory__cg_cache}" "${__CLDNN_Directory__ch_kernels}"
    DEPENDS ${__CLDNN_Sources__ch_kernels} "${__CLDNN_Directory__cache}/primitive_db_gen.py"
    COMMENT "Generating ${__CLDNN_File__cg_cache__prim_db} ..."
  )
add_custom_command(OUTPUT "${__CLDNN_Directory__cg_cache}/${__CLDNN_File__cg_cache__prim_db}"
    COMMAND "${CMAKE_COMMAND}" -E copy_if_different "${__CLDNN_CGDirectory__cg_cache}/${__CLDNN_File__cg_cache__prim_db}" "${__CLDNN_Directory__cg_cache}/${__CLDNN_File__cg_cache__prim_db}"
    DEPENDS "${__CLDNN_CGDirectory__cg_cache}/${__CLDNN_File__cg_cache__prim_db}" ${__CLDNN_Sources__ch_kernels} "${__CLDNN_Directory__cache}/primitive_db_gen.py"
    COMMENT "Updating file if the file changed (${__CLDNN_File__cg_cache__prim_db}) ..."
  )

# ======================================================================================================
>>>>>>> b37d3401
<|MERGE_RESOLUTION|>--- conflicted
+++ resolved
@@ -1,333 +1,192 @@
-<<<<<<< HEAD
-# Copyright (c) 2016 Intel Corporation
-
-# Licensed under the Apache License, Version 2.0 (the "License");
-# you may not use this file except in compliance with the License.
-# You may obtain a copy of the License at
-
-#      http://www.apache.org/licenses/LICENSE-2.0
-
-# Unless required by applicable law or agreed to in writing, software
-# distributed under the License is distributed on an "AS IS" BASIS,
-# WITHOUT WARRANTIES OR CONDITIONS OF ANY KIND, either express or implied.
-# See the License for the specific language governing permissions and
-# limitations under the License.
-
-if(CLDNN_BUILT_FROM_OPENVX)
-  FIND_PACKAGE(OpenCL)
-  if (NOT OpenCL_FOUND)
-    message(STATUS "Couldn't build clDNN library. Skip plugin build." )
-    return( )
-  endif( )
-endif( )
-
-# =================================== Name / Output settings from parent ===============================
-
-set(CLDNN_BUILD__PROJ             "${CLDNN_BUILD__PROJ__clDNN}")
-set(CLDNN_BUILD__PROJ_LABEL       "${CLDNN_BUILD__PROJ_LABEL__clDNN}")
-set(CLDNN_BUILD__PROJ_OUTPUT_NAME "${CLDNN_BUILD__PROJ_OUTPUT_NAME__clDNN}")
-
-# ================================== Compiler preprocessor definitions =================================
-
-set_property(DIRECTORY APPEND PROPERTY COMPILE_DEFINITIONS
-    CLDNN_EXPORTS
-    EXPORT_NEURAL_SYMBOLS
-  )
-
-# ========================================= Source/Header files ========================================
-
-set(__CLDNN_Label__api                 "api")
-file(GLOB __CLDNN_Headers__api
-    "${CLDNN__API_DIR}/*.h"
-    "${CLDNN__API_DIR}/*.hpp"
-  )
-
-set(__CLDNN_Label__main                "")
-file(GLOB __CLDNN_Sources__main
-    "${CMAKE_CURRENT_SOURCE_DIR}/*.h"
-    "${CMAKE_CURRENT_SOURCE_DIR}/*.hpp"
-    "${CMAKE_CURRENT_SOURCE_DIR}/*.cpp"
-  )
-
-set(__CLDNN_Directory__gpu             "${CMAKE_CURRENT_SOURCE_DIR}/gpu")
-set(__CLDNN_Label__gpu                 "gpu")
-file(GLOB __CLDNN_Sources__gpu
-    "${__CLDNN_Directory__gpu}/*.h"
-    "${__CLDNN_Directory__gpu}/*.hpp"
-    "${__CLDNN_Directory__gpu}/*.cpp"
-    "${__CLDNN_Directory__gpu}/*.inc"
-  )
-
-set(__CLDNN_Directory__cache           "${__CLDNN_Directory__gpu}/cache")
-set(__CLDNN_Label__cache               "${__CLDNN_Label__gpu}\\cache")
-file(GLOB __CLDNN_Sources__cache
-    "${__CLDNN_Directory__cache}/*.h"
-    "${__CLDNN_Directory__cache}/*.hpp"
-    "${__CLDNN_Directory__cache}/*.cpp"
-  )
-  
-set(__CLDNN_Directory__OpenVXAdapter   "${CMAKE_CURRENT_SOURCE_DIR}/vx_adapter")
-set(__CLDNN_Label__OpenVXAdapter       "OpenVXAdapter")
-file(GLOB __CLDNN_Sources__OpenVXAdapter 
-    "${__CLDNN_Directory__OpenVXAdapter}/api/*.h"
-    "${__CLDNN_Directory__OpenVXAdapter}/*.h"
-    "${__CLDNN_Directory__OpenVXAdapter}/*.hpp"
-    "${__CLDNN_Directory__OpenVXAdapter}/*.cpp"
-  )
-
-set(__CLDNN_Directory__ch_kernels      "${__CLDNN_Directory__cache}/kernels")
-set(__CLDNN_Label__ch_kernels          "${__CLDNN_Label__cache}\\kernels")
-file(GLOB_RECURSE __CLDNN_Sources__ch_kernels
-    "${__CLDNN_Directory__ch_kernels}/*.cl"
-  )
-
-set(__CLDNN_Directory__cg_cache        "${CLDNN__CODEGEN_INCDIR}")
-set(__CLDNN_CGDirectory__cg_cache      "${CLDNN__CODEGEN_DIR}/cache")
-set(__CLDNN_Label__cg_cache            "${__CLDNN_Label__cache}\\codegen")
-set(__CLDNN_File__cg_cache__prim_db    "primitive_db.inc")
-set(__CLDNN_Sources__cg_cache
-    "${__CLDNN_Directory__cg_cache}/${__CLDNN_File__cg_cache__prim_db}"
-  )
-
-
-set(__CLDNN_AllSources
-    ${__CLDNN_Headers__api}
-    ${__CLDNN_Sources__main}
-    ${__CLDNN_Sources__gpu}
-    ${__CLDNN_Sources__cache}
-    ${__CLDNN_Sources__ch_kernels}
-    ${__CLDNN_Sources__cg_cache}
-    ${__CLDNN_Sources__OpenVXAdapter}
-  )
-# Helping with some generators.
-set_property(SOURCE ${__CLDNN_Sources__cg_cache} PROPERTY GENERATED TRUE)
-
-# =============================================== Filters ==============================================
-
-source_group("${__CLDNN_Label__api}"           FILES ${__CLDNN_Headers__api})
-source_group("${__CLDNN_Label__main}"          FILES ${__CLDNN_Sources__main})
-source_group("${__CLDNN_Label__gpu}"           FILES ${__CLDNN_Sources__gpu})
-source_group("${__CLDNN_Label__cache}"         FILES ${__CLDNN_Sources__cache})
-source_group("${__CLDNN_Label__ch_kernels}"    FILES ${__CLDNN_Sources__ch_kernels})
-source_group("${__CLDNN_Label__cg_cache}"      FILES ${__CLDNN_Sources__cg_cache})
-source_group("${__CLDNN_Label__OpenVXAdapter}" FILES ${__CLDNN_Sources__OpenVXAdapter})
-
-# ===================================== Include/Link directories =======================================
-
-include_directories(
-    "${CLDNN__MAIN_DIR}"
-    "${CMAKE_CURRENT_SOURCE_DIR}"
-  )
-
-# =================================== Link targets and dependencies ====================================
-
-# Main shared library.
-if( CLDNN_BUILT_FROM_OPENVX )
-  add_library("${CLDNN_BUILD__PROJ}" STATIC
-      ${__CLDNN_AllSources}
-    )
-else()
-  add_library("${CLDNN_BUILD__PROJ}" SHARED
-      ${__CLDNN_AllSources}
-    )
-endif()
-
-set_property(TARGET "${CLDNN_BUILD__PROJ}" PROPERTY PROJECT_LABEL "${CLDNN_BUILD__PROJ_LABEL}")
-set_property(TARGET "${CLDNN_BUILD__PROJ}" PROPERTY OUTPUT_NAME   "${CLDNN_BUILD__PROJ_OUTPUT_NAME}")
-
-
-target_link_libraries("${CLDNN_BUILD__PROJ}"
-    Boost::system
-  )
-
-if(CLDNN_BUILT_FROM_OPENVX)
-    target_link_libraries("${CLDNN_BUILD__PROJ}" 
-          ${OpenCL_LIBRARIES} 
-      )
-else()
-    target_link_libraries("${CLDNN_BUILD__PROJ}"
-        OpenCL
-      )
-endif()
-
-if(WIN32)
-  target_link_libraries("${CLDNN_BUILD__PROJ}" setupapi)
-elseif(UNIX)
-  target_link_libraries("${CLDNN_BUILD__PROJ}" pthread)
-endif()
-
-# =================================== Custom pre- and post-steps =======================================
-
-add_custom_command(OUTPUT "${__CLDNN_CGDirectory__cg_cache}/${__CLDNN_File__cg_cache__prim_db}"
-    COMMAND "${CMAKE_COMMAND}" -E make_directory "${__CLDNN_CGDirectory__cg_cache}"
-    COMMAND ${PYTHON_EXECUTABLE} "${__CLDNN_Directory__cache}/primitive_db_gen.py" -out_path "${__CLDNN_CGDirectory__cg_cache}" -kernels "${__CLDNN_Directory__ch_kernels}"
-    DEPENDS ${__CLDNN_Sources__ch_kernels} "${__CLDNN_Directory__cache}/primitive_db_gen.py"
-    COMMENT "Generating ${__CLDNN_File__cg_cache__prim_db} ..."
-  )
-add_custom_command(OUTPUT "${__CLDNN_Directory__cg_cache}/${__CLDNN_File__cg_cache__prim_db}"
-    COMMAND "${CMAKE_COMMAND}" -E copy_if_different "${__CLDNN_CGDirectory__cg_cache}/${__CLDNN_File__cg_cache__prim_db}" "${__CLDNN_Directory__cg_cache}/${__CLDNN_File__cg_cache__prim_db}"
-    DEPENDS "${__CLDNN_CGDirectory__cg_cache}/${__CLDNN_File__cg_cache__prim_db}" ${__CLDNN_Sources__ch_kernels} "${__CLDNN_Directory__cache}/primitive_db_gen.py"
-    COMMENT "Updating file if the file changed (${__CLDNN_File__cg_cache__prim_db}) ..."
-  )
-
-# ======================================================================================================
-=======
-# Copyright (c) 2016 Intel Corporation
-
-# Licensed under the Apache License, Version 2.0 (the "License");
-# you may not use this file except in compliance with the License.
-# You may obtain a copy of the License at
-
-#      http://www.apache.org/licenses/LICENSE-2.0
-
-# Unless required by applicable law or agreed to in writing, software
-# distributed under the License is distributed on an "AS IS" BASIS,
-# WITHOUT WARRANTIES OR CONDITIONS OF ANY KIND, either express or implied.
-# See the License for the specific language governing permissions and
-# limitations under the License.
-
-
-# =================================== Name / Output settings from parent ===============================
-
-set(CLDNN_BUILD__PROJ             "${CLDNN_BUILD__PROJ__clDNN}")
-set(CLDNN_BUILD__PROJ_LABEL       "${CLDNN_BUILD__PROJ_LABEL__clDNN}")
-set(CLDNN_BUILD__PROJ_OUTPUT_NAME "${CLDNN_BUILD__PROJ_OUTPUT_NAME__clDNN}")
-
-# ================================== Compiler preprocessor definitions =================================
-
-set_property(DIRECTORY APPEND PROPERTY COMPILE_DEFINITIONS
-    CLDNN_EXPORTS
-    EXPORT_NEURAL_SYMBOLS
-  )
-
-# ========================================= Source/Header files ========================================
-
-set(__CLDNN_Label__api                 "api")
-file(GLOB __CLDNN_Headers__api
-    "${CLDNN__API_DIR}/*.h"
-    "${CLDNN__API_DIR}/*.hpp"
-  )
-
-set(__CLDNN_Directory__api__primitives "${CLDNN__API_DIR}/primitives")
-set(__CLDNN_Label__api__primitives     "${__CLDNN_Label__api}\\primitives")
-file(GLOB __CLDNN_Headers__api__primitives
-    "${__CLDNN_Directory__api__primitives}/*.h"
-    "${__CLDNN_Directory__api__primitives}/*.hpp"
-  )
-
-set(__CLDNN_Label__main                "")
-file(GLOB __CLDNN_Sources__main
-    "${CMAKE_CURRENT_SOURCE_DIR}/*.h"
-    "${CMAKE_CURRENT_SOURCE_DIR}/*.hpp"
-    "${CMAKE_CURRENT_SOURCE_DIR}/*.cpp"
-  )
-
-set(__CLDNN_Directory__include         "${CMAKE_CURRENT_SOURCE_DIR}/include")
-set(__CLDNN_Label__include             "include")
-file(GLOB __CLDNN_Headers__include
-    "${__CLDNN_Directory__include}/*.h"
-    "${__CLDNN_Directory__include}/*.hpp"
-  )
-
-set(__CLDNN_Directory__gpu             "${CMAKE_CURRENT_SOURCE_DIR}/gpu")
-set(__CLDNN_Label__gpu                 "gpu")
-file(GLOB __CLDNN_Sources__gpu
-    "${__CLDNN_Directory__gpu}/*.h"
-    "${__CLDNN_Directory__gpu}/*.hpp"
-    "${__CLDNN_Directory__gpu}/*.cpp"
-    "${__CLDNN_Directory__gpu}/*.inc"
-  )
-
-set(__CLDNN_Directory__cache           "${__CLDNN_Directory__gpu}/cache")
-set(__CLDNN_Label__cache               "${__CLDNN_Label__gpu}\\cache")
-file(GLOB __CLDNN_Sources__cache
-    "${__CLDNN_Directory__cache}/*.h"
-    "${__CLDNN_Directory__cache}/*.hpp"
-    "${__CLDNN_Directory__cache}/*.cpp"
-  )
-
-set(__CLDNN_Directory__ch_kernels      "${__CLDNN_Directory__cache}/kernels")
-set(__CLDNN_Label__ch_kernels          "${__CLDNN_Label__cache}\\kernels")
-file(GLOB __CLDNN_Sources__ch_kernels
-    "${__CLDNN_Directory__ch_kernels}/*.cl"
-  )
-
-set(__CLDNN_Directory__cg_cache        "${CLDNN__CODEGEN_INCDIR}")
-set(__CLDNN_CGDirectory__cg_cache      "${CLDNN__CODEGEN_DIR}/cache")
-set(__CLDNN_Label__cg_cache            "${__CLDNN_Label__cache}\\codegen")
-set(__CLDNN_File__cg_cache__prim_db    "primitive_db.inc")
-set(__CLDNN_Sources__cg_cache
-    "${__CLDNN_Directory__cg_cache}/${__CLDNN_File__cg_cache__prim_db}"
-  )
-
-
-set(__CLDNN_AllSources
-    ${__CLDNN_Headers__api}
-    ${__CLDNN_Headers__include}
-    ${__CLDNN_Headers__api__primitives}
-    ${__CLDNN_Sources__main}
-    ${__CLDNN_Sources__gpu}
-    ${__CLDNN_Sources__cache}
-    ${__CLDNN_Sources__ch_kernels}
-    ${__CLDNN_Sources__cg_cache}
-  )
-# Helping with some generators.
-set_property(SOURCE ${__CLDNN_Sources__cg_cache} PROPERTY GENERATED TRUE)
-
-# =============================================== Filters ==============================================
-
-source_group("${__CLDNN_Label__api}"        FILES ${__CLDNN_Headers__api})
-source_group("${__CLDNN_Label__api__primitives}" FILES ${__CLDNN_Headers__api__primitives})
-source_group("${__CLDNN_Label__include}"    FILES ${__CLDNN_Headers__include})
-source_group("${__CLDNN_Label__main}"       FILES ${__CLDNN_Sources__main})
-source_group("${__CLDNN_Label__gpu}"        FILES ${__CLDNN_Sources__gpu})
-source_group("${__CLDNN_Label__cache}"      FILES ${__CLDNN_Sources__cache})
-source_group("${__CLDNN_Label__ch_kernels}" FILES ${__CLDNN_Sources__ch_kernels})
-source_group("${__CLDNN_Label__cg_cache}"   FILES ${__CLDNN_Sources__cg_cache})
-
-# ===================================== Include/Link directories =======================================
-
-include_directories(
-    "${CLDNN__MAIN_DIR}"
-    "${CMAKE_CURRENT_SOURCE_DIR}"
-    "${__CLDNN_Directory__include}"
-  )
-
-# =================================== Link targets and dependencies ====================================
-
-# Main shared library.
-add_library("${CLDNN_BUILD__PROJ}" SHARED
-    ${__CLDNN_AllSources}
-  )
-set_property(TARGET "${CLDNN_BUILD__PROJ}" PROPERTY PROJECT_LABEL "${CLDNN_BUILD__PROJ_LABEL}")
-set_property(TARGET "${CLDNN_BUILD__PROJ}" PROPERTY OUTPUT_NAME   "${CLDNN_BUILD__PROJ_OUTPUT_NAME}")
-
-
-target_link_libraries("${CLDNN_BUILD__PROJ}"
-    OpenCL
-    Boost::filesystem
-    Boost::system
-  )
-
-if(WIN32)
-  target_link_libraries("${CLDNN_BUILD__PROJ}" setupapi)
-elseif(UNIX)
-  target_link_libraries("${CLDNN_BUILD__PROJ}" pthread)
-endif()
-
-# =================================== Custom pre- and post-steps =======================================
-
-add_custom_command(OUTPUT "${__CLDNN_CGDirectory__cg_cache}/${__CLDNN_File__cg_cache__prim_db}"
-    COMMAND "${CMAKE_COMMAND}" -E make_directory "${__CLDNN_CGDirectory__cg_cache}"
-    COMMAND "${__CLDNN_Directory__cache}/primitive_db_gen.py" "${__CLDNN_CGDirectory__cg_cache}" "${__CLDNN_Directory__ch_kernels}"
-    DEPENDS ${__CLDNN_Sources__ch_kernels} "${__CLDNN_Directory__cache}/primitive_db_gen.py"
-    COMMENT "Generating ${__CLDNN_File__cg_cache__prim_db} ..."
-  )
-add_custom_command(OUTPUT "${__CLDNN_Directory__cg_cache}/${__CLDNN_File__cg_cache__prim_db}"
-    COMMAND "${CMAKE_COMMAND}" -E copy_if_different "${__CLDNN_CGDirectory__cg_cache}/${__CLDNN_File__cg_cache__prim_db}" "${__CLDNN_Directory__cg_cache}/${__CLDNN_File__cg_cache__prim_db}"
-    DEPENDS "${__CLDNN_CGDirectory__cg_cache}/${__CLDNN_File__cg_cache__prim_db}" ${__CLDNN_Sources__ch_kernels} "${__CLDNN_Directory__cache}/primitive_db_gen.py"
-    COMMENT "Updating file if the file changed (${__CLDNN_File__cg_cache__prim_db}) ..."
-  )
-
-# ======================================================================================================
->>>>>>> b37d3401
+# Copyright (c) 2016 Intel Corporation
+
+# Licensed under the Apache License, Version 2.0 (the "License");
+# you may not use this file except in compliance with the License.
+# You may obtain a copy of the License at
+
+#      http://www.apache.org/licenses/LICENSE-2.0
+
+# Unless required by applicable law or agreed to in writing, software
+# distributed under the License is distributed on an "AS IS" BASIS,
+# WITHOUT WARRANTIES OR CONDITIONS OF ANY KIND, either express or implied.
+# See the License for the specific language governing permissions and
+# limitations under the License.
+
+if(CLDNN_BUILT_FROM_OPENVX)
+  FIND_PACKAGE(OpenCL)
+  if (NOT OpenCL_FOUND)
+    message(STATUS "Couldn't build clDNN library. Skip plugin build." )
+    return( )
+  endif( )
+endif( )
+
+# =================================== Name / Output settings from parent ===============================
+
+set(CLDNN_BUILD__PROJ             "${CLDNN_BUILD__PROJ__clDNN}")
+set(CLDNN_BUILD__PROJ_LABEL       "${CLDNN_BUILD__PROJ_LABEL__clDNN}")
+set(CLDNN_BUILD__PROJ_OUTPUT_NAME "${CLDNN_BUILD__PROJ_OUTPUT_NAME__clDNN}")
+
+# ================================== Compiler preprocessor definitions =================================
+
+set_property(DIRECTORY APPEND PROPERTY COMPILE_DEFINITIONS
+    CLDNN_EXPORTS
+    EXPORT_NEURAL_SYMBOLS
+  )
+
+# ========================================= Source/Header files ========================================
+
+set(__CLDNN_Label__api                 "api")
+file(GLOB __CLDNN_Headers__api
+    "${CLDNN__API_DIR}/*.h"
+    "${CLDNN__API_DIR}/*.hpp"
+  )
+
+set(__CLDNN_Directory__api__primitives "${CLDNN__API_DIR}/primitives")
+set(__CLDNN_Label__api__primitives     "${__CLDNN_Label__api}\\primitives")
+file(GLOB __CLDNN_Headers__api__primitives
+    "${__CLDNN_Directory__api__primitives}/*.h"
+    "${__CLDNN_Directory__api__primitives}/*.hpp"
+  )
+
+set(__CLDNN_Label__main                "")
+file(GLOB __CLDNN_Sources__main
+    "${CMAKE_CURRENT_SOURCE_DIR}/*.h"
+    "${CMAKE_CURRENT_SOURCE_DIR}/*.hpp"
+    "${CMAKE_CURRENT_SOURCE_DIR}/*.cpp"
+  )
+
+set(__CLDNN_Directory__include         "${CMAKE_CURRENT_SOURCE_DIR}/include")
+set(__CLDNN_Label__include             "include")
+file(GLOB __CLDNN_Headers__include
+    "${__CLDNN_Directory__include}/*.h"
+    "${__CLDNN_Directory__include}/*.hpp"
+  )
+
+set(__CLDNN_Directory__gpu             "${CMAKE_CURRENT_SOURCE_DIR}/gpu")
+set(__CLDNN_Label__gpu                 "gpu")
+file(GLOB __CLDNN_Sources__gpu
+    "${__CLDNN_Directory__gpu}/*.h"
+    "${__CLDNN_Directory__gpu}/*.hpp"
+    "${__CLDNN_Directory__gpu}/*.cpp"
+    "${__CLDNN_Directory__gpu}/*.inc"
+  )
+
+set(__CLDNN_Directory__cache           "${__CLDNN_Directory__gpu}/cache")
+set(__CLDNN_Label__cache               "${__CLDNN_Label__gpu}\\cache")
+file(GLOB __CLDNN_Sources__cache
+    "${__CLDNN_Directory__cache}/*.h"
+    "${__CLDNN_Directory__cache}/*.hpp"
+    "${__CLDNN_Directory__cache}/*.cpp"
+  )
+  
+set(__CLDNN_Directory__OpenVXAdapter   "${CMAKE_CURRENT_SOURCE_DIR}/vx_adapter")
+set(__CLDNN_Label__OpenVXAdapter       "OpenVXAdapter")
+file(GLOB __CLDNN_Sources__OpenVXAdapter 
+    "${__CLDNN_Directory__OpenVXAdapter}/api/*.h"
+    "${__CLDNN_Directory__OpenVXAdapter}/*.h"
+    "${__CLDNN_Directory__OpenVXAdapter}/*.hpp"
+    "${__CLDNN_Directory__OpenVXAdapter}/*.cpp"
+  )
+
+set(__CLDNN_Directory__ch_kernels      "${__CLDNN_Directory__cache}/kernels")
+set(__CLDNN_Label__ch_kernels          "${__CLDNN_Label__cache}\\kernels")
+file(GLOB_RECURSE __CLDNN_Sources__ch_kernels
+    "${__CLDNN_Directory__ch_kernels}/*.cl"
+  )
+
+set(__CLDNN_Directory__cg_cache        "${CLDNN__CODEGEN_INCDIR}")
+set(__CLDNN_CGDirectory__cg_cache      "${CLDNN__CODEGEN_DIR}/cache")
+set(__CLDNN_Label__cg_cache            "${__CLDNN_Label__cache}\\codegen")
+set(__CLDNN_File__cg_cache__prim_db    "primitive_db.inc")
+set(__CLDNN_Sources__cg_cache
+    "${__CLDNN_Directory__cg_cache}/${__CLDNN_File__cg_cache__prim_db}"
+  )
+
+
+set(__CLDNN_AllSources
+    ${__CLDNN_Headers__api}
+    ${__CLDNN_Headers__include}
+    ${__CLDNN_Headers__api__primitives}
+    ${__CLDNN_Sources__main}
+    ${__CLDNN_Sources__gpu}
+    ${__CLDNN_Sources__cache}
+    ${__CLDNN_Sources__ch_kernels}
+    ${__CLDNN_Sources__cg_cache}
+    ${__CLDNN_Sources__OpenVXAdapter}
+  )
+# Helping with some generators.
+set_property(SOURCE ${__CLDNN_Sources__cg_cache} PROPERTY GENERATED TRUE)
+
+# =============================================== Filters ==============================================
+
+source_group("${__CLDNN_Label__api}"             FILES ${__CLDNN_Headers__api})
+source_group("${__CLDNN_Label__api__primitives}" FILES ${__CLDNN_Headers__api__primitives})
+source_group("${__CLDNN_Label__include}"         FILES ${__CLDNN_Headers__include})
+source_group("${__CLDNN_Label__main}"            FILES ${__CLDNN_Sources__main})
+source_group("${__CLDNN_Label__gpu}"             FILES ${__CLDNN_Sources__gpu})
+source_group("${__CLDNN_Label__cache}"           FILES ${__CLDNN_Sources__cache})
+source_group("${__CLDNN_Label__ch_kernels}"      FILES ${__CLDNN_Sources__ch_kernels})
+source_group("${__CLDNN_Label__cg_cache}"        FILES ${__CLDNN_Sources__cg_cache})
+source_group("${__CLDNN_Label__OpenVXAdapter}"   FILES ${__CLDNN_Sources__OpenVXAdapter})
+
+# ===================================== Include/Link directories =======================================
+
+include_directories(
+    "${CLDNN__MAIN_DIR}"
+    "${CMAKE_CURRENT_SOURCE_DIR}"
+    "${__CLDNN_Directory__include}"
+  )
+
+# =================================== Link targets and dependencies ====================================
+
+# Main shared library.
+if( CLDNN_BUILT_FROM_OPENVX )
+  add_library("${CLDNN_BUILD__PROJ}" STATIC
+      ${__CLDNN_AllSources}
+    )
+else()
+  add_library("${CLDNN_BUILD__PROJ}" SHARED
+      ${__CLDNN_AllSources}
+    )
+endif()
+
+set_property(TARGET "${CLDNN_BUILD__PROJ}" PROPERTY PROJECT_LABEL "${CLDNN_BUILD__PROJ_LABEL}")
+set_property(TARGET "${CLDNN_BUILD__PROJ}" PROPERTY OUTPUT_NAME   "${CLDNN_BUILD__PROJ_OUTPUT_NAME}")
+
+
+target_link_libraries("${CLDNN_BUILD__PROJ}"
+    Boost::system
+  )
+
+if(CLDNN_BUILT_FROM_OPENVX)
+    target_link_libraries("${CLDNN_BUILD__PROJ}" 
+        ${OpenCL_LIBRARIES} 
+      )
+else()
+    target_link_libraries("${CLDNN_BUILD__PROJ}"
+        OpenCL
+        Boost::filesystem
+      )
+endif()
+
+if(WIN32)
+  target_link_libraries("${CLDNN_BUILD__PROJ}" setupapi)
+elseif(UNIX)
+  target_link_libraries("${CLDNN_BUILD__PROJ}" pthread)
+endif()
+
+# =================================== Custom pre- and post-steps =======================================
+
+add_custom_command(OUTPUT "${__CLDNN_CGDirectory__cg_cache}/${__CLDNN_File__cg_cache__prim_db}"
+    COMMAND "${CMAKE_COMMAND}" -E make_directory "${__CLDNN_CGDirectory__cg_cache}"
+    COMMAND "${__CLDNN_Directory__cache}/primitive_db_gen.py" -out_path "${__CLDNN_CGDirectory__cg_cache}" -kernels "${__CLDNN_Directory__ch_kernels}"
+    DEPENDS ${__CLDNN_Sources__ch_kernels} "${__CLDNN_Directory__cache}/primitive_db_gen.py"
+    COMMENT "Generating ${__CLDNN_File__cg_cache__prim_db} ..."
+  )
+add_custom_command(OUTPUT "${__CLDNN_Directory__cg_cache}/${__CLDNN_File__cg_cache__prim_db}"
+    COMMAND "${CMAKE_COMMAND}" -E copy_if_different "${__CLDNN_CGDirectory__cg_cache}/${__CLDNN_File__cg_cache__prim_db}" "${__CLDNN_Directory__cg_cache}/${__CLDNN_File__cg_cache__prim_db}"
+    DEPENDS "${__CLDNN_CGDirectory__cg_cache}/${__CLDNN_File__cg_cache__prim_db}" ${__CLDNN_Sources__ch_kernels} "${__CLDNN_Directory__cache}/primitive_db_gen.py"
+    COMMENT "Updating file if the file changed (${__CLDNN_File__cg_cache__prim_db}) ..."
+  )
+
+# ======================================================================================================