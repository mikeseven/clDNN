--- conflicted
+++ resolved
@@ -1,127 +1,72 @@
-<<<<<<< HEAD
-# Copyright (c) 2016 Intel Corporation
-
-# Licensed under the Apache License, Version 2.0 (the "License");
-# you may not use this file except in compliance with the License.
-# You may obtain a copy of the License at
-
-#      http://www.apache.org/licenses/LICENSE-2.0
-
-# Unless required by applicable law or agreed to in writing, software
-# distributed under the License is distributed on an "AS IS" BASIS,
-# WITHOUT WARRANTIES OR CONDITIONS OF ANY KIND, either express or implied.
-# See the License for the specific language governing permissions and
-# limitations under the License.
-
-set (TARGET_NAME "mkl_dnn")
-# Sources for test files
-
-add_definitions(-DEXPORT_NEURAL_SYMBOLS)
-
-if (${CMAKE_CXX_COMPILER_ID} STREQUAL "GNU")
-   set(CMAKE_CXX_FLAGS "${CMAKE_CXX_FLAGS} -Wall -Wextra -Werror")
-elseif (${CMAKE_CXX_COMPILER_ID} STREQUAL "MSVC")
-   set(CMAKE_CXX_FLAGS "${CMAKE_CXX_FLAGS} /W4 /WX")
-endif()
-
-file (GLOB API_HEADERS
-       ${CMAKE_SOURCE_DIR}/api/*.h
-      )
-file (GLOB LIBRARY_SRC
-       ${CMAKE_SOURCE_DIR}/src/*.h
-       ${CMAKE_SOURCE_DIR}/src/*.cpp
-      )
-file (GLOB LIBRARY_SRC_GPU
-       ${CMAKE_SOURCE_DIR}/src/gpu/*.h
-       ${CMAKE_SOURCE_DIR}/src/gpu/*.cpp
-      )
-
-# OpenCL includes and libraries
-# Get the list of directories where libs could be stored
-file(GLOB OPENCL_LIB_DIRS $ENV{INTELOCLSDKROOT}/../**/lib64/)
-
-# Order of searching is that first SDK is checked for OpenCL headers/libs then 
-# headers from project are taken and libs from hardcoded system locations
-find_path(OPENCL_INCLUDE_DIRS NAMES CL/cl.hpp HINTS $ENV{INTELOCLSDKROOT}/include PATHS ../../ )
-find_library(OPENCL_LIBRARIES NAMES OpenCL OpenCL.lib HINTS $ENV{INTELOCLSDKROOT}/lib/x64 $ENV{INTELOCLSDKROOT}
- ${OPENCL_LIB_DIRS} PATHS /lib64 /usr/lib )
-
-# Create named folders for the sources within the .vcproj
-# Empty name lists them directly under the .vcproj
-
-source_group("api" FILES ${API_HEADERS})
-source_group("src" FILES ${LIBRARY_SRC})
-source_group("src\\gpu" FILES ${LIBRARY_SRC_GPU})
-
-# Properties->C/C++->General->Additional Include Directories
-include_directories (${CMAKE_SOURCE_DIR}
-                     ${CMAKE_SOURCE_DIR}/src
-                     ${OPENCL_INCLUDE_DIRS}
-                    )
-
-# Create library file from sources.
-add_library(${TARGET_NAME} SHARED
-            ${LIBRARY_SRC}
-            ${LIBRARY_SRC_GPU}
-            ${API_HEADERS})
-
-target_link_libraries(${TARGET_NAME} ${OPENCL_LIBRARIES} )
-
-if(UNIX)
-    target_link_libraries(${TARGET_NAME} pthread)
-endif()
-
-=======
-# Copyright (c) 2016 Intel Corporation
-
-# Licensed under the Apache License, Version 2.0 (the "License");
-# you may not use this file except in compliance with the License.
-# You may obtain a copy of the License at
-
-#      http://www.apache.org/licenses/LICENSE-2.0
-
-# Unless required by applicable law or agreed to in writing, software
-# distributed under the License is distributed on an "AS IS" BASIS,
-# WITHOUT WARRANTIES OR CONDITIONS OF ANY KIND, either express or implied.
-# See the License for the specific language governing permissions and
-# limitations under the License.
-
-set (TARGET_NAME "mkl_dnn")
-# Sources for test files
-
-add_definitions(-DEXPORT_NEURAL_SYMBOLS)
-
-if (${CMAKE_CXX_COMPILER_ID} STREQUAL "GNU")
-   set(CMAKE_CXX_FLAGS "${CMAKE_CXX_FLAGS} -Wall -Wextra -Werror")
-elseif (${CMAKE_CXX_COMPILER_ID} STREQUAL "MSVC")
-   set(CMAKE_CXX_FLAGS "${CMAKE_CXX_FLAGS} /W4 /WX /arch:AVX2")
-endif()
-
-file (GLOB API_HEADERS
-       ${CMAKE_SOURCE_DIR}/api/*.h
-      )
-file (GLOB LIBRARY_SRC
-       ${CMAKE_SOURCE_DIR}/src/*.h
-       ${CMAKE_SOURCE_DIR}/src/*.cpp
-      )
-
-# Create named folders for the sources within the .vcproj
-# Empty name lists them directly under the .vcproj
-
-source_group("api" FILES ${API_HEADERS})
-source_group("src" FILES ${LIBRARY_SRC})
-
-# Properties->C/C++->General->Additional Include Directories
-include_directories (${CMAKE_SOURCE_DIR}
-                     ${CMAKE_SOURCE_DIR}/src
-                    )
-
-# Create library file from sources.
-add_library(${TARGET_NAME} SHARED
-            ${LIBRARY_SRC}
-            ${API_HEADERS})
-
-if(UNIX)
-    target_link_libraries(${TARGET_NAME} pthread)
-endif()
->>>>>>> c5205416
+# Copyright (c) 2016 Intel Corporation
+
+# Licensed under the Apache License, Version 2.0 (the "License");
+# you may not use this file except in compliance with the License.
+# You may obtain a copy of the License at
+
+#      http://www.apache.org/licenses/LICENSE-2.0
+
+# Unless required by applicable law or agreed to in writing, software
+# distributed under the License is distributed on an "AS IS" BASIS,
+# WITHOUT WARRANTIES OR CONDITIONS OF ANY KIND, either express or implied.
+# See the License for the specific language governing permissions and
+# limitations under the License.
+
+set (TARGET_NAME "mkl_dnn")
+# Sources for test files
+
+add_definitions(-DEXPORT_NEURAL_SYMBOLS)
+
+if (${CMAKE_CXX_COMPILER_ID} STREQUAL "GNU")
+   set(CMAKE_CXX_FLAGS "${CMAKE_CXX_FLAGS} -Wall -Wextra -Werror")
+elseif (${CMAKE_CXX_COMPILER_ID} STREQUAL "MSVC")
+   set(CMAKE_CXX_FLAGS "${CMAKE_CXX_FLAGS} /W4 /WX /arch:AVX2")
+endif()
+
+file (GLOB API_HEADERS
+       ${CMAKE_SOURCE_DIR}/api/*.h
+      )
+file (GLOB LIBRARY_SRC
+       ${CMAKE_SOURCE_DIR}/src/*.h
+       ${CMAKE_SOURCE_DIR}/src/*.cpp
+      )
+file (GLOB LIBRARY_SRC_GPU
+       ${CMAKE_SOURCE_DIR}/src/gpu/*.h
+       ${CMAKE_SOURCE_DIR}/src/gpu/*.cpp
+      )
+
+# OpenCL includes and libraries
+# Get the list of directories where libs could be stored
+file(GLOB OPENCL_LIB_DIRS $ENV{INTELOCLSDKROOT}/../**/lib64/)
+
+# Order of searching is that first SDK is checked for OpenCL headers/libs then 
+# headers from project are taken and libs from hardcoded system locations
+find_path(OPENCL_INCLUDE_DIRS NAMES CL/cl.hpp HINTS $ENV{INTELOCLSDKROOT}/include PATHS ../../ )
+find_library(OPENCL_LIBRARIES NAMES OpenCL OpenCL.lib HINTS $ENV{INTELOCLSDKROOT}/lib/x64 $ENV{INTELOCLSDKROOT}
+ ${OPENCL_LIB_DIRS} PATHS /lib64 /usr/lib )
+
+# Create named folders for the sources within the .vcproj
+# Empty name lists them directly under the .vcproj
+
+source_group("api" FILES ${API_HEADERS})
+source_group("src" FILES ${LIBRARY_SRC})
+source_group("src\\gpu" FILES ${LIBRARY_SRC_GPU})
+
+# Properties->C/C++->General->Additional Include Directories
+include_directories (${CMAKE_SOURCE_DIR}
+                     ${CMAKE_SOURCE_DIR}/src
+                     ${OPENCL_INCLUDE_DIRS}
+                    )
+
+# Create library file from sources.
+add_library(${TARGET_NAME} SHARED
+            ${LIBRARY_SRC}
+            ${LIBRARY_SRC_GPU}
+            ${API_HEADERS})
+
+target_link_libraries(${TARGET_NAME} ${OPENCL_LIBRARIES} )
+
+if(UNIX)
+    target_link_libraries(${TARGET_NAME} pthread)
+endif()
+