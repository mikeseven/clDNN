/*
// Copyright (c) 2016 Intel Corporation
//
// Licensed under the Apache License, Version 2.0 (the "License");
// you may not use this file except in compliance with the License.
// You may obtain a copy of the License at
//
//      http://www.apache.org/licenses/LICENSE-2.0
//
// Unless required by applicable law or agreed to in writing, software
// distributed under the License is distributed on an "AS IS" BASIS,
// WITHOUT WARRANTIES OR CONDITIONS OF ANY KIND, either express or implied.
// See the License for the specific language governing permissions and
// limitations under the License.
*/

#include <iterator>
#include "convolution_cpu_reference.h"
#include "multidimensional_counter.h"
#include "memory_utils.h"

namespace neural {

convolution_cpu_reference::convolution_cpu_reference(convolution &arg)
        : is_an_implementation(neural::type_id<convolution_cpu_reference>())
        , outer(arg) {};
convolution_cpu_reference::~convolution_cpu_reference() {};
void convolution_cpu_reference::implementation(const void *ptr) {
    auto this_conv = static_cast<const convolution *>(ptr);

    auto& input_offset  = this_conv->argument.input_offset;
    auto& output_offset = this_conv->argument.output_offset;
    auto& output_size   = this_conv->argument.output_size;
    auto& padding       = this_conv->argument.padding;
    auto& stride        = this_conv->argument.stride;

    auto& input_arg  = this_conv->input_memory(0).argument;
    auto& output_arg = this_conv->output_memory(0).argument;

<<<<<<< HEAD
    auto& filter_arg = this_conv->argument.weight.as<const memory&>().argument; //convolution filter
=======
    auto& filter_arg = this_conv->argument.input[1].primitive.as<const memory&>().argument; //convolution filter
>>>>>>> d3f8ef8b

    assert( output_size.feature[0] == filter_arg.size.feature[0] ); // memory::format oixy

    // todo remove
    if(filter_arg.format != memory::format::oiyx_f32) throw std::runtime_error("conv weights arent oiyx_f32 format");

    auto input  = static_cast<float*>(this_conv->input_memory(0).pointer);
    auto output = static_cast<float*>(this_conv->output_memory(0).pointer);
    auto filter = static_cast<float*>(this_conv->argument.input[1].primitive.as<const memory&>().pointer);
    auto bias   = static_cast<float*>(this_conv->argument.input[2].primitive.as<const memory&>().pointer);

    const int f_pos = 1; // neural::vector format is b,f,spatials. In input and output 'b' and 'f' fields are always scalars.
    namespace nd = ndimensional;
    nd::value<uint32_t> range (output_size.raw);

    // weights neural::vector is: {b}, {ofm, ifm} {spatials}
    // ofm - output feature maps
    // ifm - input feature maps
    // b = 1 always
    // (weights can't have batch so it is equall to 1)
    // Ofm and batch is cropped, ofm will be hold manually
    // Batch is included in output size
    nd::value<uint32_t> window_range_truncated ({filter_arg.size.raw.cbegin()+2, filter_arg.size.raw.cend()});
    auto calc_in_idx  = nd::choose_calculate_idx(input_arg.format);
    auto calc_out_idx = nd::choose_calculate_idx(output_arg.format);
    auto calc_win_idx = nd::choose_calculate_idx(filter_arg.format);

    switch(padding){
        case padding::zero:
        {
            for(auto pos : range) {
                auto out_idx = calc_out_idx(output_arg.size.raw, pos + output_offset);
                output[out_idx] = bias[pos[f_pos]];
            }

            // Ofm in weights and feature maps in output size is the same.
            // Iteration through ofm will be done in weights loop
            // so feature maps here are modified to not iterate 2 times through the same data.
            range[1] = 1;

            for(auto pos : range) { // {b}, {1}, {spatials}
                for(auto win_pos : window_range_truncated){ // {ifm}, {spatials}
                    for(uint32_t ofm = output_offset.feature[0]; ofm < output_offset.feature[0]+output_size.feature[0]; ++ofm){ // ofm
                        auto pos_with_modified_ofm(pos); // assign current ofm to output position
                        pos_with_modified_ofm[1] = ofm;

                        std::vector<uint32_t> arg_in_idx = pos*stride + input_offset + win_pos;

                        if( nd::is_out_of_range(input_arg.size, arg_in_idx) )
                            continue;

                        auto in_idx  = calc_in_idx ( input_arg.size.raw, {arg_in_idx.begin(), arg_in_idx.end()} );
                        auto win_idx = calc_win_idx( filter_arg.size.raw,
                                                     [&](){
                                                        auto vec = std::vector<uint32_t>({0, ofm-output_offset.feature[0]});
                                                        auto* win_pos_ptr = dynamic_cast<std::vector<uint32_t>*>(&win_pos);
                                                        vec.insert(vec.end(), win_pos_ptr->begin(), win_pos_ptr->end());
                                                        return vec;
                                                     }()
                                                    );

                        auto out_idx = calc_out_idx(output_arg.size.raw, pos_with_modified_ofm );

                        output[out_idx] += input[in_idx] * filter[win_idx];
                    }
                }
            }
        }
            break;
        default:
            throw std::runtime_error("Unknown padding mode in convolution.");
    }
}

convolution_backward_cpu_reference::convolution_backward_cpu_reference(convolution_backward &arg)
    : is_an_implementation(neural::type_id<convolution_backward_cpu_reference>())
    , outer(arg) {};
convolution_backward_cpu_reference::~convolution_backward_cpu_reference() {};
void convolution_backward_cpu_reference::implementation(const void *ptr) { //todo tests
    auto this_bw_conv = static_cast<const convolution_backward *>(ptr);

    auto& bw_input_size    = this_bw_conv->argument.input_size;  // todo output or input?
    auto& bw_input_offset  = this_bw_conv->argument.input_offset;
    auto& bw_output_offset = this_bw_conv->argument.output_offset;
    auto& stride           = this_bw_conv->argument.stride;
    auto& padding          = this_bw_conv->argument.padding;

    auto& bw_input_arg     = this_bw_conv->input_memory(0).argument;
    auto& fw_input_arg     = this_bw_conv->input_memory(1).argument;
    auto& filter_arg       = this_bw_conv->input_memory(2).argument;
    auto& bias_arg         = this_bw_conv->input_memory(3).argument; //todo bias isn't needed in bw conv. It is only used to compare its size with bias_diff. Remove?

    auto& bw_output_arg    = this_bw_conv->output_memory(0).argument;
    auto& filter_diff_arg  = this_bw_conv->output_memory(1).argument;
    auto& bias_diff_arg    = this_bw_conv->output_memory(2).argument;

    assert( 1 == bw_input_size.feature.size() );
    assert( 1 == bw_input_size.batch.size()   );

    if(bw_input_size.raw.size()   != bw_output_arg.size.raw.size())   throw std::runtime_error("Backward convolution bw_input/bw_output number of dimension does not match.");
    if(stride.raw.size()          != bw_output_arg.size.raw.size())   throw std::runtime_error("Backward convolution stride/bw_output number of dimension does not match.");
    if(bw_input_size.raw.size()   != fw_input_arg.size.raw.size())    throw std::runtime_error("Backward convolution bw_input/fw_output number of dimension does not match.");
    if(filter_arg.size.raw.size() != bw_output_arg.size.raw.size())   throw std::runtime_error("Backward convolution filter size/bw_output number of dimension does not match.");
    if(filter_arg.size.raw.size() != filter_diff_arg.size.raw.size()) throw std::runtime_error("Backward convolution weights/weights_diff number of dimension does not match.");
    if(bw_input_arg.format        != bw_output_arg.format)            throw std::runtime_error("Backward convolution bw_input/bw_output data format does not match.");
    if(bw_input_arg.format        != filter_arg.format)               throw std::runtime_error("Backward convolution bw_input/weights data format does not match.");
    if(bw_input_arg.format        != fw_input_arg.format)             throw std::runtime_error("Backward convolution bw_input/fw_output data format does not match.");
    if(bias_arg.size.raw.size()   != 3 &&
       bias_arg.size.batch[0]     != 1 &&
       bias_arg.size.feature[0]   != 1)                               throw std::runtime_error("Backward convolution biases isn't 1D vector.");
    if(bias_arg.size.raw.size()   != bias_diff_arg.size.raw.size())   throw std::runtime_error("Backward convolution bias/bias_diff number dimensions doesn't match.");
    if(bias_arg.size.spatial[0]   != bw_input_arg.size.feature[0])    throw std::runtime_error("Backward convolution biases/bw_input dimensions does not match.");
    if(bias_arg.size              != bias_diff_arg.size)              throw std::runtime_error("Backward convolution bias/bias_diff size doesn't match.");

    auto bw_input     = static_cast<float*>(this_bw_conv->input_memory(0).pointer);
    auto fw_input     = static_cast<float*>(this_bw_conv->input_memory(1).pointer);
    auto weights      = static_cast<float*>(this_bw_conv->input_memory(2).pointer);
    //todo fw bias is used only for size check, is it needed?

    auto bw_output    = static_cast<float*>(this_bw_conv->output_memory(0).pointer);
    auto weights_diff = static_cast<float*>(this_bw_conv->output_memory(1).pointer);
    auto bias_diff    = static_cast<float*>(this_bw_conv->output_memory(2).pointer);

    //todo review conditions below
    for(size_t i = 0; i < bw_output_offset.raw.size(); ++i){
        // general formula for forward: output size = (input size - filter size) / step + 1
        if(bw_input_size.raw[i] <
            std::abs(static_cast<int32_t>(bw_output_arg.size.raw[i] - bw_output_offset.raw[i] - filter_arg.size.raw[i])) / stride.raw[i] + 1) //todo is it safe?
            if(filter_arg.size.raw[i] <= bw_input_size.raw[i])
                throw std::runtime_error("Output size of bw convolution is to small.");

        if(bw_input_arg.size.raw[i] < bw_input_size.raw[i] + bw_output_offset.raw[i])
            throw std::runtime_error("Backward convolution bw_input buffer size is to small.");

        if(bw_output_arg.size.raw[i] != fw_input_arg.size.raw[i])
            throw std::runtime_error("Sizes of BW output and FW input buffers in convolution bw must be equal.");
    }

    // initializie gradients with 0
    fill(this_bw_conv->output_memory(0), 0.0f);
    fill(this_bw_conv->output_memory(1), 0.0f);
    fill(this_bw_conv->output_memory(2), 0.0f);

    const int F_POS = 1;
    namespace nd = ndimensional;
    nd::value<uint32_t> bias_range (bias_arg.size);
    nd::value<uint32_t> range (bw_input_size); //todo in/out size?
    nd::value<uint32_t> window_range (filter_arg.size);
    auto calc_in_idx   = nd::choose_calculate_idx(bw_input_arg.format);
    auto calc_out_idx  = nd::choose_calculate_idx(bw_output_arg.format);
    auto calc_win_idx  = nd::choose_calculate_idx(filter_arg.format);

    switch(padding){
        case padding::zero:
        {
            for(auto pos : range) {
                auto in_idx = calc_in_idx(bw_input_arg.size.raw , pos + bw_input_offset);

                for(auto win_pos : window_range){
                    const std::vector<uint32_t> arg_out_idx = nd::value<uint32_t>(bw_output_offset) + pos*stride + win_pos;

                    if( nd::is_out_of_range(bw_output_arg.size, arg_out_idx) )
                        continue;

                    auto out_idx = calc_out_idx(bw_output_arg.size.raw, arg_out_idx);
                    auto win_idx = calc_win_idx(filter_arg.size.raw, win_pos);

                    auto sensitivity = bw_input[in_idx] * weights[win_idx];

                    bw_output[out_idx] += sensitivity;
                    weights_diff[win_idx] += fw_input[out_idx] * sensitivity;
                }
                bias_diff[ pos[F_POS] ] += bw_input[in_idx];
            }
            break;
        }
        default:
            throw std::runtime_error("Unknown padding mode in backward convolution.");
    }
}

namespace{
struct attach{
    attach(){
        auto key_fw = std::make_tuple(engine::reference, memory::format::yxfb_f32, memory::format::yxfb_f32);
        auto key_bw = std::make_tuple(engine::reference, memory::format::yxfb_f32, memory::format::yxfb_f32);
        auto val_fw = convolution_cpu_reference::create;
        auto val_bw = convolution_backward_cpu_reference::create;

        conv_fw_implementation_map.insert( {key_fw, val_fw} ); //todo keys should be different
        conv_bw_implementation_map.insert( {key_bw, val_bw} );
    }
    ~attach(){}
};

#ifdef __GNUC__
    __attribute__((visibility("default"))) //todo meybe dll_sym?
#elif _MSC_VER
#   pragma section(".nn_init$m", read, write)
#endif
attach attach_impl;

}
}<|MERGE_RESOLUTION|>--- conflicted
+++ resolved
@@ -37,11 +37,7 @@
     auto& input_arg  = this_conv->input_memory(0).argument;
     auto& output_arg = this_conv->output_memory(0).argument;
 
-<<<<<<< HEAD
-    auto& filter_arg = this_conv->argument.weight.as<const memory&>().argument; //convolution filter
-=======
     auto& filter_arg = this_conv->argument.input[1].primitive.as<const memory&>().argument; //convolution filter
->>>>>>> d3f8ef8b
 
     assert( output_size.feature[0] == filter_arg.size.feature[0] ); // memory::format oixy
 
