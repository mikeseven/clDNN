--- conflicted
+++ resolved
@@ -49,19 +49,10 @@
     if(input_arg.format          != filter_arg.format)          throw std::runtime_error("Convolution input/weights data format does not match.");   // only yxfb_f32 format is supported
     if(filter_arg.size.raw.size()!= output_arg.size.raw.size()) throw std::runtime_error("Convolution window_size/output number of dimension does not match.");
     if(bias_arg.size.raw.size()  != 3)                          throw std::runtime_error("Convolution biases isn't 1D vector."); // b=1, f=1
-<<<<<<< HEAD
-    //if(bias_arg.size.spatial[0]  != output_size.feature[0])     throw std::runtime_error("Convolution biases/output feature maps number does not match."); // todo need type traits for index of 'z' dimension
-                                                                                                                                                        // than this implementation will be format independent
-   // auto input  = static_cast<float*>(this_conv->input_memory(0).pointer);
-   // auto output = static_cast<float*>(this_conv->output_memory(0).pointer);
-    auto input  = static_cast<float*>(this_conv->argument.input[0].primitive.as<const memory&>().pointer); //todo tmp solution
-    auto output = static_cast<float*>(this_conv->argument.output[0].as<const memory&>().pointer);
-=======
     if(bias_arg.size.spatial[0]  != output_size.feature[0])     throw std::runtime_error("Convolution biases/output feature maps number does not match.");
 
     auto input  = static_cast<float*>(this_conv->input_memory(0).pointer);
     auto output = static_cast<float*>(this_conv->output_memory(0).pointer);
->>>>>>> dfe78804
     auto filter = static_cast<float*>(this_conv->argument.weight.as<const memory&>().pointer);
     auto bias   = static_cast<float*>(this_conv->argument.bias.as<const memory&>().pointer);
 
