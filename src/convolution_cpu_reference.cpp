/*
// Copyright (c) 2016 Intel Corporation
//
// Licensed under the Apache License, Version 2.0 (the "License");
// you may not use this file except in compliance with the License.
// You may obtain a copy of the License at
//
//      http://www.apache.org/licenses/LICENSE-2.0
//
// Unless required by applicable law or agreed to in writing, software
// distributed under the License is distributed on an "AS IS" BASIS,
// WITHOUT WARRANTIES OR CONDITIONS OF ANY KIND, either express or implied.
// See the License for the specific language governing permissions and
// limitations under the License.
*/

#include <iterator>
#include "convolution_cpu_reference.h"
#include "multidimensional_counter.h"
#include "memory_utils.h"

namespace neural {

convolution_cpu_reference::convolution_cpu_reference(convolution &arg)
        : is_an_implementation(neural::type_id<convolution_cpu_reference>())
        , outer(arg) {};
convolution_cpu_reference::~convolution_cpu_reference() {};
void convolution_cpu_reference::implementation(const void *ptr) {
    auto this_conv = static_cast<const convolution *>(ptr);

    auto& input_offset  = this_conv->argument.input_offset;
    auto& output_offset = this_conv->argument.output_offset;
    auto& output_size   = this_conv->argument.output_size;
    auto& padding       = this_conv->argument.padding;
    auto& stride        = this_conv->argument.stride;

    auto& input_arg  = this_conv->input_memory(0).argument;
    auto& output_arg = this_conv->output_memory(0).argument;

    auto& filter_arg = this_conv->argument.weight.as<const memory&>().argument; //convolution filter
<<<<<<< HEAD
    auto& bias_arg   = this_conv->argument.bias.as<const memory&>().argument;

    assert( 1 == output_size.feature.size() );
    assert( 1 == output_size.batch.size() );
    assert( 2 == filter_arg.size.feature.size());
    assert( 1 == filter_arg.size.batch.size() );
    assert( 1 == filter_arg.size.batch[0] );
    assert( 1 == filter_arg.size.batch[0] );
    assert( 1 == filter_arg.size.batch[0] );
    assert( output_size.feature[0] == filter_arg.size.feature[0] ); // memory::format oixy

    if(input_arg.size.raw.size()  != output_arg.size.raw.size())  throw std::runtime_error("Convolution input/output number of dimension does not match.");
    if(stride.raw.size()          != output_arg.size.raw.size())  throw std::runtime_error("Convolution stride/output number of dimension does not match.");
    if(input_arg.format           != memory::format::yxfb_f32)    throw std::runtime_error("Convolution reference uses yxfb_f32 format.");             // only yxfb_f32 format is supported
    if(input_arg.format           != output_arg.format)           throw std::runtime_error("Convolution input/output data format does not match.");    // only yxfb_f32 format is supported
    if(filter_arg.size.raw.size() != output_arg.size.raw.size()+1)throw std::runtime_error("Convolution window_size != 5");
    if(bias_arg.size.raw.size()   != 3)                           throw std::runtime_error("Convolution biases isn't 1D vector."); // b=1, f=1
    if(bias_arg.size.spatial[0]   != output_size.feature[0])      throw std::runtime_error("Convolution biases/output feature maps number does not match.");
    if(output_arg.size.feature[0]-output_offset.feature[0] != output_size.feature[0]
        || output_size.feature[0] != filter_arg.size.feature[0])
        throw std::runtime_error("Convolution weights/output feature maps number does not match.");
    if(input_arg.size.feature[0] - input_offset.feature[0] != filter_arg.size.feature[1])
        throw std::runtime_error("Convolution weights/input feature maps number does not match.");

    // todo remove
    if(filter_arg.format != memory::format::oiyx_f32) throw std::runtime_error("conv weights arent oiyx_f32 format");
=======
>>>>>>> b538ab95

    auto input  = static_cast<float*>(this_conv->input_memory(0).pointer);
    auto output = static_cast<float*>(this_conv->output_memory(0).pointer);
    auto filter = static_cast<float*>(this_conv->argument.weight.as<const memory&>().pointer);
    auto bias   = static_cast<float*>(this_conv->argument.bias.as<const memory&>().pointer);

    //for(size_t i = 0; i < input_offset.raw.size(); ++i){
    //    // general formula: output size = (input size - filter size) / step + 1
    //    if(output_size[i] <
    //        std::abs(static_cast<int32_t>(input_arg.size[i] - input_offset[i] - filter_arg.size[i])) / stride[i] + 1) //todo is it safe?
    //        if(filter_arg.size[i] <= output_size[i])
    //            throw std::runtime_error("Output size of convolution is to small.");

    //    if(output_arg.size[i] < output_size[i] + output_offset[i])
    //        throw std::runtime_error("Convolution output buffer size is to small.");
    //}

    const int f_pos = 1; // neural::vector format is b,f,spatials. In input and output 'b' and 'f' fields are always scalars.
    namespace nd = ndimensional;
    nd::value<uint32_t> range (output_size.raw);

    // weights neural::vector is: {b}, {ofm, ifm} {spatials}
    // ofm - output feature maps
    // ifm - input feature maps
    // b = 1 always
    // (weights can't have batch so it is equall to 1)
    // Ofm and batch is cropped, ofm will be hold manually
    // Batch is included in output size
    nd::value<uint32_t> window_range_truncated ({filter_arg.size.raw.cbegin()+2, filter_arg.size.raw.cend()});
    auto calc_in_idx  = nd::choose_calculate_idx(input_arg.format);
    auto calc_out_idx = nd::choose_calculate_idx(output_arg.format);
    auto calc_win_idx = nd::choose_calculate_idx(filter_arg.format);

    switch(padding){
        case padding::zero:
        {
            for(auto pos : range) {
                auto out_idx = calc_out_idx(output_arg.size.raw, pos + output_offset);
                output[out_idx] = bias[pos[f_pos]];
            }

            // Ofm in weights and feature maps in output size is the same.
            // Iteration through ofm will be done in weights loop
            // so feature maps here are modified to not iterate 2 times through the same data.
            range[1] = 1;

            for(auto pos : range) { // {b}, {1}, {spatials}
                for(auto win_pos : window_range_truncated){ // {ifm}, {spatials}
                    for(uint32_t ofm = output_offset.feature[0]; ofm < output_offset.feature[0]+output_size.feature[0]; ++ofm){ // ofm
                        auto pos_with_modified_ofm(pos); // assign current ofm to output position
                        pos_with_modified_ofm[1] = ofm;

                        std::vector<uint32_t> arg_in_idx = pos*stride + input_offset + win_pos;

                        if( nd::is_out_of_range(input_arg.size, arg_in_idx) )
                            continue;

                        auto in_idx  = calc_in_idx ( input_arg.size.raw, {arg_in_idx.begin(), arg_in_idx.end()} );
                        auto win_idx = calc_win_idx( filter_arg.size.raw,
                                                     [&](){
                                                        auto vec = std::vector<uint32_t>({0, ofm});
                                                        auto* win_pos_ptr = dynamic_cast<std::vector<uint32_t>*>(&win_pos);
                                                        vec.insert(vec.end(), win_pos_ptr->begin(), win_pos_ptr->end());
                                                        return vec;
                                                     }()
                                                    );

                        auto out_idx = calc_out_idx(output_arg.size.raw, pos_with_modified_ofm + output_offset);

                        output[out_idx] += input[in_idx] * filter[win_idx];
                    }
                }
            }
        }
            break;
        default:
            throw std::runtime_error("Unknown padding mode in convolution.");
    }
}

convolution_backward_cpu_reference::convolution_backward_cpu_reference(convolution_backward &arg)
    : is_an_implementation(neural::type_id<convolution_backward_cpu_reference>())
    , outer(arg) {};
convolution_backward_cpu_reference::~convolution_backward_cpu_reference() {};
void convolution_backward_cpu_reference::implementation(const void *ptr) { //todo tests
    auto this_bw_conv = static_cast<const convolution_backward *>(ptr);

    auto& bw_input_size    = this_bw_conv->argument.input_size;  // todo output or input?
    auto& bw_input_offset  = this_bw_conv->argument.input_offset;
    auto& bw_output_offset = this_bw_conv->argument.output_offset;
    auto& stride           = this_bw_conv->argument.stride;
    auto& padding          = this_bw_conv->argument.padding;

    auto& bw_input_arg     = this_bw_conv->input_memory(0).argument;
    auto& filter_arg       = this_bw_conv->input_memory(2).argument;
    auto& bias_arg         = this_bw_conv->input_memory(3).argument; //todo bias isn't needed in bw conv. It is only used to compare its size with bias_diff. Remove?


    auto& bw_output_arg    = this_bw_conv->argument.output[0].as<const memory&>().argument;

    auto bw_input     = static_cast<float*>(this_bw_conv->argument.input[0].primitive.as<const memory&>().pointer);
    auto fw_input     = static_cast<float*>(this_bw_conv->argument.input[1].primitive.as<const memory&>().pointer);
    auto weights      = static_cast<float*>(this_bw_conv->argument.input[2].primitive.as<const memory&>().pointer);

    auto bw_output    = static_cast<float*>(this_bw_conv->argument.output[0].as<const memory&>().pointer);
    auto weights_diff = static_cast<float*>(this_bw_conv->argument.output[1].as<const memory&>().pointer);
    auto bias_diff    = static_cast<float*>(this_bw_conv->argument.output[2].as<const memory&>().pointer);

    // initializie gradients with 0
    fill(this_bw_conv->output_memory(0), 0.0f);
    fill(this_bw_conv->output_memory(1), 0.0f);
    fill(this_bw_conv->output_memory(2), 0.0f);

    const int F_POS = 1;
    namespace nd = ndimensional;
    nd::value<uint32_t> bias_range (bias_arg.size);
    nd::value<uint32_t> range (bw_input_size); //todo in/out size?
    nd::value<uint32_t> window_range (filter_arg.size);
    auto calc_in_idx   = nd::choose_calculate_idx(bw_input_arg.format);
    auto calc_out_idx  = nd::choose_calculate_idx(bw_output_arg.format);
    auto calc_win_idx  = nd::choose_calculate_idx(filter_arg.format);

    switch(padding){
        case padding::zero:
        {
            for(auto pos : range) {
                auto in_idx = calc_in_idx(bw_input_arg.size.raw , pos + bw_input_offset);

                for(auto win_pos : window_range){
                    const std::vector<uint32_t> arg_out_idx = nd::value<uint32_t>(bw_output_offset) + pos*stride + win_pos;

                    if( nd::is_out_of_range(bw_output_arg.size, arg_out_idx) )
                        continue;

                    auto out_idx = calc_out_idx(bw_output_arg.size.raw, arg_out_idx);
                    auto win_idx = calc_win_idx(filter_arg.size.raw, win_pos);

                    auto sensitivity = bw_input[in_idx] * weights[win_idx];

                    bw_output[out_idx] += sensitivity;
                    weights_diff[win_idx] += fw_input[out_idx] * sensitivity;
                }
                bias_diff[ pos[F_POS] ] += bw_input[in_idx];
            }
            break;
        }
        default:
            throw std::runtime_error("Unknown padding mode in backward convolution.");
    }
}

namespace{
struct attach{
    attach(){
        auto key_fw = std::make_tuple(engine::reference, memory::format::yxfb_f32, memory::format::yxfb_f32);
        auto key_bw = std::make_tuple(engine::reference, memory::format::yxfb_f32, memory::format::yxfb_f32);
        auto val_fw = convolution_cpu_reference::create;
        auto val_bw = convolution_backward_cpu_reference::create;

        conv_fw_implementation_map.insert( {key_fw, val_fw} ); //todo keys should be different
        conv_bw_implementation_map.insert( {key_bw, val_bw} );
    }
    ~attach(){}
};

#ifdef __GNUC__
    __attribute__((visibility("default"))) //todo meybe dll_sym?
#elif _MSC_VER
#   pragma section(".nn_init$m", read, write)
#endif
attach attach_impl;

}
}<|MERGE_RESOLUTION|>--- conflicted
+++ resolved
@@ -14,7 +14,6 @@
 // limitations under the License.
 */
 
-#include <iterator>
 #include "convolution_cpu_reference.h"
 #include "multidimensional_counter.h"
 #include "memory_utils.h"
@@ -38,35 +37,6 @@
     auto& output_arg = this_conv->output_memory(0).argument;
 
     auto& filter_arg = this_conv->argument.weight.as<const memory&>().argument; //convolution filter
-<<<<<<< HEAD
-    auto& bias_arg   = this_conv->argument.bias.as<const memory&>().argument;
-
-    assert( 1 == output_size.feature.size() );
-    assert( 1 == output_size.batch.size() );
-    assert( 2 == filter_arg.size.feature.size());
-    assert( 1 == filter_arg.size.batch.size() );
-    assert( 1 == filter_arg.size.batch[0] );
-    assert( 1 == filter_arg.size.batch[0] );
-    assert( 1 == filter_arg.size.batch[0] );
-    assert( output_size.feature[0] == filter_arg.size.feature[0] ); // memory::format oixy
-
-    if(input_arg.size.raw.size()  != output_arg.size.raw.size())  throw std::runtime_error("Convolution input/output number of dimension does not match.");
-    if(stride.raw.size()          != output_arg.size.raw.size())  throw std::runtime_error("Convolution stride/output number of dimension does not match.");
-    if(input_arg.format           != memory::format::yxfb_f32)    throw std::runtime_error("Convolution reference uses yxfb_f32 format.");             // only yxfb_f32 format is supported
-    if(input_arg.format           != output_arg.format)           throw std::runtime_error("Convolution input/output data format does not match.");    // only yxfb_f32 format is supported
-    if(filter_arg.size.raw.size() != output_arg.size.raw.size()+1)throw std::runtime_error("Convolution window_size != 5");
-    if(bias_arg.size.raw.size()   != 3)                           throw std::runtime_error("Convolution biases isn't 1D vector."); // b=1, f=1
-    if(bias_arg.size.spatial[0]   != output_size.feature[0])      throw std::runtime_error("Convolution biases/output feature maps number does not match.");
-    if(output_arg.size.feature[0]-output_offset.feature[0] != output_size.feature[0]
-        || output_size.feature[0] != filter_arg.size.feature[0])
-        throw std::runtime_error("Convolution weights/output feature maps number does not match.");
-    if(input_arg.size.feature[0] - input_offset.feature[0] != filter_arg.size.feature[1])
-        throw std::runtime_error("Convolution weights/input feature maps number does not match.");
-
-    // todo remove
-    if(filter_arg.format != memory::format::oiyx_f32) throw std::runtime_error("conv weights arent oiyx_f32 format");
-=======
->>>>>>> b538ab95
 
     auto input  = static_cast<float*>(this_conv->input_memory(0).pointer);
     auto output = static_cast<float*>(this_conv->output_memory(0).pointer);
@@ -84,63 +54,32 @@
     //        throw std::runtime_error("Convolution output buffer size is to small.");
     //}
 
-    const int f_pos = 1; // neural::vector format is b,f,spatials. In input and output 'b' and 'f' fields are always scalars.
+    int f_pos = 1; // neural::vector format is b,f,spatials
     namespace nd = ndimensional;
-    nd::value<uint32_t> range (output_size.raw);
-
-    // weights neural::vector is: {b}, {ofm, ifm} {spatials}
-    // ofm - output feature maps
-    // ifm - input feature maps
-    // b = 1 always
-    // (weights can't have batch so it is equall to 1)
-    // Ofm and batch is cropped, ofm will be hold manually
-    // Batch is included in output size
-    nd::value<uint32_t> window_range_truncated ({filter_arg.size.raw.cbegin()+2, filter_arg.size.raw.cend()});
+    nd::value<uint32_t> range (output_size);
+    nd::value<uint32_t> window_range (filter_arg.size);
     auto calc_in_idx  = nd::choose_calculate_idx(input_arg.format);
     auto calc_out_idx = nd::choose_calculate_idx(output_arg.format);
     auto calc_win_idx = nd::choose_calculate_idx(filter_arg.format);
 
     switch(padding){
         case padding::zero:
-        {
             for(auto pos : range) {
+                float acc = 0;
                 auto out_idx = calc_out_idx(output_arg.size.raw, pos + output_offset);
-                output[out_idx] = bias[pos[f_pos]];
+
+                for(auto win_pos : window_range){
+                    const std::vector<int32_t> arg_in_idx = nd::value<int32_t>(input_offset) + pos*stride + win_pos;
+
+                    if( nd::is_out_of_range(input_arg.size, arg_in_idx) )
+                        continue;
+
+                    auto in_idx  = calc_in_idx (input_arg.size.raw, {arg_in_idx.begin(), arg_in_idx.end()} );
+                    auto win_idx = calc_win_idx(filter_arg.size.raw, win_pos );
+                    acc += input[in_idx] * filter[win_idx];
+                }
+                output[out_idx] = acc + bias[ pos[f_pos] ];
             }
-
-            // Ofm in weights and feature maps in output size is the same.
-            // Iteration through ofm will be done in weights loop
-            // so feature maps here are modified to not iterate 2 times through the same data.
-            range[1] = 1;
-
-            for(auto pos : range) { // {b}, {1}, {spatials}
-                for(auto win_pos : window_range_truncated){ // {ifm}, {spatials}
-                    for(uint32_t ofm = output_offset.feature[0]; ofm < output_offset.feature[0]+output_size.feature[0]; ++ofm){ // ofm
-                        auto pos_with_modified_ofm(pos); // assign current ofm to output position
-                        pos_with_modified_ofm[1] = ofm;
-
-                        std::vector<uint32_t> arg_in_idx = pos*stride + input_offset + win_pos;
-
-                        if( nd::is_out_of_range(input_arg.size, arg_in_idx) )
-                            continue;
-
-                        auto in_idx  = calc_in_idx ( input_arg.size.raw, {arg_in_idx.begin(), arg_in_idx.end()} );
-                        auto win_idx = calc_win_idx( filter_arg.size.raw,
-                                                     [&](){
-                                                        auto vec = std::vector<uint32_t>({0, ofm});
-                                                        auto* win_pos_ptr = dynamic_cast<std::vector<uint32_t>*>(&win_pos);
-                                                        vec.insert(vec.end(), win_pos_ptr->begin(), win_pos_ptr->end());
-                                                        return vec;
-                                                     }()
-                                                    );
-
-                        auto out_idx = calc_out_idx(output_arg.size.raw, pos_with_modified_ofm + output_offset);
-
-                        output[out_idx] += input[in_idx] * filter[win_idx];
-                    }
-                }
-            }
-        }
             break;
         default:
             throw std::runtime_error("Unknown padding mode in convolution.");
