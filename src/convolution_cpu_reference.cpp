--- conflicted
+++ resolved
@@ -32,47 +32,6 @@
     auto& padding       = this_conv->argument.padding;
     auto& stride        = this_conv->argument.stride;
 
-<<<<<<< HEAD
-    auto& input_arg  = this_conv->input_memory(0).argument;
-    auto& output_arg = this_conv->output_memory(0).argument;
-
-    auto& filter_arg = this_conv->argument.weight.as<const memory_obsolete&>().argument; //convolution filter
-    auto& bias_arg   = this_conv->argument.bias.as<const memory_obsolete&>().argument;
-
-    int f_pos = 2; //todo need type traits
-
-    if(input_arg.size.size()  != output_arg.size.size())   throw std::runtime_error("Convolution input/output number of dimension does not match.");
-    if(stride.size()          != output_arg.size.size())   throw std::runtime_error("Convolution stride/output number of dimension does not match.");
-    if(input_arg.format       != memory_obsolete::format::yxfb_f32) throw std::runtime_error("Convolution reference uses yxfb_f32 format.");             // only yxfb_f32 format is supported
-    if(input_arg.format       != output_arg.format)        throw std::runtime_error("Convolution input/output data format does not match.");    // only yxfb_f32 format is supported
-    if(input_arg.format       != filter_arg.format)        throw std::runtime_error("Convolution input/weights data format does not match.");   // only yxfb_f32 format is supported
-    if(filter_arg.size.size() != output_arg.size.size())   throw std::runtime_error("Convolution window_size/output number of dimension does not match.");
-    if(bias_arg.size.size()   != 1)                        throw std::runtime_error("Convolution biases isn't 1D vector.");
-    if(bias_arg.size[0]       != output_size[f_pos])       throw std::runtime_error("Convolution biases/output feature maps number does not match."); // todo need type traits for index of 'z' dimension
-                                                                                                                                                        // than this implementation will be format independent
-    auto input  = static_cast<float*>(this_conv->input_memory(0).pointer);
-    auto output = static_cast<float*>(this_conv->output_memory(0).pointer);
-    auto filter = static_cast<float*>(this_conv->argument.weight.as<const memory_obsolete&>().pointer);
-    auto bias   = static_cast<float*>(this_conv->argument.bias.as<const memory_obsolete&>().pointer);
-
-    for(size_t i = 0; i < input_offset.size(); ++i){
-        // general formula: output size = (input size - filter size) / step + 1
-        if(output_size[i] <
-            std::abs(static_cast<int32_t>(input_arg.size[i] - input_offset[i] - filter_arg.size[i])) / stride[i] + 1) //todo is it safe?
-            if(filter_arg.size[i] <= output_size[i])
-                throw std::runtime_error("Output size of convolution is to small.");
-
-        if(output_arg.size[i] < output_size[i] + output_offset[i])
-            throw std::runtime_error("Convolution output buffer size is to small.");
-    }
-
-    namespace nd = ndimensional;
-    nd::value<uint32_t> range (output_size);
-    nd::value<uint32_t> window_range (filter_arg.size);
-    nd::calculate_idx_obsolete<uint32_t> calc_in_idx  (input_arg.size);
-    nd::calculate_idx_obsolete<uint32_t> calc_out_idx (output_arg.size);
-    nd::calculate_idx_obsolete<uint32_t> calc_win_idx (filter_arg.size);
-=======
     //auto input_arg  = this_relu->input_memory(0).argument;
     //auto output_arg = this_relu->output_memory(0).argument;
     auto input_arg  = this_conv->argument.input[0].primitive.as<const memory&>().argument; //todo tmp solution
@@ -118,7 +77,6 @@
     nd::calculate_idx<uint32_t, memory::format::yxfb_f32> calc_in_idx  (input_arg.size);
     nd::calculate_idx<uint32_t, memory::format::yxfb_f32> calc_out_idx (output_arg.size);
     nd::calculate_idx<uint32_t, memory::format::yxfb_f32> calc_win_idx (filter_arg.size);
->>>>>>> 66b3eb18
     switch(padding){
         case padding::zero:
             for(auto pos : range) {
@@ -248,12 +206,8 @@
 namespace{
 struct attach{
     attach(){
-<<<<<<< HEAD
-        auto key = std::make_tuple(engine::reference, memory_obsolete::format::yxfb_f32, memory_obsolete::format::yxfb_f32);
-=======
         auto key_fw = std::make_tuple(engine::reference, memory::format::yxfb_f32, memory::format::yxfb_f32);
         auto key_bw = std::make_tuple(engine::reference, memory_obselote::format::yxfb_f32, memory_obselote::format::yxfb_f32);
->>>>>>> 66b3eb18
         auto val_fw = convolution_cpu_reference::create;
         auto val_bw = convolution_backward_cpu_reference::create;
 
