/*
// Copyright (c) 2016 Intel Corporation
//
// Licensed under the Apache License, Version 2.0 (the "License");
// you may not use this file except in compliance with the License.
// You may obtain a copy of the License at
//
//      http://www.apache.org/licenses/LICENSE-2.0
//
// Unless required by applicable law or agreed to in writing, software
// distributed under the License is distributed on an "AS IS" BASIS,
// WITHOUT WARRANTIES OR CONDITIONS OF ANY KIND, either express or implied.
// See the License for the specific language governing permissions and
// limitations under the License.
*/

#include "neural.h"
#include "thread_pool.h"
#include <thread>
#include <atomic>

namespace neural {

<<<<<<< HEAD
async_result execute(std::vector<primitive> list, worker arg_worker) 
{
    std::shared_ptr<volatile uint32_t> primitive_count(new uint32_t(static_cast<uint32_t>(list.size())));
    //auto thread_function = [](std::vector<primitive> list, worker arg_worker, std::shared_ptr<volatile uint32_t> primitive_count) {
    //    for(auto &item : list) {
    //        arg_worker.execute(item.work());
    //        --*primitive_count;
    //    }
    //};
	*primitive_count = 0;
	for (auto &item : list) 
		arg_worker.execute(item.work());

   // std::thread(thread_function, list, arg_worker, primitive_count).detach();
    return primitive_count;
}
=======
class async_execution {
    std::atomic<size_t> _tasks_left;
    const std::vector<primitive> _primitives;
    const std::vector<worker> _workers;
    bool is_lazy() { return !!(_workers[0].engine()&engine::lazy); }
    void start() {
        _tasks_left = _primitives.size();
        auto thread_function = [&]() {
            // here async_execution object exists
            const auto primitives_count = _primitives.size();

            // It is possible that async_execution will be deleted just after '--_task_left;'.
            // It imght occur after last iteration, but 'for()' loop will run again to find out that exit condition was met.
            // Because of this case we cannot use members from async_execution in 'for()' clause itself.
            for(size_t at=0; at<primitives_count; ++at) {
                _workers[0].execute(_primitives[at].work());
                --_tasks_left;
            }
        };
        std::thread(thread_function).detach();
    }
public:
    async_execution(std::vector<primitive> primitives, std::vector<worker> workers)
        : _tasks_left(0)
        , _primitives(primitives)
        , _workers(workers)
    {
        // validate than all engines are lazy or non-lazy
        for(auto worker : _workers)
            if(is_lazy()!=!!(worker.engine()&engine::lazy)) throw std::runtime_error("async_execution: lazy engines mixed with non-lazy one");

        // for non-lazy - start execution immediately
        if(!is_lazy()) start();
    }

    ~async_execution() { wait(); }

    size_t tasks_left() { return _tasks_left; }

    void wait() {
        if(is_lazy()) {
            // all primitves are in; can do pattern match-replace here

            // start execution
            start();
        }
        // wait for completion
        while(_tasks_left) std::this_thread::yield();
    }
};

>>>>>>> 3875e874

async_result execute(std::vector<primitive> primitives, std::vector<worker> workers) {
    if(0==workers.size()) {
        static auto cpu_worker = worker_cpu::create({});
        workers.push_back(cpu_worker);
    }
    assert(1==workers.size()); // currently only one worker at time

    // all workers must lazy or all workers must be non-lazy
    return std::make_shared<async_execution>(primitives, workers);
}


size_t async_result::tasks_left() { return _execution->tasks_left(); }
void async_result::wait() { _execution->wait(); }

} // namespace neural<|MERGE_RESOLUTION|>--- conflicted
+++ resolved
@@ -21,24 +21,6 @@
 
 namespace neural {
 
-<<<<<<< HEAD
-async_result execute(std::vector<primitive> list, worker arg_worker) 
-{
-    std::shared_ptr<volatile uint32_t> primitive_count(new uint32_t(static_cast<uint32_t>(list.size())));
-    //auto thread_function = [](std::vector<primitive> list, worker arg_worker, std::shared_ptr<volatile uint32_t> primitive_count) {
-    //    for(auto &item : list) {
-    //        arg_worker.execute(item.work());
-    //        --*primitive_count;
-    //    }
-    //};
-	*primitive_count = 0;
-	for (auto &item : list) 
-		arg_worker.execute(item.work());
-
-   // std::thread(thread_function, list, arg_worker, primitive_count).detach();
-    return primitive_count;
-}
-=======
 class async_execution {
     std::atomic<size_t> _tasks_left;
     const std::vector<primitive> _primitives;
@@ -90,7 +72,6 @@
     }
 };
 
->>>>>>> 3875e874
 
 async_result execute(std::vector<primitive> primitives, std::vector<worker> workers) {
     if(0==workers.size()) {
