<<<<<<< HEAD
/*
// Copyright (c) 2016 Intel Corporation
//
// Licensed under the Apache License, Version 2.0 (the "License");
// you may not use this file except in compliance with the License.
// You may obtain a copy of the License at
//
//      http://www.apache.org/licenses/LICENSE-2.0
//
// Unless required by applicable law or agreed to in writing, software
// distributed under the License is distributed on an "AS IS" BASIS,
// WITHOUT WARRANTIES OR CONDITIONS OF ANY KIND, either express or implied.
// See the License for the specific language governing permissions and
// limitations under the License.
*/

///////////////////////////////////////////////////////////////////////////////////////////////////
#include "api/neural.h"
#include "multidimensional_counter.h"
#include "memory_utils.h"
#include "implementation_map.h"

namespace neural {

fully_connected_relu::arguments::arguments( neural::engine::type eng,
                                       primitive            out,
                                       primitive            in,
                                       primitive            weights,
                                       primitive            bias,
                                       float                nslp)
: engine(eng)
, output({out})
, input({in, weights, bias})
, negative_slope(nslp) {};

fully_connected_relu::arguments::arguments(neural::engine::type eng,
                        neural::memory::format::type out_fmt,
                        primitive                    in,
                        primitive                    weights,
                        primitive                    bias,
                        float                        negative_slope)
    : engine(eng)
    , negative_slope(negative_slope)
{
    // if input is previouse layer, not memory primitive need to set input to output memory of this primitive
    auto input_mem = in.id() == type_id<const memory>()->id ? in : in.output[0];
    if (in.id() != type_id<const memory>()->id) {
        input = { in.output[0], weights, bias };
    }
    else {
        input = { in, weights, bias };
    }

    neural::vector<uint32_t> output_size = { 
        input_mem.as<const memory&>().argument.size.batch[0],
        { {bias.as<const memory&>().argument.size.spatial[0]} },
        1
    };

    output = { memory::allocate({ eng, out_fmt, output_size}) };
}


// creates primitive with fully_connected implementation that supports provided arguments
primitive fully_connected_relu::create(fully_connected_relu::arguments arg) {
    // auto& input_arg = arg.input[0].primitive.as<const memory&>().argument;
    // auto& output_arg = arg.output[0].as<const memory&>().argument;
    auto& weight_arg = arg.input[1].primitive.as<const memory&>().argument;
    // TODO: add proper dimension handling
    // if (input_arg.size.raw.size() != output_arg.size.raw.size())    throw std::runtime_error("Fully connected input/output number of dimension does not match.");
    if (weight_arg.format != memory::format::xb_f32 &&
        weight_arg.format != memory::format::x_f32)                 throw std::runtime_error("Fully connected weight format is not xb_f32 or x_f32.");

    return is_a_primitive::create<fully_connected_relu>(arg);
}

=======
/*
// Copyright (c) 2016 Intel Corporation
//
// Licensed under the Apache License, Version 2.0 (the "License");
// you may not use this file except in compliance with the License.
// You may obtain a copy of the License at
//
//      http://www.apache.org/licenses/LICENSE-2.0
//
// Unless required by applicable law or agreed to in writing, software
// distributed under the License is distributed on an "AS IS" BASIS,
// WITHOUT WARRANTIES OR CONDITIONS OF ANY KIND, either express or implied.
// See the License for the specific language governing permissions and
// limitations under the License.
*/

///////////////////////////////////////////////////////////////////////////////////////////////////
#include "api/neural.h"
#include "multidimensional_counter.h"
#include "memory_utils.h"
#include "fully_connected_relu.h"

namespace neural {

fully_connected_relu::arguments::arguments( neural::engine::type eng,
                                       primitive            out,
                                       primitive            in,
                                       primitive            weights,
                                       primitive            bias,
                                       float                nslp)
: engine(eng)
, output({out})
, input({in, weights, bias})
, negative_slope(nslp) {};

fully_connected_relu::arguments::arguments(neural::engine::type eng,
                        neural::memory::format::type out_fmt,
                        primitive                    in,
                        primitive                    weights,
                        primitive                    bias,
                        float                        negative_slope)
    : engine(eng)
    , negative_slope(negative_slope)
{
    // if input is previouse layer, not memory primitive need to set input to output memory of this primitive
    auto input_mem = in.id() == type_id<const memory>()->id ? in : in.output[0];
    if (in.id() != type_id<const memory>()->id) {
        input = { in.output[0], weights, bias };
    }
    else {
        input = { in, weights, bias };
    }

    neural::vector<uint32_t> output_size = { 
        input_mem.as<const memory&>().argument.size.batch[0],
        { {bias.as<const memory&>().argument.size.spatial[0]} },
        1
    };

    output = { memory::allocate({ eng, out_fmt, output_size}) };
}


// creates primitive with fully_connected implementation that supports provided arguments
primitive fully_connected_relu::create(fully_connected_relu::arguments arg) {
    auto& input_arg = arg.input[0].primitive.as<const memory&>().argument;
    auto& output_arg = arg.output[0].as<const memory&>().argument;
    auto& weight_arg = arg.input[1].primitive.as<const memory&>().argument;

    if (input_arg.format == memory::format::yxfb_f32)
    {
        if (weight_arg.format != memory::format::yxfn_f32)
            throw std::runtime_error("Fully connected input is yxfb, so weights must be in format yxfn!");
    }
    else
    {
        if (input_arg.size.raw.size() != output_arg.size.raw.size())    throw std::runtime_error("Fully connected input/output number of dimension does not match.");
        if (weight_arg.format != memory::format::xb_f32 &&
            weight_arg.format != memory::format::x_f32 )                 throw std::runtime_error("Fully connected weight format is not xb_f32 or x_f32 or nb_f32.");
    }

    // wrap relu into RAII wrapper
    std::unique_ptr<fully_connected_relu> result(new fully_connected_relu(arg));

    // create implementation for non-lazy evaluation
    if(0 == (arg.engine & engine::lazy)) {
        // lookup in database; throw if not found
        auto key = std::make_tuple(arg.engine, result->input_memory(0).argument.format, result->output_memory(0).argument.format);
        auto it = fully_connected_relu_fw_implementation_map::instance().find(key);
        if (it == std::end(fully_connected_relu_fw_implementation_map::instance())) throw std::runtime_error("not yet implemented");

        // create implementation & attach it to result
        auto implementation = it->second(*result);
        result->_private.reset(implementation);
        result->_work = implementation->work();
    }

    // release RAII wrapper, return naked pointer
    return result.release();
}

>>>>>>> e6e2e02d
}<|MERGE_RESOLUTION|>--- conflicted
+++ resolved
@@ -1,181 +1,85 @@
-<<<<<<< HEAD
-/*
-// Copyright (c) 2016 Intel Corporation
-//
-// Licensed under the Apache License, Version 2.0 (the "License");
-// you may not use this file except in compliance with the License.
-// You may obtain a copy of the License at
-//
-//      http://www.apache.org/licenses/LICENSE-2.0
-//
-// Unless required by applicable law or agreed to in writing, software
-// distributed under the License is distributed on an "AS IS" BASIS,
-// WITHOUT WARRANTIES OR CONDITIONS OF ANY KIND, either express or implied.
-// See the License for the specific language governing permissions and
-// limitations under the License.
-*/
-
-///////////////////////////////////////////////////////////////////////////////////////////////////
-#include "api/neural.h"
-#include "multidimensional_counter.h"
-#include "memory_utils.h"
-#include "implementation_map.h"
-
-namespace neural {
-
-fully_connected_relu::arguments::arguments( neural::engine::type eng,
-                                       primitive            out,
-                                       primitive            in,
-                                       primitive            weights,
-                                       primitive            bias,
-                                       float                nslp)
-: engine(eng)
-, output({out})
-, input({in, weights, bias})
-, negative_slope(nslp) {};
-
-fully_connected_relu::arguments::arguments(neural::engine::type eng,
-                        neural::memory::format::type out_fmt,
-                        primitive                    in,
-                        primitive                    weights,
-                        primitive                    bias,
-                        float                        negative_slope)
-    : engine(eng)
-    , negative_slope(negative_slope)
-{
-    // if input is previouse layer, not memory primitive need to set input to output memory of this primitive
-    auto input_mem = in.id() == type_id<const memory>()->id ? in : in.output[0];
-    if (in.id() != type_id<const memory>()->id) {
-        input = { in.output[0], weights, bias };
-    }
-    else {
-        input = { in, weights, bias };
-    }
-
-    neural::vector<uint32_t> output_size = { 
-        input_mem.as<const memory&>().argument.size.batch[0],
-        { {bias.as<const memory&>().argument.size.spatial[0]} },
-        1
-    };
-
-    output = { memory::allocate({ eng, out_fmt, output_size}) };
-}
-
-
-// creates primitive with fully_connected implementation that supports provided arguments
-primitive fully_connected_relu::create(fully_connected_relu::arguments arg) {
-    // auto& input_arg = arg.input[0].primitive.as<const memory&>().argument;
-    // auto& output_arg = arg.output[0].as<const memory&>().argument;
-    auto& weight_arg = arg.input[1].primitive.as<const memory&>().argument;
-    // TODO: add proper dimension handling
-    // if (input_arg.size.raw.size() != output_arg.size.raw.size())    throw std::runtime_error("Fully connected input/output number of dimension does not match.");
-    if (weight_arg.format != memory::format::xb_f32 &&
-        weight_arg.format != memory::format::x_f32)                 throw std::runtime_error("Fully connected weight format is not xb_f32 or x_f32.");
-
-    return is_a_primitive::create<fully_connected_relu>(arg);
-}
-
-=======
-/*
-// Copyright (c) 2016 Intel Corporation
-//
-// Licensed under the Apache License, Version 2.0 (the "License");
-// you may not use this file except in compliance with the License.
-// You may obtain a copy of the License at
-//
-//      http://www.apache.org/licenses/LICENSE-2.0
-//
-// Unless required by applicable law or agreed to in writing, software
-// distributed under the License is distributed on an "AS IS" BASIS,
-// WITHOUT WARRANTIES OR CONDITIONS OF ANY KIND, either express or implied.
-// See the License for the specific language governing permissions and
-// limitations under the License.
-*/
-
-///////////////////////////////////////////////////////////////////////////////////////////////////
-#include "api/neural.h"
-#include "multidimensional_counter.h"
-#include "memory_utils.h"
-#include "fully_connected_relu.h"
-
-namespace neural {
-
-fully_connected_relu::arguments::arguments( neural::engine::type eng,
-                                       primitive            out,
-                                       primitive            in,
-                                       primitive            weights,
-                                       primitive            bias,
-                                       float                nslp)
-: engine(eng)
-, output({out})
-, input({in, weights, bias})
-, negative_slope(nslp) {};
-
-fully_connected_relu::arguments::arguments(neural::engine::type eng,
-                        neural::memory::format::type out_fmt,
-                        primitive                    in,
-                        primitive                    weights,
-                        primitive                    bias,
-                        float                        negative_slope)
-    : engine(eng)
-    , negative_slope(negative_slope)
-{
-    // if input is previouse layer, not memory primitive need to set input to output memory of this primitive
-    auto input_mem = in.id() == type_id<const memory>()->id ? in : in.output[0];
-    if (in.id() != type_id<const memory>()->id) {
-        input = { in.output[0], weights, bias };
-    }
-    else {
-        input = { in, weights, bias };
-    }
-
-    neural::vector<uint32_t> output_size = { 
-        input_mem.as<const memory&>().argument.size.batch[0],
-        { {bias.as<const memory&>().argument.size.spatial[0]} },
-        1
-    };
-
-    output = { memory::allocate({ eng, out_fmt, output_size}) };
-}
-
-
-// creates primitive with fully_connected implementation that supports provided arguments
-primitive fully_connected_relu::create(fully_connected_relu::arguments arg) {
-    auto& input_arg = arg.input[0].primitive.as<const memory&>().argument;
-    auto& output_arg = arg.output[0].as<const memory&>().argument;
-    auto& weight_arg = arg.input[1].primitive.as<const memory&>().argument;
-
-    if (input_arg.format == memory::format::yxfb_f32)
-    {
-        if (weight_arg.format != memory::format::yxfn_f32)
-            throw std::runtime_error("Fully connected input is yxfb, so weights must be in format yxfn!");
-    }
-    else
-    {
-        if (input_arg.size.raw.size() != output_arg.size.raw.size())    throw std::runtime_error("Fully connected input/output number of dimension does not match.");
-        if (weight_arg.format != memory::format::xb_f32 &&
-            weight_arg.format != memory::format::x_f32 )                 throw std::runtime_error("Fully connected weight format is not xb_f32 or x_f32 or nb_f32.");
-    }
-
-    // wrap relu into RAII wrapper
-    std::unique_ptr<fully_connected_relu> result(new fully_connected_relu(arg));
-
-    // create implementation for non-lazy evaluation
-    if(0 == (arg.engine & engine::lazy)) {
-        // lookup in database; throw if not found
-        auto key = std::make_tuple(arg.engine, result->input_memory(0).argument.format, result->output_memory(0).argument.format);
-        auto it = fully_connected_relu_fw_implementation_map::instance().find(key);
-        if (it == std::end(fully_connected_relu_fw_implementation_map::instance())) throw std::runtime_error("not yet implemented");
-
-        // create implementation & attach it to result
-        auto implementation = it->second(*result);
-        result->_private.reset(implementation);
-        result->_work = implementation->work();
-    }
-
-    // release RAII wrapper, return naked pointer
-    return result.release();
-}
-
->>>>>>> e6e2e02d
+/*
+// Copyright (c) 2016 Intel Corporation
+//
+// Licensed under the Apache License, Version 2.0 (the "License");
+// you may not use this file except in compliance with the License.
+// You may obtain a copy of the License at
+//
+//      http://www.apache.org/licenses/LICENSE-2.0
+//
+// Unless required by applicable law or agreed to in writing, software
+// distributed under the License is distributed on an "AS IS" BASIS,
+// WITHOUT WARRANTIES OR CONDITIONS OF ANY KIND, either express or implied.
+// See the License for the specific language governing permissions and
+// limitations under the License.
+*/
+
+///////////////////////////////////////////////////////////////////////////////////////////////////
+#include "api/neural.h"
+#include "multidimensional_counter.h"
+#include "memory_utils.h"
+#include "implementation_map.h"
+
+namespace neural {
+
+fully_connected_relu::arguments::arguments( neural::engine::type eng,
+                                       primitive            out,
+                                       primitive            in,
+                                       primitive            weights,
+                                       primitive            bias,
+                                       float                nslp)
+: engine(eng)
+, output({out})
+, input({in, weights, bias})
+, negative_slope(nslp) {};
+
+fully_connected_relu::arguments::arguments(neural::engine::type eng,
+                        neural::memory::format::type out_fmt,
+                        primitive                    in,
+                        primitive                    weights,
+                        primitive                    bias,
+                        float                        negative_slope)
+    : engine(eng)
+    , negative_slope(negative_slope)
+{
+    // if input is previouse layer, not memory primitive need to set input to output memory of this primitive
+    auto input_mem = in.id() == type_id<const memory>()->id ? in : in.output[0];
+    if (in.id() != type_id<const memory>()->id) {
+        input = { in.output[0], weights, bias };
+    }
+    else {
+        input = { in, weights, bias };
+    }
+
+    neural::vector<uint32_t> output_size = { 
+        input_mem.as<const memory&>().argument.size.batch[0],
+        { {bias.as<const memory&>().argument.size.spatial[0]} },
+        1
+    };
+
+    output = { memory::allocate({ eng, out_fmt, output_size}) };
+}
+
+
+// creates primitive with fully_connected implementation that supports provided arguments
+primitive fully_connected_relu::create(fully_connected_relu::arguments arg) {
+    auto& input_arg = arg.input[0].primitive.as<const memory&>().argument;
+    auto& output_arg = arg.output[0].as<const memory&>().argument;
+    auto& weight_arg = arg.input[1].primitive.as<const memory&>().argument;
+
+    if (input_arg.format == memory::format::yxfb_f32)
+    {
+        if (weight_arg.format != memory::format::yxfn_f32)
+            throw std::runtime_error("Fully connected input is yxfb, so weights must be in format yxfn!");
+    }
+    else
+    {
+        if (input_arg.size.raw.size() != output_arg.size.raw.size())    throw std::runtime_error("Fully connected input/output number of dimension does not match.");
+        if (weight_arg.format != memory::format::xb_f32 &&
+            weight_arg.format != memory::format::x_f32 )                 throw std::runtime_error("Fully connected weight format is not xb_f32 or x_f32 or nb_f32.");
+    }
+
+    return is_a_primitive::create<fully_connected_relu>(arg);
+}
+
 }