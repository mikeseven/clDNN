<<<<<<< HEAD
/*
// Copyright (c) 2016 Intel Corporation
//
// Licensed under the Apache License, Version 2.0 (the "License");
// you may not use this file except in compliance with the License.
// You may obtain a copy of the License at
//
//      http://www.apache.org/licenses/LICENSE-2.0
//
// Unless required by applicable law or agreed to in writing, software
// distributed under the License is distributed on an "AS IS" BASIS,
// WITHOUT WARRANTIES OR CONDITIONS OF ANY KIND, either express or implied.
// See the License for the specific language governing permissions and
// limitations under the License.
*/

#include "softmax.h"

namespace neural {
namespace normalization {

softmax::arguments::arguments(neural::engine::type eng, primitive out, vector<uint32_t> out_off, vector<uint32_t> out_siz, primitive in, vector<int32_t> in_off)
    : engine(eng)
    , output({out})
    , output_offset(out_off)
    , output_size(out_siz)
    , input({in})
    , input_offset(in_off)
    {}

softmax::arguments::arguments(neural::engine::type eng, primitive out, primitive in)
    : engine(eng)
    , output({out})
    , output_offset(out.as<const memory&>().argument.size.batch.size(), out.as<const memory&>().argument.size.spatial.size(), out.as<const memory&>().argument.size.feature.size())
    , output_size(out.as<const memory&>().argument.size)
 {
        if (in.id() != type_id<const memory>()->id)
        {
            input = { in.output[0] };
            input_offset = (in.output[0].as<const memory&>().argument.size.batch.size(), in.output[0].as<const memory&>().argument.size.spatial.size(), in.output[0].as<const memory&>().argument.size.feature.size());
        }
        else
        {
            input = { in };
            input_offset = (in.as<const memory&>().argument.size.batch.size(), in.as<const memory&>().argument.size.spatial.size(), in.as<const memory&>().argument.size.feature.size());
        }
        //in[0].primitive.id() != type_id<const memory>()->id ? in[0].primitive.output[0] : in[0]
}

// creates primitive with softmax implementation that supports provided arguments
primitive softmax::create(softmax::arguments arg) {
    auto& input_offset  = arg.input_offset;
    auto& output_offset = arg.output_offset;
    auto& output_size   = arg.output_size;

    auto& input_arg  = arg.input[0].primitive.as<const memory&>().argument;
    auto& output_arg = arg.output[0].as<const memory&>().argument;
    for (auto &x : input_offset.raw) if (x < 0) throw std::runtime_error("Softmax negative input offset.");

    for(size_t i = 0; i < input_arg.size.raw.size(); ++i) {
        if( input_arg.size.raw[i] < output_size.raw[i] +  input_offset.raw[i]) throw std::runtime_error("Softmax input/output size does not match.");
        if(output_arg.size.raw[i] < output_size.raw[i] + output_offset.raw[i]) throw std::runtime_error("Softmax sizes too small.");
    }

    // wrap softmax into RAII wrapper
    std::unique_ptr<softmax> result(new softmax(arg));

    // create implementation for non-lazy evaluation
    if(0 == (arg.engine & engine::lazy)) {
        // lookup in database; throw if not found
        auto key = std::make_tuple(arg.engine, result-> input_memory(0).argument.format, result->output_memory(0).argument.format);
        auto it = softmax_fw_implementation_map::instance().find(key);
        if(it==std::end(softmax_fw_implementation_map::instance())) throw std::runtime_error("not yet implemented");

        // create implementation & attach it to result
        auto implementation = it->second(*result);
        result->_private.reset(implementation);
        result->_work = implementation->work();
    }

    // release RAII wrapper, return naked pointer
    return result.release();
}

} // namespace normalization
} // namespace neural
=======
/*
// Copyright (c) 2016 Intel Corporation
//
// Licensed under the Apache License, Version 2.0 (the "License");
// you may not use this file except in compliance with the License.
// You may obtain a copy of the License at
//
//      http://www.apache.org/licenses/LICENSE-2.0
//
// Unless required by applicable law or agreed to in writing, software
// distributed under the License is distributed on an "AS IS" BASIS,
// WITHOUT WARRANTIES OR CONDITIONS OF ANY KIND, either express or implied.
// See the License for the specific language governing permissions and
// limitations under the License.
*/

#include "api/neural.h"
#include "implementation_map.h"

namespace neural {
namespace normalization {

softmax::arguments::arguments(neural::engine::type eng, primitive out, vector<uint32_t> out_off, vector<uint32_t> out_siz, primitive in, vector<int32_t> in_off)
    : engine(eng)
    , output({out})
    , output_offset(out_off)
    , output_size(out_siz)
    , input({in})
    , input_offset(in_off)
    {}

softmax::arguments::arguments(neural::engine::type eng, primitive out, primitive in)
    : engine(eng)
    , output({out})
    , output_offset(out.as<const memory&>().argument.size.batch.size(), out.as<const memory&>().argument.size.spatial.size(), out.as<const memory&>().argument.size.feature.size())
    , output_size(out.as<const memory&>().argument.size)
    , input({in})
    , input_offset(in.as<const memory&>().argument.size.batch.size(), in.as<const memory&>().argument.size.spatial.size(), in.as<const memory&>().argument.size.feature.size())
    {}

// creates primitive with softmax implementation that supports provided arguments
primitive softmax::create(softmax::arguments arg) {
    auto& input_offset  = arg.input_offset;
    auto& output_offset = arg.output_offset;
    auto& output_size   = arg.output_size;

    auto& input_arg  = arg.input[0].primitive.as<const memory&>().argument;
    auto& output_arg = arg.output[0].as<const memory&>().argument;
    for (auto &x : input_offset.raw) if (x < 0) throw std::runtime_error("Softmax negative input offset.");

    for(size_t i = 0; i < input_arg.size.raw.size(); ++i) {
        if( input_arg.size.raw[i] < output_size.raw[i] +  input_offset.raw[i]) throw std::runtime_error("Softmax input/output size does not match.");
        if(output_arg.size.raw[i] < output_size.raw[i] + output_offset.raw[i]) throw std::runtime_error("Softmax sizes too small.");
    }

    return is_a_primitive::create<softmax>(arg);
}

} // namespace normalization
} // namespace neural
>>>>>>> ab8718b9
<|MERGE_RESOLUTION|>--- conflicted
+++ resolved
@@ -1,4 +1,3 @@
-<<<<<<< HEAD
 /*
 // Copyright (c) 2016 Intel Corporation
 //
@@ -15,7 +14,8 @@
 // limitations under the License.
 */
 
-#include "softmax.h"
+#include "api/neural.h"
+#include "implementation_map.h"
 
 namespace neural {
 namespace normalization {
@@ -63,87 +63,8 @@
         if(output_arg.size.raw[i] < output_size.raw[i] + output_offset.raw[i]) throw std::runtime_error("Softmax sizes too small.");
     }
 
-    // wrap softmax into RAII wrapper
-    std::unique_ptr<softmax> result(new softmax(arg));
-
-    // create implementation for non-lazy evaluation
-    if(0 == (arg.engine & engine::lazy)) {
-        // lookup in database; throw if not found
-        auto key = std::make_tuple(arg.engine, result-> input_memory(0).argument.format, result->output_memory(0).argument.format);
-        auto it = softmax_fw_implementation_map::instance().find(key);
-        if(it==std::end(softmax_fw_implementation_map::instance())) throw std::runtime_error("not yet implemented");
-
-        // create implementation & attach it to result
-        auto implementation = it->second(*result);
-        result->_private.reset(implementation);
-        result->_work = implementation->work();
-    }
-
-    // release RAII wrapper, return naked pointer
-    return result.release();
-}
-
-} // namespace normalization
-} // namespace neural
-=======
-/*
-// Copyright (c) 2016 Intel Corporation
-//
-// Licensed under the Apache License, Version 2.0 (the "License");
-// you may not use this file except in compliance with the License.
-// You may obtain a copy of the License at
-//
-//      http://www.apache.org/licenses/LICENSE-2.0
-//
-// Unless required by applicable law or agreed to in writing, software
-// distributed under the License is distributed on an "AS IS" BASIS,
-// WITHOUT WARRANTIES OR CONDITIONS OF ANY KIND, either express or implied.
-// See the License for the specific language governing permissions and
-// limitations under the License.
-*/
-
-#include "api/neural.h"
-#include "implementation_map.h"
-
-namespace neural {
-namespace normalization {
-
-softmax::arguments::arguments(neural::engine::type eng, primitive out, vector<uint32_t> out_off, vector<uint32_t> out_siz, primitive in, vector<int32_t> in_off)
-    : engine(eng)
-    , output({out})
-    , output_offset(out_off)
-    , output_size(out_siz)
-    , input({in})
-    , input_offset(in_off)
-    {}
-
-softmax::arguments::arguments(neural::engine::type eng, primitive out, primitive in)
-    : engine(eng)
-    , output({out})
-    , output_offset(out.as<const memory&>().argument.size.batch.size(), out.as<const memory&>().argument.size.spatial.size(), out.as<const memory&>().argument.size.feature.size())
-    , output_size(out.as<const memory&>().argument.size)
-    , input({in})
-    , input_offset(in.as<const memory&>().argument.size.batch.size(), in.as<const memory&>().argument.size.spatial.size(), in.as<const memory&>().argument.size.feature.size())
-    {}
-
-// creates primitive with softmax implementation that supports provided arguments
-primitive softmax::create(softmax::arguments arg) {
-    auto& input_offset  = arg.input_offset;
-    auto& output_offset = arg.output_offset;
-    auto& output_size   = arg.output_size;
-
-    auto& input_arg  = arg.input[0].primitive.as<const memory&>().argument;
-    auto& output_arg = arg.output[0].as<const memory&>().argument;
-    for (auto &x : input_offset.raw) if (x < 0) throw std::runtime_error("Softmax negative input offset.");
-
-    for(size_t i = 0; i < input_arg.size.raw.size(); ++i) {
-        if( input_arg.size.raw[i] < output_size.raw[i] +  input_offset.raw[i]) throw std::runtime_error("Softmax input/output size does not match.");
-        if(output_arg.size.raw[i] < output_size.raw[i] + output_offset.raw[i]) throw std::runtime_error("Softmax sizes too small.");
-    }
-
     return is_a_primitive::create<softmax>(arg);
 }
 
 } // namespace normalization
-} // namespace neural
->>>>>>> ab8718b9
+} // namespace neural