--- conflicted
+++ resolved
@@ -1,1083 +1,1077 @@
-/*
-// Copyright (c) 2016 Intel Corporation
-//
-// Licensed under the Apache License, Version 2.0 (the "License");
-// you may not use this file except in compliance with the License.
-// You may obtain a copy of the License at
-//
-//      http://www.apache.org/licenses/LICENSE-2.0
-//
-// Unless required by applicable law or agreed to in writing, software
-// distributed under the License is distributed on an "AS IS" BASIS,
-// WITHOUT WARRANTIES OR CONDITIONS OF ANY KIND, either express or implied.
-// See the License for the specific language governing permissions and
-// limitations under the License.
-*/
-
-///////////////////////////////////////////////////////////////////////////////////////////////////
-
-#include "program_impl.h"
-#include "primitive_inst.h"
-#include "layout_optimizer.h"
-
-#include "primitive_type.h"
-#include "api/CPP/activation.hpp"
-#include "api/CPP/convolution.hpp"
-#include "api/CPP/deconvolution.hpp"
-#include "api/CPP/data.hpp"
-#include "api/CPP/eltwise.hpp"
-#include "api/CPP/input_layout.hpp"
-#include "api/CPP/pooling.hpp"
-#include "api/CPP/reorder.hpp"
-
-#include "convolution_inst.h"
-#include "concatenation_inst.h"
-#include "deconvolution_inst.h"
-#include "detection_output_inst.h"
-#include "crop_inst.h"
-
-<<<<<<< HEAD
-#include "kernel_selector_helper.h"
-=======
-#include "sliding_window_utils.h"
->>>>>>> 9e93964a
-
-namespace cldnn
-{
-
-namespace {
-
-    //helper function for selecting function basing on the type of the given primitive
-    //this is the termination case for parameter pack recurrence, see overload below for logic
-    template <class... T>
-    void do_for_types(program_node&)
-    {
-        return;
-    }
-
-    //helper function for selecting function basing on the type of the given primitive
-    //this function should be explicitly given set of types and implicitly set of functions.
-    //both sets should have equal size. First function will be called if type of the given primitive
-    //will match first explicitly given type, second will be called if it matches second explicitly given
-    //type etc.
-    //Functions given as arguments should themselves take std::shared_ptr<const T> as argument
-    //where T is the type that should be match if this function should be called
-    //
-    //example:
-    // do_for_types<
-    //      convolution,
-    //      pooling
-    //  >(primitive,
-    //      [](typed_program_node<convolution>&){ do something if 'primitive' is a convolution },
-    //      [](typed_program_node<pooling>&)    { do something if 'primitive' is a pooling }
-    //  );
-    template <class T, class... RestOfT, class Func, class... RestOfFuncs>
-    decltype(static_cast<void>(std::declval<Func>()(std::declval<typed_program_node<T>&>()))) do_for_types(
-        program_node& node,
-        Func const& func,
-        RestOfFuncs const&... rest)
-    {
-        if (node.type() == T::type_id())
-            func(node.as<T>());
-        else
-            do_for_types<RestOfT...>(node, rest...);
-    }
-
-    template <class T>
-    struct single_element_container
-    {
-        single_element_container(T& t) : elem(&t)
-        {}
-
-        constexpr size_t size() const { return 1; }
-        auto begin() const { return single_element_container(elem); }
-        auto end() const { return single_element_container(nullptr); }
-        auto& operator ++() { elem = nullptr; return *this; }
-        bool operator !=(single_element_container const& sec) { return elem != sec.elem; }
-
-        decltype(auto) operator *() { return *elem; }
-
-    private:
-        single_element_container(T* t) : elem(t)
-        {}
-
-        T* elem;
-    };
-
-    //helper function which creates single-element array if it's given anything
-    //other than std::vector.
-    //It should be used in generic code when there's a need to force vector usage
-    //in foreach loop over variable which can in one context be a vector or a scalar
-    //in another.
-    //example:
-    // T t;
-    // for (auto& string : wrap_if_single(t.dump()))
-    //depending on type T, t.dump() may return either std::string or std::vector<std::string>,
-    //to ensure compatibility between these cases, wrap_if_single will create single-element
-    //container in case t.dump() would return plain std::string.
-    //
-    // T& case -> returns container which holds T&
-    template <class T>
-    auto wrap_if_single(T& t)
-    {
-        return single_element_container<T>(t);
-    }
-
-    //helper function which creates single-element array if it's given anything
-    //other than std::vector.
-    // T const& case -> returns container which holds T const&
-    template <class T>
-    auto wrap_if_single(T const& t)
-    {
-        return single_element_container<T const>(t);
-    }
-
-    //helper function which creates single-element array if it's given anything
-    //other than std::vector.
-    // T&& case -> returns container which holds new instance of T created by moving given param
-    template <class T>
-    auto wrap_if_single(T&& t)
-    {
-        static_assert(meta::always_false_v<T>, "Wrapping temporary object into single_element_container is an error (requires valid reference)");
-        return single_element_container<T>(t);
-    }
-
-    //helper function which creates single-element array if it's given anything
-    //other than std::vector.
-    // std::vector case -> does not wrap, returns t as-is
-    decltype(auto) wrap_if_single(primitive::fixed_size_vector_ref const& t)
-    {
-        return t;
-    }
-}
-
-
-void program_node::replace_dependency(size_t idx, program_node& new_dep)
-{
-    if (idx >= dependencies.size())
-        return;
-    if (dependencies[idx] == &new_dep)
-        return;
-
-    dependencies[idx]->users.remove(this);
-    myprog.remove_if_dangling(*dependencies[idx]);
-
-    dependencies[idx] = &new_dep;
-    desc->dependecies()[idx].get() = new_dep.id();
-    new_dep.users.push_back(this);
-}
-
-void program_node::replace_dependency(program_node const& old_dep, program_node& new_dep)
-{
-    for (size_t i = 0; i < dependencies.size(); ++i)
-        if (dependencies[i] == &old_dep)
-            return replace_dependency(i, new_dep);
-}
-
-layout program_node::get_output_layout()
-{
-    if (valid_output_layout)
-        return output_layout;
-
-    for (auto dep : dependencies)
-        dep->get_output_layout();
-
-    auto new_layout = desc->type->calc_output_layout(*this);
-    //TODO: after merging padding into layout, calc_output_layout can now return padding as well
-    // for now just ignore it and preserve already set padding value - in future we should probably take care of this
-    // situation however.
-    new_layout.data_padding = output_layout.data_padding;
-    if (new_layout != output_layout) //output_layout has changed! invalidate users
-        invalidate_users();
-
-    output_layout = new_layout;
-    valid_output_layout = true;
-    return std::move(new_layout);
-}
-
-program_impl::program_impl(engine_impl::ptr engine, topology_impl const& topology, build_options const& options)
-    : engine(engine), options(options), output_size_handling_enabled(true)
-{
-    init_graph(topology);
-    pre_optimize_graph();
-    compile_graph();
-    post_optimize_graph();
-}
-
-// TODO: Remove once we will get full support for input/output padding in all primitive implementations.
-void program_impl::analyze_output_size_handling_need()
-{
-    bool handling_needed = false;
-
-    // Calculate output size and compare with specified.
-    for (const auto& node : processing_order)
-    {
-        if (node->is_type<convolution>())
-        {
-            auto& prim_node = node->as<convolution>();
-            const auto& prim = prim_node.get_primitive();
-
-            if (!prim->with_output_size)
-                continue;
-
-            tensor specified_output_range({0, 0, prim->output_size.spatial[0], prim->output_size.spatial[1]}, 1);
-
-            auto filter_size = prim_node.weights(0).get_output_layout().size;
-
-            auto calc_output_range = calc_sliding_window_output_range<swor_mode::all>(
-                prim_node.input().get_output_layout().size,
-                filter_size, prim->input_offset, prim->stride, prim->dilation, true, 1);
-
-            if (specified_output_range != calc_output_range)
-                handling_needed = true;
+/*
+// Copyright (c) 2016 Intel Corporation
+//
+// Licensed under the Apache License, Version 2.0 (the "License");
+// you may not use this file except in compliance with the License.
+// You may obtain a copy of the License at
+//
+//      http://www.apache.org/licenses/LICENSE-2.0
+//
+// Unless required by applicable law or agreed to in writing, software
+// distributed under the License is distributed on an "AS IS" BASIS,
+// WITHOUT WARRANTIES OR CONDITIONS OF ANY KIND, either express or implied.
+// See the License for the specific language governing permissions and
+// limitations under the License.
+*/
+
+///////////////////////////////////////////////////////////////////////////////////////////////////
+
+#include "program_impl.h"
+#include "primitive_inst.h"
+#include "layout_optimizer.h"
+
+#include "primitive_type.h"
+#include "api/CPP/activation.hpp"
+#include "api/CPP/convolution.hpp"
+#include "api/CPP/deconvolution.hpp"
+#include "api/CPP/data.hpp"
+#include "api/CPP/eltwise.hpp"
+#include "api/CPP/input_layout.hpp"
+#include "api/CPP/pooling.hpp"
+#include "api/CPP/reorder.hpp"
+
+#include "convolution_inst.h"
+#include "concatenation_inst.h"
+#include "detection_output_inst.h"
+#include "crop_inst.h"
+
+#include "kernel_selector_helper.h"
+#include "sliding_window_utils.h"
+
+namespace cldnn
+{
+
+namespace {
+
+    //helper function for selecting function basing on the type of the given primitive
+    //this is the termination case for parameter pack recurrence, see overload below for logic
+    template <class... T>
+    void do_for_types(program_node&)
+    {
+        return;
+    }
+
+    //helper function for selecting function basing on the type of the given primitive
+    //this function should be explicitly given set of types and implicitly set of functions.
+    //both sets should have equal size. First function will be called if type of the given primitive
+    //will match first explicitly given type, second will be called if it matches second explicitly given
+    //type etc.
+    //Functions given as arguments should themselves take std::shared_ptr<const T> as argument
+    //where T is the type that should be match if this function should be called
+    //
+    //example:
+    // do_for_types<
+    //      convolution,
+    //      pooling
+    //  >(primitive,
+    //      [](typed_program_node<convolution>&){ do something if 'primitive' is a convolution },
+    //      [](typed_program_node<pooling>&)    { do something if 'primitive' is a pooling }
+    //  );
+    template <class T, class... RestOfT, class Func, class... RestOfFuncs>
+    decltype(static_cast<void>(std::declval<Func>()(std::declval<typed_program_node<T>&>()))) do_for_types(
+        program_node& node,
+        Func const& func,
+        RestOfFuncs const&... rest)
+    {
+        if (node.type() == T::type_id())
+            func(node.as<T>());
+        else
+            do_for_types<RestOfT...>(node, rest...);
+    }
+
+    template <class T>
+    struct single_element_container
+    {
+        single_element_container(T& t) : elem(&t)
+        {}
+
+        constexpr size_t size() const { return 1; }
+        auto begin() const { return single_element_container(elem); }
+        auto end() const { return single_element_container(nullptr); }
+        auto& operator ++() { elem = nullptr; return *this; }
+        bool operator !=(single_element_container const& sec) { return elem != sec.elem; }
+
+        decltype(auto) operator *() { return *elem; }
+
+    private:
+        single_element_container(T* t) : elem(t)
+        {}
+
+        T* elem;
+    };
+
+    //helper function which creates single-element array if it's given anything
+    //other than std::vector.
+    //It should be used in generic code when there's a need to force vector usage
+    //in foreach loop over variable which can in one context be a vector or a scalar
+    //in another.
+    //example:
+    // T t;
+    // for (auto& string : wrap_if_single(t.dump()))
+    //depending on type T, t.dump() may return either std::string or std::vector<std::string>,
+    //to ensure compatibility between these cases, wrap_if_single will create single-element
+    //container in case t.dump() would return plain std::string.
+    //
+    // T& case -> returns container which holds T&
+    template <class T>
+    auto wrap_if_single(T& t)
+    {
+        return single_element_container<T>(t);
+    }
+
+    //helper function which creates single-element array if it's given anything
+    //other than std::vector.
+    // T const& case -> returns container which holds T const&
+    template <class T>
+    auto wrap_if_single(T const& t)
+    {
+        return single_element_container<T const>(t);
+    }
+
+    //helper function which creates single-element array if it's given anything
+    //other than std::vector.
+    // T&& case -> returns container which holds new instance of T created by moving given param
+    template <class T>
+    auto wrap_if_single(T&& t)
+    {
+        static_assert(meta::always_false_v<T>, "Wrapping temporary object into single_element_container is an error (requires valid reference)");
+        return single_element_container<T>(t);
+    }
+
+    //helper function which creates single-element array if it's given anything
+    //other than std::vector.
+    // std::vector case -> does not wrap, returns t as-is
+    decltype(auto) wrap_if_single(primitive::fixed_size_vector_ref const& t)
+    {
+        return t;
+    }
+}
+
+
+void program_node::replace_dependency(size_t idx, program_node& new_dep)
+{
+    if (idx >= dependencies.size())
+        return;
+    if (dependencies[idx] == &new_dep)
+        return;
+
+    dependencies[idx]->users.remove(this);
+    myprog.remove_if_dangling(*dependencies[idx]);
+
+    dependencies[idx] = &new_dep;
+    desc->dependecies()[idx].get() = new_dep.id();
+    new_dep.users.push_back(this);
+}
+
+void program_node::replace_dependency(program_node const& old_dep, program_node& new_dep)
+{
+    for (size_t i = 0; i < dependencies.size(); ++i)
+        if (dependencies[i] == &old_dep)
+            return replace_dependency(i, new_dep);
+}
+
+layout program_node::get_output_layout()
+{
+    if (valid_output_layout)
+        return output_layout;
+
+    for (auto dep : dependencies)
+        dep->get_output_layout();
+
+    auto new_layout = desc->type->calc_output_layout(*this);
+    //TODO: after merging padding into layout, calc_output_layout can now return padding as well
+    // for now just ignore it and preserve already set padding value - in future we should probably take care of this
+    // situation however.
+    new_layout.data_padding = output_layout.data_padding;
+    if (new_layout != output_layout) //output_layout has changed! invalidate users
+        invalidate_users();
+
+    output_layout = new_layout;
+    valid_output_layout = true;
+    return std::move(new_layout);
+}
+
+program_impl::program_impl(engine_impl::ptr engine, topology_impl const& topology, build_options const& options)
+    : engine(engine), options(options), output_size_handling_enabled(true)
+{
+    init_graph(topology);
+    pre_optimize_graph();
+    compile_graph();
+    post_optimize_graph();
+}
+
+// TODO: Remove once we will get full support for input/output padding in all primitive implementations.
+void program_impl::analyze_output_size_handling_need()
+{
+    bool handling_needed = false;
+
+    // Calculate output size and compare with specified.
+    for (const auto& node : processing_order)
+    {
+        if (node->is_type<convolution>())
+        {
+            auto& prim_node = node->as<convolution>();
+            const auto& prim = prim_node.get_primitive();
+
+            if (!prim->with_output_size)
+                continue;
+
+            tensor specified_output_range({0, 0, prim->output_size.spatial[0], prim->output_size.spatial[1]}, 1);
+
+            auto filter_size = prim_node.weights(0).get_output_layout().size;
+
+            auto calc_output_range = calc_sliding_window_output_range<swor_mode::all>(
+                prim_node.input().get_output_layout().size,
+                filter_size, prim->input_offset, prim->stride, prim->dilation, true, 1);
+
+            if (specified_output_range != calc_output_range)
+                handling_needed = true;
+        }
+        else if (node->is_type<deconvolution>())
+        {
+            auto& prim_node = node->as<deconvolution>();
+            const auto& prim = prim_node.get_primitive();
+
+            if (!prim->with_output_size)
+                continue;
+
+            tensor specified_output_range({0, 0, prim->output_size.spatial[0], prim->output_size.spatial[1]}, 1);
+
+            auto filter_size = prim_node.weights(0).get_output_layout().size;
+
+            auto calc_output_range = calc_sliding_window_needed_input_range(
+                prim_node.input().get_output_layout().size,
+                filter_size, prim->input_offset, prim->stride, {1, 1, 1, 1}, true, 1);
+
+            if (specified_output_range != calc_output_range)
+                handling_needed = true;
+        }
+        else if (node->is_type<pooling>())
+        {
+            auto& prim_node = node->as<pooling>();
+            const auto& prim = prim_node.get_primitive();
+
+            if (!prim->with_output_size)
+                continue;
+
+            tensor specified_output_range({0, 0, prim->output_size.spatial[0], prim->output_size.spatial[1]}, 1);
+
+            // TODO: Check compatibility of output size calculation (with caffe).
+            auto calc_output_range = calc_sliding_window_output_range<swor_mode::exceed_once_data>(
+                prim_node.input().get_output_layout().size,
+                prim->size, prim->input_offset, prim->stride, {1, 1, 1, 1}, true, 1);
+
+            if (specified_output_range != calc_output_range)
+                handling_needed = true;
+        }
+    }
+
+    output_size_handling_enabled = handling_needed;
+}
+
+std::list<std::shared_ptr<program_node>> program_impl::get_nodes() const
+{
+    std::list<std::shared_ptr<program_node>> ret;
+
+    forward_bfs([&ret, this](program_node& node) {
+        ret.push_back(nodes_map.at(node.id()));
+    });
+
+    return ret;
+}
+
+void program_impl::init_graph(topology_impl const& topology)
+{
+    auto const& topo_map = topology.get_primitives();
+    for (auto const& prim : topo_map)
+    {
+        auto& n = get_or_create(prim.second);
+        inputs.push_back(&n);
+    }
+
+    for (auto itr = inputs.begin(); itr != inputs.end(); )
+    {
+        auto node_itr = itr++;
+        auto& node = (*node_itr);
+        auto deps = node->get_primitive()->dependecies();
+        if (deps.empty())
+            continue;
+
+        //add pointers to node's dependencies
+        for (auto& dep : deps)
+        {
+            try {
+                auto dep_node = nodes_map.at(dep);
+                node->dependencies.push_back(dep_node.get());
+                dep_node->users.push_back(node);
+            }
+            catch(...) {
+                throw std::runtime_error("Program doesn't contain primitive: " + dep +
+                    " that is input to: " + node->get_primitive()->id);
+            }
+        }
+
+        //primitive has dependencies so remove it from 'inputs'
+        inputs.erase(node_itr);
+    }
+
+    set_outputs();
+    calc_processing_order();
+}
+
+void program_impl::pre_optimize_graph()
+{
+    trim_to_outputs();
+
+    analyze_output_size_handling_need();
+
+    if (options.get<build_option_type::optimize_data>()->enabled())
+    {
+        layout_optimizer lo(engine, true, output_size_handling_enabled);
+        reorder_inputs(lo);
+        // this code should move to post compilation after kernel selector will support handling reorder bias
+        pre_optimize_bias(lo);
+    }
+
+    prepare_padding();
+
+    //try to fuse buffers (i.e. depth_concat in bfyx format) after padding calculations
+    if (options.get<build_option_type::optimize_data>()->enabled())
+    {
+        prepare_buffer_fusing();
+    }
+}
+
+void program_impl::post_optimize_graph()
+{
+    layout_optimizer lo(engine);
+    post_optimize_weights(lo);
+    //prepare_padding(); - TODO: padding should be prepare according to the kernels needs
+}
+
+void program_impl::compile_graph()
+{
+    for (auto& node : processing_order)
+    {
+        node->get_output_layout();
+        node->selected_impl = node->type()->choose_impl(*engine, *node);
+    }
+}
+
+void program_impl::set_outputs()
+{
+    auto outputs_option = options.get<build_option_type::outputs>();
+
+    // in debug mode select all primitives as output
+    if (options.get<build_option_type::debug>()->enabled())
+    {
+        for (auto& node : nodes_map)
+        {
+            //do not add cldnn::data as output
+            if (node.second->type() == data::type_id())
+                continue;
+
+            node.second->set_output(true);
+            outputs.push_back(node.second.get());
+        }
+
+        return;
+    }
+
+    if (!outputs_option->outputs.empty())
+    {
+        for (auto const& output : outputs_option->outputs)
+        {
+            auto o_node = nodes_map.at(output);
+            o_node->set_output(true);
+            outputs.push_back(o_node.get());
+        }
+    }
+    else
+    {
+        for (auto& node : nodes_map)
+            if (node.second->is_endpoint())
+            {
+                node.second->set_output(true);
+                outputs.push_back(node.second.get());
+            }
+    }
+}
+
+void program_impl::trim_to_outputs()
+{
+    backward_bfs(nullptr, [this](program_node& node) {
+        if (!node.is_marked())
+        {
+            processing_order.erase(node.processing_itr);
+            optimized_out.push_back(node.id());
+
+            if (node.is_input())
+            {
+                inputs.remove(&node);
+            }
+        }
+    });
+
+    for (auto const& opt : optimized_out)
+    {
+        nodes_map.erase(opt);
+    }
+}
+
+void program_impl::reorder_inputs(layout_optimizer& lo)
+{
+    //first pass to set layout optimization_attributes for topology
+    for (auto& p : nodes_map)
+    {
+        auto& prim = *p.second;
+        if (prim.type() == cldnn::convolution::type_id())
+        {
+            if (prim.as<convolution>().get_primitive()->split() > 1)
+                lo.set_optimization_attribute(layout_optimizer::optimization_attributes_type::splitted_convolution, 1);
+        }
+    }
+
+    const auto reorder_input = [this, &lo](typed_program_node<convolution>& conv_node)
+    {
+        auto conv_prim = conv_node.get_primitive();
+        auto& input_node = conv_node.get_dependency(0);
+
+        std::shared_ptr<reorder> new_input = nullptr;
+
+        if (input_node.type() == data::type_id())
+        {
+            new_input = lo.add_weights_for_optimization(input_node.as<data>().typed_desc(),
+                layout_optimizer::data_type::input,
+                conv_prim).first;
+        }
+        else if (input_node.type() == input_layout::type_id())
+        {
+            new_input = lo.get_reorder(
+                input_node.as<input_layout>().get_primitive()->layout,
+                input_node.id(),
+                layout_optimizer::data_type::input,
+                conv_prim).first;
+        }
+        else if (input_node.type() == reorder::type_id()) //convolution's input is a reorder
+        {
+            auto reorder_prim = input_node.as<reorder>().typed_desc();
+            auto& reorder_input = input_node.get_dependency(0);
+            auto reorder_layout = reorder_input.get_output_layout();
+            reorder_layout.data_type = reorder_prim->output_data_type;
+            new_input = lo.get_reorder(
+                reorder_layout,
+                reorder_prim->id,
+                layout_optimizer::data_type::input,
+                conv_prim).first;
+
+            if (new_input) //output format is not optimal
+            {
+                auto reorder_input_layout = reorder_input.get_output_layout();
+
+                auto opt_layout = layout(new_input->output_data_type, new_input->output_format, reorder_input_layout.size);
+                if (reorder_input_layout == opt_layout) //reorder 'breaks' optimal format
+                {
+                    if (reorder_prim->subtract_per_feature.empty() &&
+                        reorder_prim->mean.empty() &&
+                        !reorder_prim->output_padding) //just plain reorder
+                    {
+                        conv_node.replace_dependency(0, reorder_input);
+                        new_input = nullptr;
+                    }
+                    else //change reorder's output layout
+                    {
+                        reorder_prim->output_format = opt_layout.format;
+                        reorder_prim->output_data_type = opt_layout.data_type;
+                        new_input = nullptr;
+                    }
+                }
+                else //current reorder gives bad output, simply change it
+                {
+                    reorder_prim->output_format = opt_layout.format;
+                    reorder_prim->output_data_type = opt_layout.data_type;
+                    new_input = nullptr;
+                }
+            }
+
+            input_node.recalc_output_layout();
+        }
+
+        if (new_input)
+        {
+            add_intermediate(new_input, conv_node, 0);
+            conv_node.recalc_output_layout();
+        }
+    };
+
+    const auto reorder_input_detection_output = [this, &lo](typed_program_node<detection_output>& detection_output_node)
+    {
+        auto detection_output_prim = detection_output_node.get_primitive();
+         
+        for (size_t i = 0; i < detection_output_node.get_dependencies().size(); i++)
+        {
+            auto& input = detection_output_node.get_dependency(i);
+            std::shared_ptr<reorder> new_input = lo.get_reorder(
+                input.get_output_layout(),
+                input.id(),
+                layout_optimizer::data_type::input,
+                detection_output_prim).first;
+
+            if (new_input)
+            {
+                add_intermediate(new_input, detection_output_node, i);
+            }
+        }
+    };
+
+    for (auto& prim : processing_order)
+    {
+        //there's an assumption that only convolution will take data/input_layout as input
+        //exception to that rule would be a convolution which takes a reorder as input - see reoder_input above
+        do_for_types<convolution, detection_output>(*prim,
+            reorder_input,                  //case for convolution
+            reorder_input_detection_output  //case for detection-output
+            );
+    }
+}
+
+void program_impl::pre_optimize_bias(layout_optimizer& lo)
+{
+    std::list<program_node*> outputs_to_recalc;
+
+    //lambda function which finds weights primitive with given pimitive_id and adds it to weights_optimizer
+    //this function is reused in all cases (convolution weights, convolution bias, fc weights and fc bias) and does
+    //some basic sanity checks about existence of the primitive and it's type. throws std::logic_error
+    const auto add_bias = [this, &lo, &outputs_to_recalc](program_node& bias, auto& node, layout const& output_layout, size_t dep_idx)
+    {
+        const auto bias_type = layout_optimizer::data_type::bias;
+        if (bias.type() == data::type_id())
+        {
+            lo.add_weights_for_optimization(
+                bias.as<data>().typed_desc(),
+                bias_type,
+                node.get_primitive(),
+                output_layout);
+            outputs_to_recalc.push_back(&bias);
+        }
+        else if (bias.type() == input_layout::type_id())
+        {
+            auto reorder = lo.get_reorder(
+                bias.as<input_layout>().typed_desc()->layout,
+                bias.id(),
+                bias_type,
+                node.get_primitive(),
+                output_layout);
+
+            if (reorder.first)
+                this->add_intermediate(reorder.first, node, dep_idx);
+        }
+        else
+            throw std::logic_error("Optimization of weights which are neither of type cldnn::data nor cldnn::input_layout!");
+    };
+
+    //generic lambda function which prepares given primitive for weights optimization
+    //it deduces the type of weights from the type of the argument and calls 'add_weights' for all
+    //weights and biases used by given primitive.
+    //argument should match few requirements:
+    // - it should be of a form 'typed_program_node<T>&'
+    // - both 'T.weights' and 'T.bias' should be either of type 'primitive_id' or 'std::vector<primitive_id>'
+    const auto prep_opt = [this, &add_bias, &outputs_to_recalc](auto& node) -> void
+    {
+        auto output_layout = node.get_output_layout();
+
+        auto weights_offset = node.get_primitive()->input.size();
+        auto bias_offset = weights_offset + wrap_if_single(node.get_primitive()->weights).size();
+        for (auto i = weights_offset; i < bias_offset; ++i)
+        {
+            outputs_to_recalc.push_back(&node.get_dependency(i));
+        }
+        for (auto i = bias_offset; i < node.get_dependencies().size(); ++i)
+        {
+            add_bias(node.get_dependency(i), node, output_layout, i);
+        }
+    };
+
+    for (auto& p : nodes_map)
+    {
+        auto& prim = *p.second;
+        if (prim.type() == convolution::type_id())
+        {
+            prep_opt(prim.as<convolution>());
+        }
+        else if (prim.type() == deconvolution::type_id())
+        {
+            prep_opt(prim.as<deconvolution>());
+        }
+        else if (prim.type() == fully_connected::type_id())
+        {
+            prep_opt(prim.as<fully_connected>());
         }
-        else if (node->is_type<deconvolution>())
-        {
-            auto& prim_node = node->as<deconvolution>();
-            const auto& prim = prim_node.get_primitive();
-
-            if (!prim->with_output_size)
-                continue;
-
-            tensor specified_output_range({0, 0, prim->output_size.spatial[0], prim->output_size.spatial[1]}, 1);
-
-            auto filter_size = prim_node.weights(0).get_output_layout().size;
-
-            auto calc_output_range = calc_sliding_window_needed_input_range(
-                prim_node.input().get_output_layout().size,
-                filter_size, prim->input_offset, prim->stride, {1, 1, 1, 1}, true, 1);
-
-            if (specified_output_range != calc_output_range)
-                handling_needed = true;
-        }
-        else if (node->is_type<pooling>())
-        {
-            auto& prim_node = node->as<pooling>();
-            const auto& prim = prim_node.get_primitive();
-
-            if (!prim->with_output_size)
-                continue;
-
-            tensor specified_output_range({0, 0, prim->output_size.spatial[0], prim->output_size.spatial[1]}, 1);
-
-            // TODO: Check compatibility of output size calculation (with caffe).
-            auto calc_output_range = calc_sliding_window_output_range<swor_mode::exceed_once_data>(
-                prim_node.input().get_output_layout().size,
-                prim->size, prim->input_offset, prim->stride, {1, 1, 1, 1}, true, 1);
-
-            if (specified_output_range != calc_output_range)
-                handling_needed = true;
-        }
-    }
-
-    output_size_handling_enabled = handling_needed;
-}
-
-std::list<std::shared_ptr<program_node>> program_impl::get_nodes() const
-{
-    std::list<std::shared_ptr<program_node>> ret;
-
-    forward_bfs([&ret, this](program_node& node) {
-        ret.push_back(nodes_map.at(node.id()));
-    });
-
-    return ret;
-}
-
-void program_impl::init_graph(topology_impl const& topology)
-{
-    auto const& topo_map = topology.get_primitives();
-    for (auto const& prim : topo_map)
-    {
-        auto& n = get_or_create(prim.second);
-        inputs.push_back(&n);
-    }
-
-    for (auto itr = inputs.begin(); itr != inputs.end(); )
-    {
-        auto node_itr = itr++;
-        auto& node = (*node_itr);
-        auto deps = node->get_primitive()->dependecies();
-        if (deps.empty())
-            continue;
-
-        //add pointers to node's dependencies
-        for (auto& dep : deps)
-        {
-            try {
-                auto dep_node = nodes_map.at(dep);
-                node->dependencies.push_back(dep_node.get());
-                dep_node->users.push_back(node);
-            }
-            catch(...) {
-                throw std::runtime_error("Program doesn't contain primitive: " + dep +
-                    " that is input to: " + node->get_primitive()->id);
-            }
-        }
-
-        //primitive has dependencies so remove it from 'inputs'
-        inputs.erase(node_itr);
-    }
-
-    set_outputs();
-    calc_processing_order();
-}
-
-void program_impl::pre_optimize_graph()
-{
-    trim_to_outputs();
-
-    analyze_output_size_handling_need();
-
-    if (options.get<build_option_type::optimize_data>()->enabled())
-    {
-        layout_optimizer lo(engine, true, output_size_handling_enabled);
-        reorder_inputs(lo);
-        // this code should move to post compilation after kernel selector will support handling reorder bias
-        pre_optimize_bias(lo);
-    }
-
-    prepare_padding();
-
-    //try to fuse buffers (i.e. depth_concat in bfyx format) after padding calculations
-    if (options.get<build_option_type::optimize_data>()->enabled())
-    {
-        prepare_buffer_fusing();
-    }
-}
-
-void program_impl::post_optimize_graph()
-{
-    layout_optimizer lo(engine);
-    post_optimize_weights(lo);
-    //prepare_padding(); - TODO: padding should be prepare according to the kernels needs
-}
-
-void program_impl::compile_graph()
-{
-    for (auto& node : processing_order)
-    {
-        node->get_output_layout();
-        node->selected_impl = node->type()->choose_impl(*engine, *node);
-    }
-}
-
-void program_impl::set_outputs()
-{
-    auto outputs_option = options.get<build_option_type::outputs>();
-
-    // in debug mode select all primitives as output
-    if (options.get<build_option_type::debug>()->enabled())
-    {
-        for (auto& node : nodes_map)
-        {
-            //do not add cldnn::data as output
-            if (node.second->type() == data::type_id())
-                continue;
-
-            node.second->set_output(true);
-            outputs.push_back(node.second.get());
-        }
-
-        return;
-    }
-
-    if (!outputs_option->outputs.empty())
-    {
-        for (auto const& output : outputs_option->outputs)
-        {
-            auto o_node = nodes_map.at(output);
-            o_node->set_output(true);
-            outputs.push_back(o_node.get());
-        }
-    }
-    else
-    {
-        for (auto& node : nodes_map)
-            if (node.second->is_endpoint())
-            {
-                node.second->set_output(true);
-                outputs.push_back(node.second.get());
-            }
-    }
-}
-
-void program_impl::trim_to_outputs()
-{
-    backward_bfs(nullptr, [this](program_node& node) {
-        if (!node.is_marked())
-        {
-            processing_order.erase(node.processing_itr);
-            optimized_out.push_back(node.id());
-
-            if (node.is_input())
-            {
-                inputs.remove(&node);
-            }
-        }
-    });
-
-    for (auto const& opt : optimized_out)
-    {
-        nodes_map.erase(opt);
-    }
-}
-
-void program_impl::reorder_inputs(layout_optimizer& lo)
-{
-    //first pass to set layout optimization_attributes for topology
-    for (auto& p : nodes_map)
-    {
-        auto& prim = *p.second;
-        if (prim.type() == cldnn::convolution::type_id())
-        {
-            if (prim.as<convolution>().get_primitive()->split() > 1)
-                lo.set_optimization_attribute(layout_optimizer::optimization_attributes_type::splitted_convolution, 1);
-        }
-    }
-
-    const auto reorder_input = [this, &lo](typed_program_node<convolution>& conv_node)
-    {
-        auto conv_prim = conv_node.get_primitive();
-        auto& input_node = conv_node.get_dependency(0);
-
-        std::shared_ptr<reorder> new_input = nullptr;
-
-        if (input_node.type() == data::type_id())
-        {
-            new_input = lo.add_weights_for_optimization(input_node.as<data>().typed_desc(),
-                layout_optimizer::data_type::input,
-                conv_prim).first;
-        }
-        else if (input_node.type() == input_layout::type_id())
-        {
-            new_input = lo.get_reorder(
-                input_node.as<input_layout>().get_primitive()->layout,
-                input_node.id(),
-                layout_optimizer::data_type::input,
-                conv_prim).first;
-        }
-        else if (input_node.type() == reorder::type_id()) //convolution's input is a reorder
-        {
-            auto reorder_prim = input_node.as<reorder>().typed_desc();
-            auto& reorder_input = input_node.get_dependency(0);
-            auto reorder_layout = reorder_input.get_output_layout();
-            reorder_layout.data_type = reorder_prim->output_data_type;
-            new_input = lo.get_reorder(
-                reorder_layout,
-                reorder_prim->id,
-                layout_optimizer::data_type::input,
-                conv_prim).first;
-
-            if (new_input) //output format is not optimal
-            {
-                auto reorder_input_layout = reorder_input.get_output_layout();
-
-                auto opt_layout = layout(new_input->output_data_type, new_input->output_format, reorder_input_layout.size);
-                if (reorder_input_layout == opt_layout) //reorder 'breaks' optimal format
-                {
-                    if (reorder_prim->subtract_per_feature.empty() &&
-                        reorder_prim->mean.empty() &&
-                        !reorder_prim->output_padding) //just plain reorder
-                    {
-                        conv_node.replace_dependency(0, reorder_input);
-                        new_input = nullptr;
-                    }
-                    else //change reorder's output layout
-                    {
-                        reorder_prim->output_format = opt_layout.format;
-                        reorder_prim->output_data_type = opt_layout.data_type;
-                        new_input = nullptr;
-                    }
-                }
-                else //current reorder gives bad output, simply change it
-                {
-                    reorder_prim->output_format = opt_layout.format;
-                    reorder_prim->output_data_type = opt_layout.data_type;
-                    new_input = nullptr;
-                }
-            }
-
-            input_node.recalc_output_layout();
-        }
-
-        if (new_input)
-        {
-            add_intermediate(new_input, conv_node, 0);
-            conv_node.recalc_output_layout();
-        }
-    };
-
-    const auto reorder_input_detection_output = [this, &lo](typed_program_node<detection_output>& detection_output_node)
-    {
-        auto detection_output_prim = detection_output_node.get_primitive();
-         
-        for (size_t i = 0; i < detection_output_node.get_dependencies().size(); i++)
-        {
-            auto& input = detection_output_node.get_dependency(i);
-            std::shared_ptr<reorder> new_input = lo.get_reorder(
-                input.get_output_layout(),
-                input.id(),
-                layout_optimizer::data_type::input,
-                detection_output_prim).first;
-
-            if (new_input)
-            {
-                add_intermediate(new_input, detection_output_node, i);
-            }
-        }
-    };
-
-    for (auto& prim : processing_order)
-    {
-        //there's an assumption that only convolution will take data/input_layout as input
-        //exception to that rule would be a convolution which takes a reorder as input - see reoder_input above
-        do_for_types<convolution, detection_output>(*prim,
-            reorder_input,                  //case for convolution
-            reorder_input_detection_output  //case for detection-output
-            );
-    }
-}
-
-void program_impl::pre_optimize_bias(layout_optimizer& lo)
-{
-    std::list<program_node*> outputs_to_recalc;
-
-    //lambda function which finds weights primitive with given pimitive_id and adds it to weights_optimizer
-    //this function is reused in all cases (convolution weights, convolution bias, fc weights and fc bias) and does
-    //some basic sanity checks about existence of the primitive and it's type. throws std::logic_error
-    const auto add_bias = [this, &lo, &outputs_to_recalc](program_node& bias, auto& node, layout const& output_layout, size_t dep_idx)
-    {
-        const auto bias_type = layout_optimizer::data_type::bias;
-        if (bias.type() == data::type_id())
-        {
-            lo.add_weights_for_optimization(
-                bias.as<data>().typed_desc(),
-                bias_type,
-                node.get_primitive(),
-                output_layout);
-            outputs_to_recalc.push_back(&bias);
-        }
-        else if (bias.type() == input_layout::type_id())
-        {
-            auto reorder = lo.get_reorder(
-                bias.as<input_layout>().typed_desc()->layout,
-                bias.id(),
-                bias_type,
-                node.get_primitive(),
-                output_layout);
-
-            if (reorder.first)
-                this->add_intermediate(reorder.first, node, dep_idx);
-        }
-        else
-            throw std::logic_error("Optimization of weights which are neither of type cldnn::data nor cldnn::input_layout!");
-    };
-
-    //generic lambda function which prepares given primitive for weights optimization
-    //it deduces the type of weights from the type of the argument and calls 'add_weights' for all
-    //weights and biases used by given primitive.
-    //argument should match few requirements:
-    // - it should be of a form 'typed_program_node<T>&'
-    // - both 'T.weights' and 'T.bias' should be either of type 'primitive_id' or 'std::vector<primitive_id>'
-    const auto prep_opt = [this, &add_bias, &outputs_to_recalc](auto& node) -> void
-    {
-        auto output_layout = node.get_output_layout();
-
-        auto weights_offset = node.get_primitive()->input.size();
-        auto bias_offset = weights_offset + wrap_if_single(node.get_primitive()->weights).size();
-        for (auto i = weights_offset; i < bias_offset; ++i)
-        {
-            outputs_to_recalc.push_back(&node.get_dependency(i));
-        }
-        for (auto i = bias_offset; i < node.get_dependencies().size(); ++i)
-        {
-            add_bias(node.get_dependency(i), node, output_layout, i);
-        }
-    };
-
-    for (auto& p : nodes_map)
-    {
-        auto& prim = *p.second;
-        if (prim.type() == convolution::type_id())
-        {
-            prep_opt(prim.as<convolution>());
-        }
-        else if (prim.type() == deconvolution::type_id())
-        {
-            prep_opt(prim.as<deconvolution>());
-        }
-        else if (prim.type() == fully_connected::type_id())
-        {
-            prep_opt(prim.as<fully_connected>());
-        }
-    }
-
-    //all optimizing primitives has been added and inputs for all primitives has been updated.
-    //run reorders and replace cldnn::data::mem
+    }
+
+    //all optimizing primitives has been added and inputs for all primitives has been updated.
+    //run reorders and replace cldnn::data::mem
+    lo.optimize();
+
+    for (auto dnode : outputs_to_recalc)
+        dnode->recalc_output_layout();
+}
+
+void program_impl::post_optimize_weights(layout_optimizer& lo)
+{
+    //lambda function which finds weights primitive with given pimitive_id and adds it to weights_optimizer
+    //this function is reused in all cases (convolution weights, convolution bias, fc weights and fc bias) and does
+    //some basic sanity checks about existence of the primitive and it's type. throws std::logic_error
+    const auto add_weights = [this, &lo](program_node const& weights, auto& node, size_t dep_idx)
+    {
+        auto wtype = weights.type();
+        auto* impl = node.get_selected_impl().get();
+        auto output_layout = node.get_output_layout();
+        const auto weights_type = layout_optimizer::data_type::weights;
+        if (wtype == data::type_id())
+        {
+            lo.add_weights_for_optimization(
+                impl->_kernel_data.weightsReorderParams,
+                weights.as<data>().typed_desc(),
+                weights_type);
+        }
+        else if (wtype == input_layout::type_id())
+        {
+            auto reorders = lo.get_generic_layer(
+                impl->_kernel_data.weightsReorderParams,
+                weights.as<input_layout>().typed_desc()->id,
+                output_layout,
+                weights_type);
+
+            for (auto& reorder : reorders)
+            {
+                this->add_intermediate(reorder.first, node, dep_idx);
+            }
+        }
+    };
+
+    //generic lambda function which prepares given primitive for weights optimization
+    //it deduces the type of weights from the type of the argument and calls 'add_weights' for all
+    //weights used by given primitive.
+    //argument should match few requirements:
+    // - it should be of a form 'typed_program_node<T>&'
+    // - 'T.weights' should be either of type 'primitive_id' or 'std::vector<primitive_id>'
+    const auto prep_opt = [this, &add_weights](auto& node) -> void
+    {
+        auto weights_offset = node.get_primitive()->input.size();
+        auto bias_offset = weights_offset + wrap_if_single(node.get_primitive()->weights).size();
+        for (auto i = weights_offset; i < bias_offset; i++)
+        {
+            add_weights(node.get_dependency(i), node, i);
+        }
+    };
+
+    for (auto& p : nodes_map)
+    {
+        auto& prim = *p.second;
+        if (prim.type() == convolution::type_id())
+        {
+            prep_opt(prim.as<convolution>());
+        }
+        else if (prim.type() == deconvolution::type_id())
+        {
+            prep_opt(prim.as<deconvolution>());
+        }
+        else if (prim.type() == fully_connected::type_id())
+        {
+            prep_opt(prim.as<fully_connected>());
+        }
+    }
+
+    //all optimizing primitives has been added and inputs for all primitives has been updated.
+    //run reorders now
     lo.optimize();
-
-    for (auto dnode : outputs_to_recalc)
-        dnode->recalc_output_layout();
-}
-
-<<<<<<< HEAD
-void program_impl::post_optimize_weights(layout_optimizer& lo)
-{
-    //lambda function which finds weights primitive with given pimitive_id and adds it to weights_optimizer
-    //this function is reused in all cases (convolution weights, convolution bias, fc weights and fc bias) and does
-    //some basic sanity checks about existence of the primitive and it's type. throws std::logic_error
-    const auto add_weights = [this, &lo](program_node const& weights, auto& node, size_t dep_idx)
-    {
-        auto wtype = weights.type();
-        auto* impl = node.get_selected_impl().get();
-        auto output_layout = node.get_output_layout();
-        const auto weights_type = layout_optimizer::data_type::weights;
-        if (wtype == data::type_id())
-        {
-            lo.add_weights_for_optimization(
-                impl->_kernel_data.weightsReorderParams,
-                weights.as<data>().typed_desc(),
-                weights_type);
-        }
-        else if (wtype == input_layout::type_id())
-        {
-            auto reorders = lo.get_generic_layer(
-                impl->_kernel_data.weightsReorderParams,
-                weights.as<input_layout>().typed_desc()->id,
-                output_layout,
-                weights_type);
-
-            for (auto& reorder : reorders)
-            {
-                this->add_intermediate(reorder.first, node, dep_idx);
-            }
-        }
-    };
-
-    //generic lambda function which prepares given primitive for weights optimization
-    //it deduces the type of weights from the type of the argument and calls 'add_weights' for all
-    //weights used by given primitive.
-    //argument should match few requirements:
-    // - it should be of a form 'typed_program_node<T>&'
-    // - 'T.weights' should be either of type 'primitive_id' or 'std::vector<primitive_id>'
-    const auto prep_opt = [this, &add_weights](auto& node) -> void
-    {
-        auto weights_offset = node.get_primitive()->input.size();
-        auto bias_offset = weights_offset + wrap_if_single(node.get_primitive()->weights).size();
-        for (auto i = weights_offset; i < bias_offset; i++)
-        {
-            add_weights(node.get_dependency(i), node, i);
-        }
-    };
-
-    for (auto& p : nodes_map)
-    {
-        auto& prim = *p.second;
-        if (prim.type() == convolution::type_id())
-        {
-            prep_opt(prim.as<convolution>());
-        }
-        else if (prim.type() == deconvolution::type_id())
-        {
-            prep_opt(prim.as<deconvolution>());
-        }
-        else if (prim.type() == fully_connected::type_id())
-        {
-            prep_opt(prim.as<fully_connected>());
-        }
-    }
-
-    //all optimizing primitives has been added and inputs for all primitives has been updated.
-    //run reorders now
-    lo.optimize();
-=======
-
-void program_impl::apply_needed_padding(program_node& node, program_node& prev_node,
-                                                const padding& needed_padding)
-{
-    auto target_layout = prev_node.get_output_layout();
-
-    // Short circuit if padding did not change.
-    if (target_layout.data_padding == needed_padding)
-        return;
-
-    // Special handling for input nodes.
-    if (prev_node.is_type<input_layout>())
-    {
-        target_layout.data_padding = needed_padding;
-
-        auto r_prim = std::make_shared<reorder>("reorder_" + prev_node.id(), prev_node.id(), target_layout);
-        add_intermediate(r_prim, node, 0);
-        return;
-    }
-
-    prev_node.merge_output_padding(needed_padding);
->>>>>>> 9e93964a
-}
-
-void program_impl::prepare_padding()
-{
-    if (output_size_handling_enabled)
-    {
-        // Prepare upper padding for primitives that support output_size parameter.
-        for (const auto& node : processing_order)
-        {
-            if (node->is_type<convolution>())
-            {
-                auto& prim_node = node->as<convolution>();
-                const auto& prim = prim_node.get_primitive();
-
-                if (!prim->with_output_size)
-                    continue;
-
-                auto filter_size = prim_node.weights(0).get_output_layout().size;
-
-                auto needed_padding = calc_sliding_window_needed_input_padding(
-                    prim_node.input().get_output_layout(),
-                    prim->output_size, filter_size, prim->input_offset, prim->stride, prim->dilation, false, 1);
-
-                apply_needed_padding(prim_node, prim_node.input(), needed_padding);
-            }
-            else if (node->is_type<deconvolution>())
-            {
-                auto& prim_node = node->as<deconvolution>();
-                const auto& prim = prim_node.get_primitive();
-
-                if (!prim->with_output_size)
-                    continue;
-
-                auto filter_size = prim_node.weights(0).get_output_layout().size;
-
-                auto needed_padding = calc_sliding_window_needed_input_padding(
-                    prim_node.input().get_output_layout(),
-                    prim->output_size, filter_size, prim->input_offset, prim->stride, {1, 1, 1, 1}, true, 1);
-
-                apply_needed_padding(prim_node, prim_node.input(), needed_padding);
-            }
-            else if (node->is_type<pooling>())
-            {
-                auto& prim_node = node->as<pooling>();
-                const auto& prim = prim_node.get_primitive();
-
-                if (!prim->with_output_size)
-                    continue;
-
-                // NOTE: Currently there is no pooling implementation/pooling mode which does not check input data range.
-                // There is no need to add padding requirements on pooling inputs.
-                //auto needed_padding = calc_sliding_window_needed_input_padding(
-                //    prim_node.input().get_output_layout(),
-                //    prim->output_size, prim->size, prim->input_offset, prim->stride, {1, 1, 1, 1}, false, 1);
-                auto needed_padding = prim_node.input().get_output_layout().data_padding;
-
-                apply_needed_padding(prim_node, prim_node.input(), needed_padding);
-            }
-        }
-    }
-
-
-    // Prepare optimized padding for bfyx convolution.
-    for (auto& pair : nodes_map)
-    {
-        if (pair.second->get_primitive()->type != convolution::type_id())
-            continue;
-
-        auto& node = pair.second->as<convolution>();
-        if (node.get_dependencies().empty())
-            continue;
-
-        auto conv = node.get_primitive();
-        auto& conv_input_node = node.get_dependency(0);
-        auto conv_layout = node.get_output_layout();
-
-        // right now output padding optimization is only available for bfyx format and data type = float32
-        if (conv_layout.format != cldnn::format::bfyx)
-        {
-            continue;
-        }
-
-        // Calculating input padding needed for convolution
-        auto& filter_node = node.as<convolution>().weights(0);
-        auto filter_prim = filter_node.get_primitive();
-
-        layout filter_layout = filter_node.get_output_layout();
-        
-        // convolution have only one input primitive
-        auto prev_prim_output_layout = conv_input_node.get_output_layout();
-
-        // Compute initial required paddings for primitive used as input for convolution.
-        auto input_offset = conv->input_offset;
-        auto stride = conv->stride;
-        auto dilation = conv->dilation;
-
-        auto input_limit_x = input_offset.spatial[0] + (conv_layout.size.spatial[0] - 1) * stride.spatial[0] + (filter_layout.size.spatial[0] - 1) * dilation.spatial[0] + 1;
-        auto input_limit_y = input_offset.spatial[1] + (conv_layout.size.spatial[1] - 1) * stride.spatial[1] + (filter_layout.size.spatial[1] - 1) * dilation.spatial[1] + 1;
-
-        auto left_padding = std::max(-input_offset.spatial[0], 0);
-        auto top_padding = std::max(-input_offset.spatial[1], 0);
-        auto right_padding = std::max(input_limit_x - prev_prim_output_layout.size.spatial[0], 0);
-        auto bottom_padding = std::max(input_limit_y - prev_prim_output_layout.size.spatial[1], 0);
-
-        // Adjust right padding, so entire buffer size in X dimension is properly aligned.
-        // TODO: NOTE: Will be reenabled with next check-in once heuristic for line-aligned algorithm will be added.
-        //auto needed_buffer_size_x = static_cast<cldnn::tensor::value_type>(
-        //    round_up_to(left_padding + prev_prim_output_layout.size.spatial[0] + right_padding, 16));
-        //right_padding = needed_buffer_size_x - left_padding - prev_prim_output_layout.size.spatial[0];
-
-        cldnn::padding needed_padding({ 0, 0, left_padding, top_padding }, { 0, 0, right_padding, bottom_padding }, 0);
-        needed_padding = padding::max(prev_prim_output_layout.data_padding, needed_padding);
-
-        apply_needed_padding(node, conv_input_node, needed_padding);
-    }
-}
-
-void program_impl::prepare_buffer_fusing()
-{
-    for (auto& node : processing_order)
-    {
-        do_for_types<concatenation>(*node, [this](concatenation_node& node)
-        {
-            auto format = node.get_output_layout().format;
-            if (format != format::bfyx)
-                return;
-
-            //if any of this node's inputs is used by more than one primitive do not fuse buffers
-            // todo: in future, if this case is problem, it can be optimized further to enable buffer fusing
-            //       per single input rather than all/none
-            // + restrict input types to pooling, convolution and activation only due to problems with output padding on b and f
-            for (auto const& input : node.get_dependencies())
-                if (input->get_users().size() > 1 || (!input->is_type<pooling>() && !input->is_type<convolution>() && !input->is_type<activation>()))
-                    return;
-
-            // buffer fusing should not be performed if one of inputs produces padded output since
-            // it could break desired memory alignment. On the other hand, if this node uses all inputs
-            // exclusively (see check above) they should not have output padding set since concatenation
-            // does not ask for any.
-            assert(!node.has_padded_dependency());
-            if (node.has_padded_dependency())
-                return;
-
-            auto concat_axis = node.get_primitive()->axis;
-            auto padd = node.get_output_layout().data_padding;
-
-            //calculate lower and upper paddding so they sum up to the buffer size
-            // at the beginning lower padd points to the starting position of the output data
-            //
-            //   |--- lower padd ---| ------------------ upper padd -----------------------|
-            //   |-- output padd ---| ----- input1 ------|----- input2 -----|-- out padd --|
-            tensor lower_padd = padd.lower_size();
-            tensor upper_padd = padd.upper_size();
-
-            upper_padd.raw[concat_axis] = node.get_output_layout().get_buffer_size().raw[concat_axis] - lower_padd.raw[concat_axis];
-
-            for (auto const& input : node.get_dependencies())
-            {
-                auto input_lenght = input->get_output_layout().size.raw[concat_axis];
-
-                // shrink upper pad so it points at the end of the input's buffer
-                //
-                //   |--- lower padd ---|                    |---------- upper padd -----------|
-                //   |-- output padd ---| ----- input1 ------|----- input2 -----|-- out padd --|
-                upper_padd.raw[concat_axis] -= input_lenght;
-
-                // set new padding for input
-                input->set_output_padding(padding(lower_padd.sizes(), upper_padd.sizes()));
-
-                // move lower padd further
-                //
-                //   |-------------- lower padd -------------|---------- upper padd -----------|
-                //   |-- output padd ---| ----- input1 ------|----- input2 -----|-- out padd --|
-
-                lower_padd.raw[concat_axis] += input_lenght;
-            }
-            
-            node.can_be_optimized(true);
-        });
-
-        // zero copy 
-        do_for_types<crop>(*node, [this](crop_node& node)
-        {
-            if (node.get_dependencies().size() == 1 &&
-                node.get_users().size() > 0)
-            {
-                // optimization is avaiable for croping across depth(features) only
-                // if output padding has defined padding accross featuers already it wouldn't 
-                // work because it expect to have zeros in the padded area.
-                auto format = node.get_output_layout().format;
-                auto crop_prim = node.get_primitive();
-                auto input_layout = node.get_dependency(0).get_output_layout();
-                auto in_place_layout = node.get_output_layout();
-                auto out_padd = node.get_output_layout().data_padding;
-                if (format == format::bfyx &&
-                    crop_prim->reference_input.batch[0] == input_layout.size.batch[0] &&
-                    crop_prim->reference_input.spatial[0] == input_layout.size.spatial[0] &&
-                    crop_prim->reference_input.spatial[1] == input_layout.size.spatial[1] &&
-                    out_padd.lower_size().feature[0] == 0 &&
-                    out_padd.upper_size().feature[0] == 0)
-                {
-                    //  Regular crop
-                    //  crop input buffer
-                    //  |___________data____________|
-                    //  
-                    //  crop output buffer
-                    //  |-------->| offsets[f]  |<--|
-                    //            |_____data____|
-                    //             <------------>
-                    //           reference size
-                    //
-                    //  Inplace crop
-                    //  crop output buffer
-                    //  |_low_pad_|__data_size__|___|<-upper pad
-
-                    node.set_output_padding(padding(
-                    { out_padd.lower_size().batch[0], crop_prim->offsets.feature[0], out_padd.lower_size().spatial[0], out_padd.lower_size().spatial[1] },
-                    { out_padd.upper_size().batch[0], in_place_layout.size.feature[0] - crop_prim->offsets.feature[0] - crop_prim->reference_input.feature[0],
-                        out_padd.upper_size().spatial[0], out_padd.upper_size().spatial[1] }));
-                    node.can_be_optimized(true);
-                }
-            }
-        });
-    }
-}
-
-program_node& program_impl::get_or_create(std::shared_ptr<primitive> prim)
-{
-    auto itr = nodes_map.lower_bound(prim->id);
-    if (itr != nodes_map.end() && itr->first == prim->id)
-        return *itr->second;
-
-    auto new_node = prim->type->create_node(*this, prim);
-    nodes_map.insert(itr, { prim->id, new_node });
-    return *new_node;
-}
-
-void program_impl::add_intermediate(program_node& node, program_node& next, size_t prev_idx)
-{
-    auto& prev = next.get_dependency(prev_idx);
-    //firstly add connection, later replace dependency, so 'prev' won't become dangling and therefore removed
-    add_connection(prev, node);
-    next.replace_dependency(prev_idx, node);
-    node.processing_itr = processing_order.insert(next.processing_itr, &node);
-}
-
-void program_impl::remove_if_dangling(program_node& node)
-{
-    if (!node.users.empty() || !node.dependencies.empty() || node.is_output())
-        return;
-
-    processing_order.erase(node.processing_itr);
-    optimized_out.push_back(node.id());
-    nodes_map.erase(node.id());
-}
-
-void program_impl::calc_processing_order()
-{
-    processing_order.clear();
-
-    //run dfs to sort nodes topologically
-    for (auto input : inputs)
-    {
-        if (input->is_marked())
-            continue;
-
-        input->mark();
-        std::list<std::pair<program_node*, std::list<program_node*>::const_iterator>> stack = { std::make_pair(input, input->users.begin()) };
-
-        while (!stack.empty()) //imitate call stack
-        {
-        new_frame:
-            auto& frame = stack.back();
-
-            while (frame.second != frame.first->users.end())
-            {
-                auto successor = *frame.second;
-                ++frame.second;
-
-                if (!successor->is_marked())
-                {
-                    successor->mark();
-
-                    //recurrence call
-                    stack.push_back(std::make_pair(successor, successor->users.begin()));
-                    goto new_frame;
-                }
-            }
-
-            //we have finished processing one node so add it to the processing queue
-            processing_order.push_front(frame.first);
-            frame.first->processing_itr = processing_order.begin();
-
-            //return from call
-            stack.pop_back();
-        }
-    }
-
-    for (auto& node : nodes_map)
-        node.second->unmark();
-}
-
-void program_impl::forward_bfs(std::function<void(program_node&)> const& mark_func, std::function<void(program_node&)> const& unmark_func) const
-{
-    if (!mark_func && !unmark_func)
-        return;
-
-    std::list<const std::list<program_node*>*> stack = { &inputs };
-    while (!stack.empty())
-    {
-        auto nodes_list = stack.front();
-        stack.pop_front();
-
-        for (auto node : *nodes_list)
-        {
-            if (!node->is_marked())
-            {
-                node->mark();
-                if (mark_func)
-                    mark_func(*node);
-                if (!node->get_users().empty())
-                    stack.push_back(&node->get_users());
-            }
-        }
-    }
-
-    for (auto& node : nodes_map)
-    {
-        if (unmark_func)
-            unmark_func(*node.second);
-        node.second->unmark();
-    }
-}
-
-void program_impl::backward_bfs(std::function<void(program_node&)> const& mark_func, std::function<void(program_node&)> const& unmark_func) const
-{
-    if (!mark_func && !unmark_func)
-        return;
-
-    std::list<const std::vector<program_node*>*> stack = { &outputs };
-    while (!stack.empty())
-    {
-        auto nodes_list = stack.front();
-        stack.pop_front();
-
-        for (auto node : *nodes_list)
-        {
-            if (!node->is_marked())
-            {
-                node->mark();
-                if (mark_func)
-                    mark_func(*node);
-                if (!node->get_dependencies().empty())
-                    stack.push_back(&node->get_dependencies());
-            }
-        }
-    }
-
-    for (auto& node : nodes_map)
-    {
-        if (unmark_func)
-            unmark_func(*node.second);
-        node.second->unmark();
-    }
-}
-
+}
+
+void program_impl::apply_needed_padding(program_node& node, program_node& prev_node,
+                                                const padding& needed_padding)
+{
+    auto target_layout = prev_node.get_output_layout();
+
+    // Short circuit if padding did not change.
+    if (target_layout.data_padding == needed_padding)
+        return;
+
+    // Special handling for input nodes.
+    if (prev_node.is_type<input_layout>())
+    {
+        target_layout.data_padding = needed_padding;
+
+        auto r_prim = std::make_shared<reorder>("reorder_" + prev_node.id(), prev_node.id(), target_layout);
+        add_intermediate(r_prim, node, 0);
+        return;
+    }
+
+    prev_node.merge_output_padding(needed_padding);
+}
+
+void program_impl::prepare_padding()
+{
+    if (output_size_handling_enabled)
+    {
+        // Prepare upper padding for primitives that support output_size parameter.
+        for (const auto& node : processing_order)
+        {
+            if (node->is_type<convolution>())
+            {
+                auto& prim_node = node->as<convolution>();
+                const auto& prim = prim_node.get_primitive();
+
+                if (!prim->with_output_size)
+                    continue;
+
+                auto filter_size = prim_node.weights(0).get_output_layout().size;
+
+                auto needed_padding = calc_sliding_window_needed_input_padding(
+                    prim_node.input().get_output_layout(),
+                    prim->output_size, filter_size, prim->input_offset, prim->stride, prim->dilation, false, 1);
+
+                apply_needed_padding(prim_node, prim_node.input(), needed_padding);
+            }
+            else if (node->is_type<deconvolution>())
+            {
+                auto& prim_node = node->as<deconvolution>();
+                const auto& prim = prim_node.get_primitive();
+
+                if (!prim->with_output_size)
+                    continue;
+
+                auto filter_size = prim_node.weights(0).get_output_layout().size;
+
+                auto needed_padding = calc_sliding_window_needed_input_padding(
+                    prim_node.input().get_output_layout(),
+                    prim->output_size, filter_size, prim->input_offset, prim->stride, {1, 1, 1, 1}, true, 1);
+
+                apply_needed_padding(prim_node, prim_node.input(), needed_padding);
+            }
+            else if (node->is_type<pooling>())
+            {
+                auto& prim_node = node->as<pooling>();
+                const auto& prim = prim_node.get_primitive();
+
+                if (!prim->with_output_size)
+                    continue;
+
+                // NOTE: Currently there is no pooling implementation/pooling mode which does not check input data range.
+                // There is no need to add padding requirements on pooling inputs.
+                //auto needed_padding = calc_sliding_window_needed_input_padding(
+                //    prim_node.input().get_output_layout(),
+                //    prim->output_size, prim->size, prim->input_offset, prim->stride, {1, 1, 1, 1}, false, 1);
+                auto needed_padding = prim_node.input().get_output_layout().data_padding;
+
+                apply_needed_padding(prim_node, prim_node.input(), needed_padding);
+            }
+        }
+    }
+
+
+    // Prepare optimized padding for bfyx convolution.
+    for (auto& pair : nodes_map)
+    {
+        if (pair.second->get_primitive()->type != convolution::type_id())
+            continue;
+
+        auto& node = pair.second->as<convolution>();
+        if (node.get_dependencies().empty())
+            continue;
+
+        auto conv = node.get_primitive();
+        auto& conv_input_node = node.get_dependency(0);
+        auto conv_layout = node.get_output_layout();
+
+        // right now output padding optimization is only available for bfyx format and data type = float32
+        if (conv_layout.format != cldnn::format::bfyx)
+        {
+            continue;
+        }
+
+        // Calculating input padding needed for convolution
+        auto& filter_node = node.as<convolution>().weights(0);
+        auto filter_prim = filter_node.get_primitive();
+
+        layout filter_layout = filter_node.get_output_layout();
+        
+        // convolution have only one input primitive
+        auto prev_prim_output_layout = conv_input_node.get_output_layout();
+
+        // Compute initial required paddings for primitive used as input for convolution.
+        auto input_offset = conv->input_offset;
+        auto stride = conv->stride;
+        auto dilation = conv->dilation;
+
+        auto input_limit_x = input_offset.spatial[0] + (conv_layout.size.spatial[0] - 1) * stride.spatial[0] + (filter_layout.size.spatial[0] - 1) * dilation.spatial[0] + 1;
+        auto input_limit_y = input_offset.spatial[1] + (conv_layout.size.spatial[1] - 1) * stride.spatial[1] + (filter_layout.size.spatial[1] - 1) * dilation.spatial[1] + 1;
+
+        auto left_padding = std::max(-input_offset.spatial[0], 0);
+        auto top_padding = std::max(-input_offset.spatial[1], 0);
+        auto right_padding = std::max(input_limit_x - prev_prim_output_layout.size.spatial[0], 0);
+        auto bottom_padding = std::max(input_limit_y - prev_prim_output_layout.size.spatial[1], 0);
+
+        // Adjust right padding, so entire buffer size in X dimension is properly aligned.
+        // TODO: NOTE: Will be reenabled with next check-in once heuristic for line-aligned algorithm will be added.
+        //auto needed_buffer_size_x = static_cast<cldnn::tensor::value_type>(
+        //    round_up_to(left_padding + prev_prim_output_layout.size.spatial[0] + right_padding, 16));
+        //right_padding = needed_buffer_size_x - left_padding - prev_prim_output_layout.size.spatial[0];
+
+        cldnn::padding needed_padding({ 0, 0, left_padding, top_padding }, { 0, 0, right_padding, bottom_padding }, 0);
+        needed_padding = padding::max(prev_prim_output_layout.data_padding, needed_padding);
+
+        apply_needed_padding(node, conv_input_node, needed_padding);
+    }
+}
+
+void program_impl::prepare_buffer_fusing()
+{
+    for (auto& node : processing_order)
+    {
+        do_for_types<concatenation>(*node, [this](concatenation_node& node)
+        {
+            auto format = node.get_output_layout().format;
+            if (format != format::bfyx)
+                return;
+
+            //if any of this node's inputs is used by more than one primitive do not fuse buffers
+            // todo: in future, if this case is problem, it can be optimized further to enable buffer fusing
+            //       per single input rather than all/none
+            // + restrict input types to pooling, convolution and activation only due to problems with output padding on b and f
+            for (auto const& input : node.get_dependencies())
+                if (input->get_users().size() > 1 || (!input->is_type<pooling>() && !input->is_type<convolution>() && !input->is_type<activation>()))
+                    return;
+
+            // buffer fusing should not be performed if one of inputs produces padded output since
+            // it could break desired memory alignment. On the other hand, if this node uses all inputs
+            // exclusively (see check above) they should not have output padding set since concatenation
+            // does not ask for any.
+            assert(!node.has_padded_dependency());
+            if (node.has_padded_dependency())
+                return;
+
+            auto concat_axis = node.get_primitive()->axis;
+            auto padd = node.get_output_layout().data_padding;
+
+            //calculate lower and upper paddding so they sum up to the buffer size
+            // at the beginning lower padd points to the starting position of the output data
+            //
+            //   |--- lower padd ---| ------------------ upper padd -----------------------|
+            //   |-- output padd ---| ----- input1 ------|----- input2 -----|-- out padd --|
+            tensor lower_padd = padd.lower_size();
+            tensor upper_padd = padd.upper_size();
+
+            upper_padd.raw[concat_axis] = node.get_output_layout().get_buffer_size().raw[concat_axis] - lower_padd.raw[concat_axis];
+
+            for (auto const& input : node.get_dependencies())
+            {
+                auto input_lenght = input->get_output_layout().size.raw[concat_axis];
+
+                // shrink upper pad so it points at the end of the input's buffer
+                //
+                //   |--- lower padd ---|                    |---------- upper padd -----------|
+                //   |-- output padd ---| ----- input1 ------|----- input2 -----|-- out padd --|
+                upper_padd.raw[concat_axis] -= input_lenght;
+
+                // set new padding for input
+                input->set_output_padding(padding(lower_padd.sizes(), upper_padd.sizes()));
+
+                // move lower padd further
+                //
+                //   |-------------- lower padd -------------|---------- upper padd -----------|
+                //   |-- output padd ---| ----- input1 ------|----- input2 -----|-- out padd --|
+
+                lower_padd.raw[concat_axis] += input_lenght;
+            }
+            
+            node.can_be_optimized(true);
+        });
+
+        // zero copy 
+        do_for_types<crop>(*node, [this](crop_node& node)
+        {
+            if (node.get_dependencies().size() == 1 &&
+                node.get_users().size() > 0)
+            {
+                // optimization is avaiable for croping across depth(features) only
+                // if output padding has defined padding accross featuers already it wouldn't 
+                // work because it expect to have zeros in the padded area.
+                auto format = node.get_output_layout().format;
+                auto crop_prim = node.get_primitive();
+                auto input_layout = node.get_dependency(0).get_output_layout();
+                auto in_place_layout = node.get_output_layout();
+                auto out_padd = node.get_output_layout().data_padding;
+                if (format == format::bfyx &&
+                    crop_prim->reference_input.batch[0] == input_layout.size.batch[0] &&
+                    crop_prim->reference_input.spatial[0] == input_layout.size.spatial[0] &&
+                    crop_prim->reference_input.spatial[1] == input_layout.size.spatial[1] &&
+                    out_padd.lower_size().feature[0] == 0 &&
+                    out_padd.upper_size().feature[0] == 0)
+                {
+                    //  Regular crop
+                    //  crop input buffer
+                    //  |___________data____________|
+                    //  
+                    //  crop output buffer
+                    //  |-------->| offsets[f]  |<--|
+                    //            |_____data____|
+                    //             <------------>
+                    //           reference size
+                    //
+                    //  Inplace crop
+                    //  crop output buffer
+                    //  |_low_pad_|__data_size__|___|<-upper pad
+
+                    node.set_output_padding(padding(
+                    { out_padd.lower_size().batch[0], crop_prim->offsets.feature[0], out_padd.lower_size().spatial[0], out_padd.lower_size().spatial[1] },
+                    { out_padd.upper_size().batch[0], in_place_layout.size.feature[0] - crop_prim->offsets.feature[0] - crop_prim->reference_input.feature[0],
+                        out_padd.upper_size().spatial[0], out_padd.upper_size().spatial[1] }));
+                    node.can_be_optimized(true);
+                }
+            }
+        });
+    }
+}
+
+program_node& program_impl::get_or_create(std::shared_ptr<primitive> prim)
+{
+    auto itr = nodes_map.lower_bound(prim->id);
+    if (itr != nodes_map.end() && itr->first == prim->id)
+        return *itr->second;
+
+    auto new_node = prim->type->create_node(*this, prim);
+    nodes_map.insert(itr, { prim->id, new_node });
+    return *new_node;
+}
+
+void program_impl::add_intermediate(program_node& node, program_node& next, size_t prev_idx)
+{
+    auto& prev = next.get_dependency(prev_idx);
+    //firstly add connection, later replace dependency, so 'prev' won't become dangling and therefore removed
+    add_connection(prev, node);
+    next.replace_dependency(prev_idx, node);
+    node.processing_itr = processing_order.insert(next.processing_itr, &node);
+}
+
+void program_impl::remove_if_dangling(program_node& node)
+{
+    if (!node.users.empty() || !node.dependencies.empty() || node.is_output())
+        return;
+
+    processing_order.erase(node.processing_itr);
+    optimized_out.push_back(node.id());
+    nodes_map.erase(node.id());
+}
+
+void program_impl::calc_processing_order()
+{
+    processing_order.clear();
+
+    //run dfs to sort nodes topologically
+    for (auto input : inputs)
+    {
+        if (input->is_marked())
+            continue;
+
+        input->mark();
+        std::list<std::pair<program_node*, std::list<program_node*>::const_iterator>> stack = { std::make_pair(input, input->users.begin()) };
+
+        while (!stack.empty()) //imitate call stack
+        {
+        new_frame:
+            auto& frame = stack.back();
+
+            while (frame.second != frame.first->users.end())
+            {
+                auto successor = *frame.second;
+                ++frame.second;
+
+                if (!successor->is_marked())
+                {
+                    successor->mark();
+
+                    //recurrence call
+                    stack.push_back(std::make_pair(successor, successor->users.begin()));
+                    goto new_frame;
+                }
+            }
+
+            //we have finished processing one node so add it to the processing queue
+            processing_order.push_front(frame.first);
+            frame.first->processing_itr = processing_order.begin();
+
+            //return from call
+            stack.pop_back();
+        }
+    }
+
+    for (auto& node : nodes_map)
+        node.second->unmark();
+}
+
+void program_impl::forward_bfs(std::function<void(program_node&)> const& mark_func, std::function<void(program_node&)> const& unmark_func) const
+{
+    if (!mark_func && !unmark_func)
+        return;
+
+    std::list<const std::list<program_node*>*> stack = { &inputs };
+    while (!stack.empty())
+    {
+        auto nodes_list = stack.front();
+        stack.pop_front();
+
+        for (auto node : *nodes_list)
+        {
+            if (!node->is_marked())
+            {
+                node->mark();
+                if (mark_func)
+                    mark_func(*node);
+                if (!node->get_users().empty())
+                    stack.push_back(&node->get_users());
+            }
+        }
+    }
+
+    for (auto& node : nodes_map)
+    {
+        if (unmark_func)
+            unmark_func(*node.second);
+        node.second->unmark();
+    }
+}
+
+void program_impl::backward_bfs(std::function<void(program_node&)> const& mark_func, std::function<void(program_node&)> const& unmark_func) const
+{
+    if (!mark_func && !unmark_func)
+        return;
+
+    std::list<const std::vector<program_node*>*> stack = { &outputs };
+    while (!stack.empty())
+    {
+        auto nodes_list = stack.front();
+        stack.pop_front();
+
+        for (auto node : *nodes_list)
+        {
+            if (!node->is_marked())
+            {
+                node->mark();
+                if (mark_func)
+                    mark_func(*node);
+                if (!node->get_dependencies().empty())
+                    stack.push_back(&node->get_dependencies());
+            }
+        }
+    }
+
+    for (auto& node : nodes_map)
+    {
+        if (unmark_func)
+            unmark_func(*node.second);
+        node.second->unmark();
+    }
+}
+
 }