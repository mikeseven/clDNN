--- conflicted
+++ resolved
@@ -362,11 +362,7 @@
 	//Function used by serialization. Not working yet, in progress.
 	unsigned long long dump_kernels(cl::vector<cl::vector<unsigned char>> program_binaries, std::ofstream& file_stream)
 	{
-<<<<<<< HEAD
-		unsigned long long offset_temp = 0;
-=======
 		auto offset_temp = 0;
->>>>>>> b4dd4626
 		for (unsigned int w = 0; w < (unsigned int)program_binaries.size(); w++)
 		{
 			for (unsigned int k = 0; k < (unsigned int)program_binaries.at(w).size(); k++)
@@ -382,16 +378,9 @@
 	//Function used by serialization. Not working yet, in progress.
 	void dump_data(memory_impl& mem, std::ofstream& stream, unsigned long long& total_offset, unsigned long long type)
 	{
-<<<<<<< HEAD
-		unsigned long long offset = 0;
-		auto number = (unsigned int)mem.get_layout().count();
-		char * ptr = (char*)mem.lock();
-		for (unsigned int x = 1; x <= number; x++)
-=======
 		auto offset = 0ull;
 		char * ptr = (char*)mem.lock();
 		for (unsigned int x = 0; x < (unsigned int)mem.get_layout().count(); x++)
->>>>>>> b4dd4626
 		{
 			stream.write(ptr + offset, type);
 			offset += type;
