--- conflicted
+++ resolved
@@ -1,231 +1,226 @@
-/*
-// Copyright (c) 2016 Intel Corporation
-//
-// Licensed under the Apache License, Version 2.0 (the "License");
-// you may not use this file except in compliance with the License.
-// You may obtain a copy of the License at
-//
-//      http://www.apache.org/licenses/LICENSE-2.0
-//
-// Unless required by applicable law or agreed to in writing, software
-// distributed under the License is distributed on an "AS IS" BASIS,
-// WITHOUT WARRANTIES OR CONDITIONS OF ANY KIND, either express or implied.
-// See the License for the specific language governing permissions and
-// limitations under the License.
-*/
-
-///////////////////////////////////////////////////////////////////////////////////////////////////
-#pragma once
-#include "api/CPP/program.hpp"
-
-#include "refcounted_obj.h"
-#include "topology_impl.h"
-#include "engine_impl.h"
-#include "program_node.h"
-#include "memory_impl.h"
-
-#include <list>
-#include <algorithm>
-
-namespace cldnn
-{
-
-struct primitive_impl;
-class layout_optimizer;
-class constants_propagator;
-
-/*
-    cldnn_program implementation
-*/
-struct program_impl : public refcounted_obj<program_impl>
-{
-    friend struct program_node;
-
-public:
-    program_impl(engine_impl& engine_ref, topology_impl const& topology, build_options const& options, bool is_internal);
-
-    void dump_memory_pool() const;
-
-    auto& get_engine() const { return *engine; }
-    auto get_options() const { return options; }
-    bool is_debug_build() const { return options.get<build_option_type::debug>()->enabled(); }
-
-    std::list<std::shared_ptr<program_node>> get_nodes() const;
-    auto get_processing_order() const { return processing_order; }
-    auto get_optimized_out() const { return optimized_out; }
-    auto& get_node(primitive_id const& id) 
-    {
-        try 
-        {
-            return *nodes_map.at(id);
-        }
-        catch (...)
-        {
-            throw std::runtime_error("Program doesn't contain primtive node: " + id);
-        }
-    }
-
-    bool has_node(const primitive_id& prim) const
-    {
-        return nodes_map.count(prim) > 0;
-    }
-
-    auto const& get_node(primitive_id const& id) const
-    {
-        try
-        {
-            return *nodes_map.at(id);
-        }
-        catch (...)
-        {
-            throw std::runtime_error("Program doesn't contain primtive node: " + id);
-        }
-    }
-
-private:
-    uint32_t prog_id = 0;
-
-    engine_impl::ptr engine;
-    build_options options;
-
-    std::list<program_node*> inputs;
-    std::vector<program_node*> outputs;
-    std::list<program_node*> processing_order;
-
-    std::map<primitive_id, std::shared_ptr<program_node>> nodes_map;
-
-    std::list<primitive_id> optimized_out;
-
-    // TODO: Remove once we will get full support for input/output padding in all primitive implementations.
-    bool output_size_handling_enabled;
-
-    /*
-    ** High-level functions, in order of usage
-    */
-    void init_graph(topology_impl const& topology);
-    void pre_optimize_graph();
-    void post_optimize_graph();
-    void compile_graph();
-    void cleanup();
-
-    /*
-    ** Initialization functions
-    */
-    void set_outputs();
-    void calc_processing_order();
-    void calc_prior_boxes();
-
-    /*
-    ** Analysis functions
-    */
-    void mark_constants();
-    void mark_data_flow();
-    void calc_dominators();
-    // TODO: Remove once we will get full support for input/output padding in all primitive implementations.
-    void analyze_output_size_handling_need();
-    void replace_nodes_pre();
-    void replace_nodes_post();
-    void handle_reshape();
-
-    /*
-    ** Optimization functions
-    */
-    void trim_to_outputs();
-    void remove_redundant_reorders();
-    void reorder_nodes_for_parallel_execution();
-    void reorder_inputs(layout_optimizer& lo);
-    void pre_optimize_bias(layout_optimizer& lo);
-    void post_optimize_weights(layout_optimizer& lo);
-    void apply_needed_padding(program_node& node, program_node& prev_node, const padding& needed_padding);
-    void prepare_padding();
-    void propagate_constants();
-    void prepare_buffer_fusing();
-    void prepare_primitive_fusing();
-    void prepare_depthwise_sep_opt();
-    void update_processing_order();
-
-    /*
-    ** Memory pool functions
-    */
-    void prepare_memory_dependencies();
-    void basic_memory_dependencies();
-    void skipped_branch_memory_dependencies();
-    void oooq_memory_dependencies();
-    std::string get_memory_dependencies_string() const;
-
-    /*
-    ** Utilities
-    */
-
-    //returns already existing program_node for given primitive 'prim' (lookup in 'nodes_map')
-    //if it was previously created, otherwise creates and then returns program_node
-    program_node& get_or_create(std::shared_ptr<primitive> prim);
-
-    // Inserts given program_node 'node' as an intermediate node between 'next' and it's
-    //  dependency at 'prev_idx' index.
-    void add_intermediate(program_node& node, program_node& next, size_t prev_idx, bool connect_int_node_with_old_dep = true);
-
-    // Gets or creates program_node for given primitive 'prim' and inserts it as an intermediate
-    // node between 'next' and it's dependency at 'prev_idx' index.
-    void add_intermediate(std::shared_ptr<primitive> prim, program_node& next, size_t prev_idx)
-    {
-        add_intermediate(get_or_create(prim), next, prev_idx);
-    }
-
-    void add_connection(program_node& prev, program_node& next)
-    {
-        prev.users.push_back(&next);
-        next.dependencies.push_back(&prev);
-    }
-
-    void remove_connection(program_node& prev, program_node& next)
-    {
-        prev.users.remove(&next);
-        next.dependencies.erase(std::remove(next.dependencies.begin(), next.dependencies.end(), &prev), next.dependencies.end());
-    }
-
-    void remove_all_connections(program_node& node) {
-        for(auto &e : node.dependencies) {
-            e->users.remove(&node);
-        }
-        node.dependencies.clear();
-    }
-
-    void rename(program_node & node, primitive_id const & new_id);
-    void swap_names(program_node& node1, program_node& node2);
-    void replace_all_usages(program_node& old_node, program_node& new_node);
-
-    //old_node - node which will be replaced
-    //new_node - node which will replace the old one
-    //replace_whole_branch - if set to true, 'old_node' will be replaced with all its dependencies and new_node will retain its dependencies
-    //  old's dependencies which are post-dominates by 'old_node' will also be removed
-    void replace(program_node& old_node, program_node& new_node, bool replace_whole_branch, bool check_output_layouts_integrity = true);
-
-    //returns if 'node' has been removed
-    bool remove_if_dangling(program_node& node, bool detach_whole_branch = false);
-
-    //removes a node from the graph and deletes it afterwards,
-    //prereq: node cannot be marked as output and has to have exactly one dependency
-    //returns if 'node' has been extracted and removed successfully
-    bool extract_and_remove(program_node& node);
-
-    void replace_data_with_optimized(std::map<primitive_id, memory_impl::ptr> const& replace_map);
-    void forward_bfs(std::function<void(program_node&)> const& mark_func = nullptr, std::function<void(program_node&)> const& unmark_func = nullptr) const;
-    void backward_bfs(std::function<void(program_node&)> const& mark_func = nullptr, std::function<void(program_node&)> const& unmark_func = nullptr) const;
-
-    void dump_program(const char* stage, bool with_full_info, std::function<bool(program_node const&)> const& filter = nullptr) const;
-<<<<<<< HEAD
-	void dump_weights_and_biasses(const program_impl& program, std::vector<unsigned long long>& offset, std::vector<std::string>& data_name, std::ofstream& file_stream) const;
-	void serialize(const char* stage, std::string serialization_name, std::function<bool(program_node const&)> const& filter = nullptr) const;
-=======
-	//Dumps weights and biasses in serialization process, not working yet, in progress.
-	void dump_weights_and_biasses(std::list<unsigned long long>& offsets, std::list<std::string>& data_names, std::ofstream& file_stream) const;
-	//Makes serialization with given name.
-	//Placeholder, not working yet, in progress.
-	void serialize(std::string network_name, std::function<bool(program_node const&)> const& filter = nullptr) const;
->>>>>>> b4dd4626
-
-};
-}
-
-API_CAST(::cldnn_program, cldnn::program_impl)
+/*
+// Copyright (c) 2016 Intel Corporation
+//
+// Licensed under the Apache License, Version 2.0 (the "License");
+// you may not use this file except in compliance with the License.
+// You may obtain a copy of the License at
+//
+//      http://www.apache.org/licenses/LICENSE-2.0
+//
+// Unless required by applicable law or agreed to in writing, software
+// distributed under the License is distributed on an "AS IS" BASIS,
+// WITHOUT WARRANTIES OR CONDITIONS OF ANY KIND, either express or implied.
+// See the License for the specific language governing permissions and
+// limitations under the License.
+*/
+
+///////////////////////////////////////////////////////////////////////////////////////////////////
+#pragma once
+#include "api/CPP/program.hpp"
+
+#include "refcounted_obj.h"
+#include "topology_impl.h"
+#include "engine_impl.h"
+#include "program_node.h"
+#include "memory_impl.h"
+
+#include <list>
+#include <algorithm>
+
+namespace cldnn
+{
+
+struct primitive_impl;
+class layout_optimizer;
+class constants_propagator;
+
+/*
+    cldnn_program implementation
+*/
+struct program_impl : public refcounted_obj<program_impl>
+{
+    friend struct program_node;
+
+public:
+    program_impl(engine_impl& engine_ref, topology_impl const& topology, build_options const& options, bool is_internal);
+
+    void dump_memory_pool() const;
+
+    auto& get_engine() const { return *engine; }
+    auto get_options() const { return options; }
+    bool is_debug_build() const { return options.get<build_option_type::debug>()->enabled(); }
+
+    std::list<std::shared_ptr<program_node>> get_nodes() const;
+    auto get_processing_order() const { return processing_order; }
+    auto get_optimized_out() const { return optimized_out; }
+    auto& get_node(primitive_id const& id) 
+    {
+        try 
+        {
+            return *nodes_map.at(id);
+        }
+        catch (...)
+        {
+            throw std::runtime_error("Program doesn't contain primtive node: " + id);
+        }
+    }
+
+    bool has_node(const primitive_id& prim) const
+    {
+        return nodes_map.count(prim) > 0;
+    }
+
+    auto const& get_node(primitive_id const& id) const
+    {
+        try
+        {
+            return *nodes_map.at(id);
+        }
+        catch (...)
+        {
+            throw std::runtime_error("Program doesn't contain primtive node: " + id);
+        }
+    }
+
+private:
+    uint32_t prog_id = 0;
+
+    engine_impl::ptr engine;
+    build_options options;
+
+    std::list<program_node*> inputs;
+    std::vector<program_node*> outputs;
+    std::list<program_node*> processing_order;
+
+    std::map<primitive_id, std::shared_ptr<program_node>> nodes_map;
+
+    std::list<primitive_id> optimized_out;
+
+    // TODO: Remove once we will get full support for input/output padding in all primitive implementations.
+    bool output_size_handling_enabled;
+
+    /*
+    ** High-level functions, in order of usage
+    */
+    void init_graph(topology_impl const& topology);
+    void pre_optimize_graph();
+    void post_optimize_graph();
+    void compile_graph();
+    void cleanup();
+
+    /*
+    ** Initialization functions
+    */
+    void set_outputs();
+    void calc_processing_order();
+    void calc_prior_boxes();
+
+    /*
+    ** Analysis functions
+    */
+    void mark_constants();
+    void mark_data_flow();
+    void calc_dominators();
+    // TODO: Remove once we will get full support for input/output padding in all primitive implementations.
+    void analyze_output_size_handling_need();
+    void replace_nodes_pre();
+    void replace_nodes_post();
+    void handle_reshape();
+
+    /*
+    ** Optimization functions
+    */
+    void trim_to_outputs();
+    void remove_redundant_reorders();
+    void reorder_nodes_for_parallel_execution();
+    void reorder_inputs(layout_optimizer& lo);
+    void pre_optimize_bias(layout_optimizer& lo);
+    void post_optimize_weights(layout_optimizer& lo);
+    void apply_needed_padding(program_node& node, program_node& prev_node, const padding& needed_padding);
+    void prepare_padding();
+    void propagate_constants();
+    void prepare_buffer_fusing();
+    void prepare_primitive_fusing();
+    void prepare_depthwise_sep_opt();
+    void update_processing_order();
+
+    /*
+    ** Memory pool functions
+    */
+    void prepare_memory_dependencies();
+    void basic_memory_dependencies();
+    void skipped_branch_memory_dependencies();
+    void oooq_memory_dependencies();
+    std::string get_memory_dependencies_string() const;
+
+    /*
+    ** Utilities
+    */
+
+    //returns already existing program_node for given primitive 'prim' (lookup in 'nodes_map')
+    //if it was previously created, otherwise creates and then returns program_node
+    program_node& get_or_create(std::shared_ptr<primitive> prim);
+
+    // Inserts given program_node 'node' as an intermediate node between 'next' and it's
+    //  dependency at 'prev_idx' index.
+    void add_intermediate(program_node& node, program_node& next, size_t prev_idx, bool connect_int_node_with_old_dep = true);
+
+    // Gets or creates program_node for given primitive 'prim' and inserts it as an intermediate
+    // node between 'next' and it's dependency at 'prev_idx' index.
+    void add_intermediate(std::shared_ptr<primitive> prim, program_node& next, size_t prev_idx)
+    {
+        add_intermediate(get_or_create(prim), next, prev_idx);
+    }
+
+    void add_connection(program_node& prev, program_node& next)
+    {
+        prev.users.push_back(&next);
+        next.dependencies.push_back(&prev);
+    }
+
+    void remove_connection(program_node& prev, program_node& next)
+    {
+        prev.users.remove(&next);
+        next.dependencies.erase(std::remove(next.dependencies.begin(), next.dependencies.end(), &prev), next.dependencies.end());
+    }
+
+    void remove_all_connections(program_node& node) {
+        for(auto &e : node.dependencies) {
+            e->users.remove(&node);
+        }
+        node.dependencies.clear();
+    }
+
+    void rename(program_node & node, primitive_id const & new_id);
+    void swap_names(program_node& node1, program_node& node2);
+    void replace_all_usages(program_node& old_node, program_node& new_node);
+
+    //old_node - node which will be replaced
+    //new_node - node which will replace the old one
+    //replace_whole_branch - if set to true, 'old_node' will be replaced with all its dependencies and new_node will retain its dependencies
+    //  old's dependencies which are post-dominates by 'old_node' will also be removed
+    void replace(program_node& old_node, program_node& new_node, bool replace_whole_branch, bool check_output_layouts_integrity = true);
+
+    //returns if 'node' has been removed
+    bool remove_if_dangling(program_node& node, bool detach_whole_branch = false);
+
+    //removes a node from the graph and deletes it afterwards,
+    //prereq: node cannot be marked as output and has to have exactly one dependency
+    //returns if 'node' has been extracted and removed successfully
+    bool extract_and_remove(program_node& node);
+
+    void replace_data_with_optimized(std::map<primitive_id, memory_impl::ptr> const& replace_map);
+    void forward_bfs(std::function<void(program_node&)> const& mark_func = nullptr, std::function<void(program_node&)> const& unmark_func = nullptr) const;
+    void backward_bfs(std::function<void(program_node&)> const& mark_func = nullptr, std::function<void(program_node&)> const& unmark_func = nullptr) const;
+
+    void dump_program(const char* stage, bool with_full_info, std::function<bool(program_node const&)> const& filter = nullptr) const;
+	//Dumps weights and biasses in serialization process, not working yet, in progress.
+	void dump_weights_and_biasses(std::list<unsigned long long>& offsets, std::list<std::string>& data_names, std::ofstream& file_stream) const;
+	//Makes serialization with given name.
+	//Placeholder, not working yet, in progress.
+	void serialize(std::string network_name, std::function<bool(program_node const&)> const& filter = nullptr) const;
+
+};
+}
+
+API_CAST(::cldnn_program, cldnn::program_impl)