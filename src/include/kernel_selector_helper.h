--- conflicted
+++ resolved
@@ -245,16 +245,10 @@
     case format::bs_xs_xsv8_bsv8:   return kernel_selector::weights_layout::os_i_osv8__ai8;
     case format::bs_xs_xsv8_bsv16:  return kernel_selector::weights_layout::os_i_osv16__ai8;
     case format::bs_x_bsv16:        return kernel_selector::weights_layout::os_i_osv16;
-<<<<<<< HEAD
-    case format::image_weights_fyx_b:     return kernel_selector::weights_layout::image_weights_fyx_b;
     case format::image_2d_weights_c4_fyx_b:     return kernel_selector::weights_layout::image_2d_weights_c4_fyx_b;
     case format::image_2d_weights_c1_b_fyx:     return kernel_selector::weights_layout::image_2d_weights_c1_b_fyx;
     case format::winograd_2x3_s1_weights:       return kernel_selector::weights_layout::winograd_2x3_s1_weights;
     case format::winograd_2x3_s1_fused_weights: return kernel_selector::weights_layout::winograd_2x3_s1_fused_weights;
-=======
-    case format::image_weights_fyx_b:     return kernel_selector::weights_layout::image_weights_fyx_b;
-    case format::winograd_2x3_s1_weights: return kernel_selector::weights_layout::winograd_2x3_s1_weights;
->>>>>>> bde2e75a
     default:
         return kernel_selector::weights_layout::oi;
     }
@@ -274,16 +268,10 @@
     case kernel_selector::weights_layout::os_i_osv16:         return cldnn::format::bs_x_bsv16;
     case kernel_selector::weights_layout::os_i_osv8__ai8:     return cldnn::format::bs_xs_xsv8_bsv8;
     case kernel_selector::weights_layout::os_i_osv16__ai8:    return cldnn::format::bs_xs_xsv8_bsv16;
-<<<<<<< HEAD
-    case kernel_selector::weights_layout::image_weights_fyx_b:        return cldnn::format::image_weights_fyx_b;
     case kernel_selector::weights_layout::image_2d_weights_c4_fyx_b:        return cldnn::format::image_2d_weights_c4_fyx_b;
     case kernel_selector::weights_layout::image_2d_weights_c1_b_fyx:        return cldnn::format::image_2d_weights_c1_b_fyx;
     case kernel_selector::weights_layout::winograd_2x3_s1_weights:          return cldnn::format::winograd_2x3_s1_weights;
     case kernel_selector::weights_layout::winograd_2x3_s1_fused_weights:    return cldnn::format::winograd_2x3_s1_fused_weights;
-=======
-    case kernel_selector::weights_layout::image_weights_fyx_b:        return cldnn::format::image_weights_fyx_b;
-    case kernel_selector::weights_layout::winograd_2x3_s1_weights:    return cldnn::format::winograd_2x3_s1_weights;
->>>>>>> bde2e75a
     default:
         return cldnn::format::bfyx;
     }
