/*
// Copyright (c) 2016 Intel Corporation
//
// Licensed under the Apache License, Version 2.0 (the "License");
// you may not use this file except in compliance with the License.
// You may obtain a copy of the License at
//
//      http://www.apache.org/licenses/LICENSE-2.0
//
// Unless required by applicable law or agreed to in writing, software
// distributed under the License is distributed on an "AS IS" BASIS,
// WITHOUT WARRANTIES OR CONDITIONS OF ANY KIND, either express or implied.
// See the License for the specific language governing permissions and
// limitations under the License.
*/

#pragma once
#include "api/C/cldnn.h"
#include "api/CPP/program.hpp"
#include "program_impl.h"
#include "gpu/ocl_toolkit.h"
#include "tensor_type.h"
#include "kernel_selector_params.h"
#include "weight_bias_params.h"
#include "roi_pooling/roi_pooling_kernel_selector.h"
#include "region_yolo/region_yolo_kernel_selector.h"
#include "reorg_yolo/reorg_yolo_kernel_selector.h"
#include "reorder/reorder_kernel_selector.h"
#include "permute/permute_kernel_selector.h"
#include "reshape/reshape_kernel_selector.h"
#include "upsampling/upsampling_kernel_selector.h"
<<<<<<< HEAD
#include "convolution_grad_weights/convolution_grad_weights_kernel_selector.h"
#include "fully_connected_grad_input/fully_connected_grad_input_kernel_selector.h"
#include "fully_connected_grad_weights/fully_connected_grad_weights_kernel_selector.h"
=======
#include "lstm/lstm_gemm_kernel_selector.h"
#include "lstm/lstm_elt_kernel_selector.h"
>>>>>>> 41d4efb4
#include "jitter.h"
#include "common_tools.h"

using namespace cldnn;

namespace kernel_selector
{
<<<<<<< HEAD
    using n_dims                            = KernelSelector::Tensor::NDims;
    using kernel_data                       = KernelSelector::KernelData;
    using kernel_string                     = KernelSelector::KernelString;
    using cl_kernel_data                    = KernelSelector::clKernelData;
    using kernel_arguments                  = KernelSelector::Arguments;
    using kernel_argument_element           = KernelSelector::ArgumentDescriptor;
    using kernel_argument_types             = KernelSelector::ArgumentDescriptor::Types;
    using kernel_scalar_arguments           = KernelSelector::Scalars;
    using kernel_scalar_argument_types      = KernelSelector::ScalarDescriptor::Types;
    using jit_constants                     = KernelSelector::JitConstants;

    using data_type                         = KernelSelector::Datatype;
    using kernel_type                       = KernelSelector::KernelType;
    using weights_type                      = KernelSelector::WeightsType;
    using activation_function               = KernelSelector::ActivationFunction;
    using pool_type                         = KernelSelector::PoolType;
    using pool_remainder                    = KernelSelector::PoolRemainder;
	using argm_axis							= KernelSelector::ArgMaxMinAxis;
	using argm_output						= KernelSelector::ArgMaxMinOut;
    using lookt_axis                        = KernelSelector::LookUpTableAxis;
    using lrn_mode                          = KernelSelector::LRNMode;
    using normalize_mode                    = KernelSelector::NormalizeMode;
    using mvn_mode                          = KernelSelector::MVNMode;
    using kernel_divider_mode               = KernelSelector::KernelDividerMode;
    using eltwise_mode                      = KernelSelector::EltwiseMode;
    using eltwise_input_mode                = KernelSelector::EltwiseInputMode;
    using softmax_dim                       = KernelSelector::SoftmaxDim;
    using mean_subtruct_mode                = KernelSelector::MeanSubtractMode;
    using mean_op                           = KernelSelector::MeanOp;
    using concat_axis                       = KernelSelector::ConcatAxis;
    using tuning_mode                       = KernelSelector::TuningMode;
    using sample_type                       = KernelSelector::SampleType;

    using data_tensor                       = KernelSelector::DataTensor;
    using weights_tensor                    = KernelSelector::WeightsTensor;
    using data_layout                       = KernelSelector::DataLayout;
    using weights_layout                    = KernelSelector::WeightsLayout;
    using multi_data_tensor                 = KernelSelector::MultiDataTensor;

    using params                            = KernelSelector::Params;
    using base_params                       = KernelSelector::BaseParams;
    using weight_bias_params                = KernelSelector::WeightBiasParams;
	using arg_max_min_params				= KernelSelector::ArgMaxMinParams;
    using lookup_table_params               = KernelSelector::LookUpTableParams;
    using convolution_params                = KernelSelector::ConvolutionParams;
    using deconvolution_params              = KernelSelector::DeconvolutionParams;
    using lrn_params                        = KernelSelector::LRNParams;
    using normalize_params                  = KernelSelector::NormalizeParams;
    using mvn_params                        = KernelSelector::MVNParams;
    using pooling_params                    = KernelSelector::PoolingParams;
    using max_unpooling_params              = KernelSelector::MaxUnpoolingParams;
    using roi_pooling_v1_params             = KernelSelector::ROIPoolingParams;
    using fully_connected_params            = KernelSelector::FullyConnectedParams;
    using fully_connected_grad_input_params = KernelSelector::FullyConnectedGradInputParams;
    using fully_connected_grad_weights_params = KernelSelector::FullyConnectedGradWeightsParams;
    using activation_params                 = KernelSelector::ActivationParams;
    using softmax_params                    = KernelSelector::SoftmaxParams;
    using region_yolo_params                = KernelSelector::RegionYoloParams;
    using reorg_yolo_params                 = KernelSelector::ReorgYoloParams;
    using eltwise_params                    = KernelSelector::EltwiseParams;
    using reorder_base_params               = KernelSelector::ReorderBaseParams;
    using permute_params                    = KernelSelector::PermuteParams;
    using reorder_params                    = KernelSelector::ReorderParams;
    using reorder_weights_params            = KernelSelector::ReorderWeightsParams;
    using concatenation_params              = KernelSelector::ConcatenationParams;
    using weights_reorder_params            = KernelSelector::WeightsReorderParams;
    using generic_kernel_params             = KernelSelector::GenericKernelParams;
    using upsampling_params                 = KernelSelector::UpSamplingParams;
    using convolution_grad_weights_params   = KernelSelector::ConvolutionGradWeightsParams;

    using optional_params                   = KernelSelector::OptionalParams;
    using weights_bias_optional_params      = KernelSelector::WeightsBiasOptionalParams;
	using arg_max_min_optional_params		= KernelSelector::ArgMaxMinOptionalParams;
    using lookup_table_optional_params      = KernelSelector::LookUpTableOptionalParams;
    using convolution_optional_params       = KernelSelector::ConvolutionOptionalParams;
    using deconvolution_optional_params     = KernelSelector::DeconvolutionOptionalParams;
    using lrn_optional_params               = KernelSelector::LRNOptionalParams;
    using normalize_optional_params         = KernelSelector::NormalizeOptionalParams;
    using mvn_optional_params               = KernelSelector::MVNOptionalParams;
    using pooling_optional_params           = KernelSelector::PoolingOptionalParams;
    using max_unpooling_optional_params     = KernelSelector::MaxUnpoolingOptionalParams;
    using roi_pooling_optional_params       = KernelSelector::ROIPoolingOptionalParams;
    using fully_connected_optional_params   = KernelSelector::FullyConnectedOptionalParams;
    using fully_connected_grad_input_optional_params = KernelSelector::FullyConnectedGradInputOptionalParams;
    using fully_connected_grad_weights_optional_params = KernelSelector::FullyConnectedGradWeightsOptionalParams;
    using activation_optional_params        = KernelSelector::ActivationOptionalParams;
    using softmax_optional_params           = KernelSelector::SoftmaxOptionalParams;
    using region_yolo_optional_params       = KernelSelector::RegionYoloOptionalParams;
    using reorg_yolo_optional_params        = KernelSelector::ReorgYoloOptionalParams;
    using eltwise_optional_params           = KernelSelector::EltwiseOptionalParams;
    using reorder_optional_params           = KernelSelector::ReorderOptionalParams;
    using concatenation_optional_params     = KernelSelector::ConcatenationOptionalParams;
    using upsampling_optional_params        = KernelSelector::UpSamplingOptionalParams;
    using convolution_grad_weights_optional_params = KernelSelector::ConvolutiongradWeightsOptionalParams;

	using arg_max_min_kernel_selector		= KernelSelector::ArgMaxMinKernelSelctor;
    using lookup_table_kernel_selector      = KernelSelector::LookUpTableKernelSelctor;
    using convolution_kernel_selector       = KernelSelector::ConvolutionKernelSelctor;
    using deconvolution_kernel_selector     = KernelSelector::DeconvolutionKernelSelctor;
    using lrn_kernel_selector               = KernelSelector::LRNKernelSelctor;
    using normalize_kernel_selector         = KernelSelector::NormalizeKernelSelctor;
    using mvn_kernel_selector               = KernelSelector::MVNKernelSelctor;
    using pooling_kernel_selector           = KernelSelector::PoolingKernelSelctor;
    using max_unpooling_kernel_selector     = KernelSelector::MaxUnpoolingKernelSelctor;
    using roi_pooling_v1_kernel_selector    = KernelSelector::ROIPoolingKernelSelctor;
    using fully_connected_kernel_selector   = KernelSelector::FullyConnectedKernelSelctor;
    using fully_connected_grad_input_kernel_selector = KernelSelector::FullyConnectedGradInputKernelSelctor;
    using fully_connected_grad_weights_kernel_selector = KernelSelector::FullyConnectedGradWeightsKernelSelctor;
    using activation_kernel_selector        = KernelSelector::ActivationKernelSelctor;
    using softmax_kernel_selector           = KernelSelector::SoftmaxKernelSelctor;
    using region_yolo_kernel_selector       = KernelSelector::RegionYoloKernelSelctor;
    using reorg_yolo_kernel_selector        = KernelSelector::ReorgYoloKernelSelctor;
    using eltwise_kernel_selector           = KernelSelector::EltwiseKernelSelctor;
    using reorder_kernel_selector           = KernelSelector::ReorderKernelSelctor;
    using reshape_kernel_selector           = KernelSelector::ReshapeKernelSelctor;
    using permute_kernel_selector           = KernelSelector::PermuteKernelSelctor;
    using concatenation_kernel_selector     = KernelSelector::ConcatenationKernelSelctor;
    using upsampling_kernel_selector        = KernelSelector::UpSamplingKernelSelector;
    using convolution_grad_weights_kernel_selector = KernelSelector::ConvolutionGradWeightsKernelSelctor;
=======
    using n_dims                            = kernel_selector::Tensor::NDims;
    using kernel_data                       = kernel_selector::KernelData;
    using kernel_string                     = kernel_selector::KernelString;
    using cl_kernel_data                    = kernel_selector::clKernelData;
    using kernel_arguments                  = kernel_selector::Arguments;
    using kernel_argument_element           = kernel_selector::ArgumentDescriptor;
    using kernel_argument_types             = kernel_selector::ArgumentDescriptor::Types;
    using kernel_scalar_arguments           = kernel_selector::Scalars;
    using kernel_scalar_argument_types      = kernel_selector::ScalarDescriptor::Types;
    using jit_constants                     = kernel_selector::JitConstants;

    using data_type                         = kernel_selector::Datatype;
    using kernel_type                       = kernel_selector::KernelType;
    using weights_type                      = kernel_selector::WeightsType;
    using activation_function               = kernel_selector::ActivationFunction;
    using pool_type                         = kernel_selector::PoolType;
    using pool_remainder                    = kernel_selector::PoolRemainder;
	using argm_axis							= kernel_selector::ArgMaxMinAxis;
	using argm_output						= kernel_selector::ArgMaxMinOut;
    using lookt_axis                        = kernel_selector::LookUpTableAxis;
    using lrn_mode                          = kernel_selector::LRNMode;
    using normalize_mode                    = kernel_selector::NormalizeMode;
    using mvn_mode                          = kernel_selector::MVNMode;
    using kernel_divider_mode               = kernel_selector::KernelDividerMode;
    using eltwise_mode                      = kernel_selector::EltwiseMode;
    using eltwise_input_mode                = kernel_selector::EltwiseInputMode;
    using softmax_dim                       = kernel_selector::SoftmaxDim;
    using mean_subtruct_mode                = kernel_selector::MeanSubtractMode;
    using mean_op                           = kernel_selector::MeanOp;
    using concat_axis                       = kernel_selector::ConcatAxis;
    using tuning_mode                       = kernel_selector::TuningMode;
    using sample_type                       = kernel_selector::SampleType;

    using data_tensor                       = kernel_selector::DataTensor;
    using weights_tensor                    = kernel_selector::WeightsTensor;
    using data_layout                       = kernel_selector::DataLayout;
    using weights_layout                    = kernel_selector::WeightsLayout;
    using multi_data_tensor                 = kernel_selector::MultiDataTensor;

    using params                            = kernel_selector::Params;
    using base_params                       = kernel_selector::BaseParams;
    using weight_bias_params                = kernel_selector::WeightBiasParams;
    using roi_pooling_v1_params             = kernel_selector::ROIPoolingParams;
    using region_yolo_params                = kernel_selector::RegionYoloParams;
    using reorg_yolo_params                 = kernel_selector::ReorgYoloParams;
    using reorder_base_params               = kernel_selector::ReorderBaseParams;
    using permute_params                    = kernel_selector::PermuteParams;
    using reorder_params                    = kernel_selector::ReorderParams;
    using reorder_weights_params            = kernel_selector::ReorderWeightsParams;
    using weights_reorder_params            = kernel_selector::WeightsReorderParams;
    using generic_kernel_params             = kernel_selector::GenericKernelParams;
    using upsampling_params                 = kernel_selector::UpSamplingParams;
    using lstm_gemm_params                  = kernel_selector::LSTMGemmParams;
    using lstm_elt_params                   = kernel_selector::LSTMEltParams;

    using optional_params                   = kernel_selector::OptionalParams;
    using weights_bias_optional_params      = kernel_selector::WeightsBiasOptionalParams;
    using roi_pooling_optional_params       = kernel_selector::ROIPoolingOptionalParams;
    using region_yolo_optional_params       = kernel_selector::RegionYoloOptionalParams;
    using reorg_yolo_optional_params        = kernel_selector::ReorgYoloOptionalParams;
    using reorder_optional_params           = kernel_selector::ReorderOptionalParams;
    using upsampling_optional_params        = kernel_selector::UpSamplingOptionalParams;
    using lstm_gemm_optional_params         = kernel_selector::LSTMGemmOptionalParams;
    using lstm_elt_optional_params          = kernel_selector::LSTMEltOptionalParams;

    using roi_pooling_v1_kernel_selector    = kernel_selector::ROIPoolingKernelSelctor;
    using region_yolo_kernel_selector       = kernel_selector::RegionYoloKernelSelctor;
    using reorg_yolo_kernel_selector        = kernel_selector::ReorgYoloKernelSelctor;
    using reorder_kernel_selector           = kernel_selector::ReorderKernelSelctor;
    using reshape_kernel_selector           = kernel_selector::ReshapeKernelSelctor;
    using permute_kernel_selector           = kernel_selector::PermuteKernelSelctor;
    using upsampling_kernel_selector        = kernel_selector::UpSamplingKernelSelector;
    using lstm_gemm_kernel_selector         = kernel_selector::LSTMGemmKernelSelector;
    using lstm_elt_kernel_selector          = kernel_selector::LSTMEltKernelSelector;
>>>>>>> 41d4efb4
}

inline kernel_selector::data_type to_data_type(data_types dt)
{
    switch (dt)
    {
    case cldnn::data_types::i8:     return kernel_selector::data_type::INT8;
    case cldnn::data_types::u8:     return kernel_selector::data_type::UINT8;
    case cldnn::data_types::f16:    return kernel_selector::data_type::F16;
    case cldnn::data_types::f32:    return kernel_selector::data_type::F32;
    default:
        assert(0);
        return kernel_selector::data_type::F16;
    }
}

inline data_types from_data_type(kernel_selector::data_type dt)
{
    switch (dt)
    {
    case kernel_selector::data_type::INT8:   return cldnn::data_types::i8;
    case kernel_selector::data_type::UINT8:   return cldnn::data_types::u8;
    case kernel_selector::data_type::F16:    return cldnn::data_types::f16;
    case kernel_selector::data_type::F32:    return cldnn::data_types::f32;
    default:
        assert(0);
        return cldnn::data_types::f16;
    }
}

inline kernel_selector::weights_type to_weights_type(data_types dt)
{
    switch (dt)
    {
    case cldnn::data_types::i8:     return kernel_selector::weights_type::INT8;
    case cldnn::data_types::f16:    return kernel_selector::weights_type::F16;
    case cldnn::data_types::f32:    return kernel_selector::weights_type::F32;
    default:
        assert(0);
        return kernel_selector::weights_type::F16;
    }
}

inline data_types from_weights_type(kernel_selector::weights_type dt)
{
    switch (dt)
    {
    case kernel_selector::weights_type::INT8:   return data_types::i8;
    case kernel_selector::weights_type::F16:    return data_types::f16;
    case kernel_selector::weights_type::F32:    return data_types::f32;
    default:
        assert(0);
        return data_types::f16;;
    }
}

inline kernel_selector::data_layout to_data_layout(format f)
{
    switch (f)
    {
    case format::bfyx:              return kernel_selector::data_layout::bfyx;
    case format::yxfb:              return kernel_selector::data_layout::yxfb;
    case format::byxf:              return kernel_selector::data_layout::byxf;
    case format::fyxb:              return kernel_selector::data_layout::fyxb;
    case format::bs_x_bsv16:        return kernel_selector::data_layout::bs_f_bsv16__af8;
    case format::bs_xs_xsv8_bsv8:   return kernel_selector::data_layout::bs_f_bsv8__af8;
    case format::bs_xs_xsv8_bsv16:  return kernel_selector::data_layout::bs_f_bsv16__af8;
    case format::bf8_xy16:          return kernel_selector::data_layout::bf8_xy16;
    case format::winograd_2x3_s1_data:  return kernel_selector::data_layout::winograd_2x3_s1_data;
    case format::byxf_af32: return kernel_selector::data_layout::byxf_af32;
//     case format::brfyx:          return kernel_selector::data_layout::brfyx;
    default:
        return kernel_selector::data_layout::bfyx;
    }
}

static inline cldnn::format from_data_layout(kernel_selector::data_layout l)
{
    switch (l)
    {
    case kernel_selector::data_layout::bf:                return cldnn::format::bfyx;
    case kernel_selector::data_layout::fb:                return cldnn::format::fyxb;
    case kernel_selector::data_layout::bfyx:              return cldnn::format::bfyx;
    case kernel_selector::data_layout::yxfb:              return cldnn::format::yxfb;
    case kernel_selector::data_layout::byxf:              return cldnn::format::byxf;
    case kernel_selector::data_layout::fyxb:              return cldnn::format::fyxb;
    case kernel_selector::data_layout::bs_f_bsv8__af8:    return cldnn::format::bs_xs_xsv8_bsv8;
    case kernel_selector::data_layout::bs_f_bsv16__af8:   return cldnn::format::bs_x_bsv16;
    case kernel_selector::data_layout::bf8_xy16:          return cldnn::format::bf8_xy16;
    case kernel_selector::data_layout::brfyx:             return cldnn::format::bfyx;
    case kernel_selector::data_layout::winograd_2x3_s1_data:   return cldnn::format::winograd_2x3_s1_data;
    case kernel_selector::data_layout::byxf_af32: return cldnn::format::byxf_af32;
    default:
        return cldnn::format::bfyx;
        break;
    }
}

inline kernel_selector::weights_layout to_weights_layout(format f)
{
    switch (f)
    {
    case format::bfyx:              return kernel_selector::weights_layout::oiyx;
    case format::fyxb:              return kernel_selector::weights_layout::iyxo;
    case format::byxf:              return kernel_selector::weights_layout::oyxi;
    case format::yxfb:              return kernel_selector::weights_layout::yxio;
    case format::os_iyx_osv16:      return kernel_selector::weights_layout::os_iyx_osv16;
    case format::bs_xs_xsv8_bsv8:   return kernel_selector::weights_layout::os_i_osv8__ai8;
    case format::bs_xs_xsv8_bsv16:  return kernel_selector::weights_layout::os_i_osv16__ai8;
    case format::bs_x_bsv16:        return kernel_selector::weights_layout::os_i_osv16;
    case format::image_2d_weights_c4_fyx_b:     return kernel_selector::weights_layout::image_2d_weights_c4_fyx_b;
    case format::image_2d_weights_c1_b_fyx:     return kernel_selector::weights_layout::image_2d_weights_c1_b_fyx;
    case format::winograd_2x3_s1_weights:       return kernel_selector::weights_layout::winograd_2x3_s1_weights;
    case format::winograd_2x3_s1_fused_weights: return kernel_selector::weights_layout::winograd_2x3_s1_fused_weights;
    case format::winograd_6x3_s1_fused_weights: return kernel_selector::weights_layout::winograd_6x3_s1_fused_weights;
    case format::image_2d_weights_winograd_6x3_s1_fbxyb:     return kernel_selector::weights_layout::image_2d_weights_winograd_6x3_s1_fbxyb;
    case format::image_2d_weights_winograd_6x3_s1_xfbyb:     return kernel_selector::weights_layout::image_2d_weights_winograd_6x3_s1_xfbyb;
    case format::os_is_yx_isa8_osv8_isv4: return kernel_selector::weights_layout::os_is_yx_isa8_osv8_isv4;
    default:
        return kernel_selector::weights_layout::oi;
    }
}

static inline cldnn::format::type from_weights_layout(kernel_selector::weights_layout l)
{
    switch (l)
    {
    case kernel_selector::weights_layout::oi:
    case kernel_selector::weights_layout::oiyx:               return cldnn::format::bfyx;
    case kernel_selector::weights_layout::oyxi:               return cldnn::format::byxf;
    case kernel_selector::weights_layout::io:
    case kernel_selector::weights_layout::iyxo:               return cldnn::format::fyxb;
    case kernel_selector::weights_layout::yxio:               return cldnn::format::yxfb;
    case kernel_selector::weights_layout::os_iyx_osv16:       return cldnn::format::os_iyx_osv16;
    case kernel_selector::weights_layout::os_i_osv16:         return cldnn::format::bs_x_bsv16;
    case kernel_selector::weights_layout::os_i_osv8__ai8:     return cldnn::format::bs_xs_xsv8_bsv8;
    case kernel_selector::weights_layout::os_i_osv16__ai8:    return cldnn::format::bs_xs_xsv8_bsv16;
    case kernel_selector::weights_layout::image_2d_weights_c4_fyx_b:        return cldnn::format::image_2d_weights_c4_fyx_b;
    case kernel_selector::weights_layout::image_2d_weights_c1_b_fyx:        return cldnn::format::image_2d_weights_c1_b_fyx;
    case kernel_selector::weights_layout::winograd_2x3_s1_weights:          return cldnn::format::winograd_2x3_s1_weights;
    case kernel_selector::weights_layout::winograd_2x3_s1_fused_weights:    return cldnn::format::winograd_2x3_s1_fused_weights;
    case kernel_selector::weights_layout::winograd_6x3_s1_fused_weights:    return cldnn::format::winograd_6x3_s1_fused_weights;
    case kernel_selector::weights_layout::image_2d_weights_winograd_6x3_s1_fbxyb:        return cldnn::format::image_2d_weights_winograd_6x3_s1_fbxyb;
    case kernel_selector::weights_layout::image_2d_weights_winograd_6x3_s1_xfbyb:        return cldnn::format::image_2d_weights_winograd_6x3_s1_xfbyb;
    case kernel_selector::weights_layout::os_is_yx_isa8_osv8_isv4: return cldnn::format::os_is_yx_isa8_osv8_isv4;
    default:
        return cldnn::format::bfyx;
    }
}

inline kernel_selector::tuning_mode to_tuning_mode(cldnn::tuning_mode mode)
{
    switch (mode)
    {
    case cldnn::tuning_mode::tuning_disabled:         return kernel_selector::tuning_mode::TUNING_DISABLED;
    case cldnn::tuning_mode::tuning_use_cache:        return kernel_selector::tuning_mode::TUNING_USE_CACHE;
    case cldnn::tuning_mode::tuning_tune_and_cache:   return kernel_selector::tuning_mode::TUNING_TUNE_AND_CACHE;
    default:
        return kernel_selector::tuning_mode::TUNING_DISABLED;
    }
}

inline std::string to_host_version(const cldnn::version_t& version)
{
    std::stringstream ss;
    ss << version.major << "." << version.minor << "." << version.build << "." << version.revision;
    return ss.str();
}

inline kernel_selector::data_tensor convert_data_tensor(const layout& l, uint32_t split = 1, const tensor view_offset = {})
{
    const auto& pad = l.data_padding;
    const auto& vals = l.size.sizes(l.format);
    const auto& add_offsets = view_offset.sizes(l.format);
    const auto& lower_pad = pad.lower_size().sizes(l.format);
    const auto& upper_pad = pad.upper_size().sizes(l.format);
    const auto ks_layout = to_data_layout(l.format);
<<<<<<< HEAD
    kernel_selector::n_dims vec(KernelSelector::DataTensor::ChannelsCount(ks_layout));
=======
    kernel_selector::n_dims vec(kernel_selector::DataTensor::ChannelsCount(ks_layout));
>>>>>>> 41d4efb4

    size_t pitch = 1;
    size_t offset = 0;

    auto new_vals = vals;

    if (ks_layout == KernelSelector::Tensor::byxf_af32)
    {
        new_vals[3] = align_to(vals[3], 32);
    }

    for (size_t i = 0; i < vec.size(); i++)
    {
        const size_t tensor_index = vec.size() - 1 - i;
        const auto d = vals[tensor_index];
        const auto lp = lower_pad[tensor_index];
        const auto up = upper_pad[tensor_index];
        // tells us how many elements are reserved in memory for this tensor index
        const auto reserved_in_mem_count = new_vals[tensor_index];

        auto& elm = vec[i];
        elm.v = static_cast<size_t>(d - add_offsets[tensor_index]);
        elm.pitch = pitch;
        elm.pad.before = lp;
        elm.pad.after = up;

        offset += pitch*(add_offsets[tensor_index]);
        pitch *= (reserved_in_mem_count + lp + up);
    }

<<<<<<< HEAD
    const int feature_index = KernelSelector::DataTensor::Channelndex(ks_layout, KernelSelector::Tensor::DataChannelName::FEATURE);
=======
    const int feature_index = kernel_selector::DataTensor::Channelndex(ks_layout, kernel_selector::Tensor::DataChannelName::FEATURE);
>>>>>>> 41d4efb4
    vec[feature_index].v /= split;

    return kernel_selector::data_tensor(
        vec,
        to_data_type(l.data_type),
        ks_layout,
        offset);
}

inline kernel_selector::weights_tensor convert_weights_tensor(const layout& l)
{
    assert(l.format.dimension() == 4);
    const auto& t = l.size.sizes(format::bfyx);
    const auto base_layout = kernel_selector::weights_layout::oiyx;
    const auto ks_type = to_weights_type(l.data_type);
    const auto ks_layout = to_weights_layout(l.format);
<<<<<<< HEAD
    std::vector<size_t> vec(KernelSelector::WeightsTensor::ChannelsCount(base_layout));
=======
    std::vector<size_t> vec(kernel_selector::WeightsTensor::ChannelsCount(base_layout));
>>>>>>> 41d4efb4

    for (size_t i = 0; i < vec.size(); i++)
    {
        const size_t tensor_index = t.size() - 1 - i;
        const auto d = t[tensor_index];
        vec[i] = static_cast<size_t>(d);
    }

    return kernel_selector::weights_tensor(
        vec,
        ks_type,
        base_layout).TransformIgnorePadding(ks_layout);
}

template <typename p_type>
inline void convert_activation_func_params(const p_type primitive, kernel_selector::base_params& params)
{
    const float negative_slope = primitive->activation_negative_slope;
    if (negative_slope)
    {
        params.activationParams.m = negative_slope;
        params.activationFunc = kernel_selector::activation_function::RELU_NEGATIVE_SLOPE;
    }
    else
    {
        params.activationFunc = kernel_selector::activation_function::RELU;
    }
}

inline kernel_selector::activation_function get_kernel_selector_activation_param(cldnn_activation_func activation_func)
{
    switch (activation_func)
    {
    case activation_none:
        return kernel_selector::activation_function::NONE;
    case activation_logistic:
        return kernel_selector::activation_function::LOGISTIC;
    case activation_hyperbolic_tan:
        return kernel_selector::activation_function::HYPERBOLIC_TAN;
    case activation_relu:
        return kernel_selector::activation_function::RELU;
    case activation_relu_negative_slope:
        return kernel_selector::activation_function::RELU_NEGATIVE_SLOPE;
    case activation_clamp:
        return kernel_selector::activation_function::CLAMP;
    case activation_softrelu:
        return kernel_selector::activation_function::SOFTRELU;
    case activation_abs:
        return kernel_selector::activation_function::ABS;
    case activation_linear:
        return kernel_selector::activation_function::LINEAR;
    case activation_square:
        return kernel_selector::activation_function::SQUARE;
    case activation_sqrt:
        return kernel_selector::activation_function::SQRT;
    case activation_elu:
        return kernel_selector::activation_function::ELU;
    default:
        throw std::runtime_error("Unknown activation function");
        break;
    }
}

inline kernel_selector::activation_function get_kernel_selector_activation_grad_param(cldnn_activation_grad_func activation_grad_func)
{
    switch (activation_grad_func)
    {
    case activation_grad_none:
        return kernel_selector::activation_function::NONE_GRAD;
    case activation_grad_relu:
        return kernel_selector::activation_function::RELU_GRAD;
    case activation_grad_relu_negative_slope:
        return kernel_selector::activation_function::RELU_NEGATIVE_SLOPE_GRAD;
    default:
        throw std::runtime_error("Unknown activation_grad function");
        break;
    }
}

template <typename arg_t>
inline void convert_fused_activation_func_params(const arg_t& arg, kernel_selector::base_params& params)
{
    params.activationParams.m = arg.get_fused_activation_params().a;
    params.activationParams.n = arg.get_fused_activation_params().b;
    params.activationFunc = get_kernel_selector_activation_param(arg.get_fused_activation_func());
}

template <typename p_type>
inline void convert_new_activation_func(const p_type primitive, kernel_selector::base_params& params)
{
    params.activationFunc = get_kernel_selector_activation_param(primitive->activation_func);
    params.activationParams.m = primitive->additional_params.a;
    params.activationParams.n = primitive->additional_params.b;
}

template <typename params_t, typename arg_t>
inline params_t get_default_params(const arg_t& arg, uint32_t split = 1)
{
    params_t params;

    const auto& context = arg.get_program().get_engine().get_context();
    const auto& engine_info = context->get_engine_info();

    params.engineInfo.bSubGroupSupport      = context->extension_supported("cl_intel_subgroups");
    params.engineInfo.bSubGroupShortSupport = context->extension_supported("cl_intel_subgroups_short");
    params.engineInfo.bFP16Support          = context->extension_supported("cl_khr_fp16");
    params.engineInfo.bFP64Support          = context->extension_supported("cl_khr_fp64");
    params.engineInfo.bImageSupport         = engine_info.supports_image != 0;
    params.engineInfo.maxWorkGroupSize      = engine_info.max_work_group_size;
    params.engineInfo.maxLocalMemSize       = engine_info.max_local_mem_size;
    params.engineInfo.maxImage2dWidth       = engine_info.max_image2d_width;
    params.engineInfo.maxImage2dHeight      = engine_info.max_image2d_height;
    params.engineInfo.deviceId              = engine_info.dev_id;
    params.engineInfo.driverVersion         = engine_info.driver_version;
    params.engineInfo.hostVersion           = to_host_version(cldnn::get_version());
    
    const auto& input_layout    = arg.input().get_output_layout();
    const auto& output_layout   = arg.get_output_layout();

    params.inputs[0] = convert_data_tensor(input_layout, split);
    params.output = convert_data_tensor(output_layout, split);

    params.layerID = arg.id();

    convert_fused_activation_func_params(arg, params);

    return params;
}

template <typename params_t, typename arg_t>
inline params_t get_weights_bias_default_params(const arg_t& arg, uint32_t split = 1)
{
    params_t params = get_default_params<params_t>(arg, split);

    const auto& weights_layout = arg.weights().get_output_layout();
    params.weights = convert_weights_tensor(weights_layout);

    if (arg.bias_term())
    {
        const auto& bias_layout = arg.bias().get_output_layout();
        // bias per output is not supported on cldnn
        params.bias.push_back(convert_data_tensor(bias_layout).FlattenFeatureAndSpatials());
    }

    return params;
}

template <typename optional_params_t>
inline optional_params_t get_default_optional_params(const program_impl& program)
{
    optional_params_t params;
    
    const auto& context = program.get_engine().get_context();

    params.meaningfulKernelsNames       = context->get_configuration().meaningful_kernels_names;
    params.allowStaticInputReordering   = program.get_options().get<build_option_type::optimize_data>()->enabled();
    params.allowInputReordering         = false;
    params.allowOutputReordering        = false;
    
    const auto& tuning_config = program.get_options().get<build_option_type::tuning_config>();
    params.tuningParams.mode = to_tuning_mode(tuning_config->config.mode);
    params.tuningParams.cacheFilePath = tuning_config->config.cache_file_path;

    return params;
}

template <typename optional_params_t>
inline optional_params_t get_default_weights_bias_optional_params(const program_impl& program)
{
    return get_default_optional_params<optional_params_t>(program);
}<|MERGE_RESOLUTION|>--- conflicted
+++ resolved
@@ -29,142 +29,14 @@
 #include "permute/permute_kernel_selector.h"
 #include "reshape/reshape_kernel_selector.h"
 #include "upsampling/upsampling_kernel_selector.h"
-<<<<<<< HEAD
-#include "convolution_grad_weights/convolution_grad_weights_kernel_selector.h"
-#include "fully_connected_grad_input/fully_connected_grad_input_kernel_selector.h"
-#include "fully_connected_grad_weights/fully_connected_grad_weights_kernel_selector.h"
-=======
 #include "lstm/lstm_gemm_kernel_selector.h"
 #include "lstm/lstm_elt_kernel_selector.h"
->>>>>>> 41d4efb4
 #include "jitter.h"
-#include "common_tools.h"
 
 using namespace cldnn;
 
 namespace kernel_selector
 {
-<<<<<<< HEAD
-    using n_dims                            = KernelSelector::Tensor::NDims;
-    using kernel_data                       = KernelSelector::KernelData;
-    using kernel_string                     = KernelSelector::KernelString;
-    using cl_kernel_data                    = KernelSelector::clKernelData;
-    using kernel_arguments                  = KernelSelector::Arguments;
-    using kernel_argument_element           = KernelSelector::ArgumentDescriptor;
-    using kernel_argument_types             = KernelSelector::ArgumentDescriptor::Types;
-    using kernel_scalar_arguments           = KernelSelector::Scalars;
-    using kernel_scalar_argument_types      = KernelSelector::ScalarDescriptor::Types;
-    using jit_constants                     = KernelSelector::JitConstants;
-
-    using data_type                         = KernelSelector::Datatype;
-    using kernel_type                       = KernelSelector::KernelType;
-    using weights_type                      = KernelSelector::WeightsType;
-    using activation_function               = KernelSelector::ActivationFunction;
-    using pool_type                         = KernelSelector::PoolType;
-    using pool_remainder                    = KernelSelector::PoolRemainder;
-	using argm_axis							= KernelSelector::ArgMaxMinAxis;
-	using argm_output						= KernelSelector::ArgMaxMinOut;
-    using lookt_axis                        = KernelSelector::LookUpTableAxis;
-    using lrn_mode                          = KernelSelector::LRNMode;
-    using normalize_mode                    = KernelSelector::NormalizeMode;
-    using mvn_mode                          = KernelSelector::MVNMode;
-    using kernel_divider_mode               = KernelSelector::KernelDividerMode;
-    using eltwise_mode                      = KernelSelector::EltwiseMode;
-    using eltwise_input_mode                = KernelSelector::EltwiseInputMode;
-    using softmax_dim                       = KernelSelector::SoftmaxDim;
-    using mean_subtruct_mode                = KernelSelector::MeanSubtractMode;
-    using mean_op                           = KernelSelector::MeanOp;
-    using concat_axis                       = KernelSelector::ConcatAxis;
-    using tuning_mode                       = KernelSelector::TuningMode;
-    using sample_type                       = KernelSelector::SampleType;
-
-    using data_tensor                       = KernelSelector::DataTensor;
-    using weights_tensor                    = KernelSelector::WeightsTensor;
-    using data_layout                       = KernelSelector::DataLayout;
-    using weights_layout                    = KernelSelector::WeightsLayout;
-    using multi_data_tensor                 = KernelSelector::MultiDataTensor;
-
-    using params                            = KernelSelector::Params;
-    using base_params                       = KernelSelector::BaseParams;
-    using weight_bias_params                = KernelSelector::WeightBiasParams;
-	using arg_max_min_params				= KernelSelector::ArgMaxMinParams;
-    using lookup_table_params               = KernelSelector::LookUpTableParams;
-    using convolution_params                = KernelSelector::ConvolutionParams;
-    using deconvolution_params              = KernelSelector::DeconvolutionParams;
-    using lrn_params                        = KernelSelector::LRNParams;
-    using normalize_params                  = KernelSelector::NormalizeParams;
-    using mvn_params                        = KernelSelector::MVNParams;
-    using pooling_params                    = KernelSelector::PoolingParams;
-    using max_unpooling_params              = KernelSelector::MaxUnpoolingParams;
-    using roi_pooling_v1_params             = KernelSelector::ROIPoolingParams;
-    using fully_connected_params            = KernelSelector::FullyConnectedParams;
-    using fully_connected_grad_input_params = KernelSelector::FullyConnectedGradInputParams;
-    using fully_connected_grad_weights_params = KernelSelector::FullyConnectedGradWeightsParams;
-    using activation_params                 = KernelSelector::ActivationParams;
-    using softmax_params                    = KernelSelector::SoftmaxParams;
-    using region_yolo_params                = KernelSelector::RegionYoloParams;
-    using reorg_yolo_params                 = KernelSelector::ReorgYoloParams;
-    using eltwise_params                    = KernelSelector::EltwiseParams;
-    using reorder_base_params               = KernelSelector::ReorderBaseParams;
-    using permute_params                    = KernelSelector::PermuteParams;
-    using reorder_params                    = KernelSelector::ReorderParams;
-    using reorder_weights_params            = KernelSelector::ReorderWeightsParams;
-    using concatenation_params              = KernelSelector::ConcatenationParams;
-    using weights_reorder_params            = KernelSelector::WeightsReorderParams;
-    using generic_kernel_params             = KernelSelector::GenericKernelParams;
-    using upsampling_params                 = KernelSelector::UpSamplingParams;
-    using convolution_grad_weights_params   = KernelSelector::ConvolutionGradWeightsParams;
-
-    using optional_params                   = KernelSelector::OptionalParams;
-    using weights_bias_optional_params      = KernelSelector::WeightsBiasOptionalParams;
-	using arg_max_min_optional_params		= KernelSelector::ArgMaxMinOptionalParams;
-    using lookup_table_optional_params      = KernelSelector::LookUpTableOptionalParams;
-    using convolution_optional_params       = KernelSelector::ConvolutionOptionalParams;
-    using deconvolution_optional_params     = KernelSelector::DeconvolutionOptionalParams;
-    using lrn_optional_params               = KernelSelector::LRNOptionalParams;
-    using normalize_optional_params         = KernelSelector::NormalizeOptionalParams;
-    using mvn_optional_params               = KernelSelector::MVNOptionalParams;
-    using pooling_optional_params           = KernelSelector::PoolingOptionalParams;
-    using max_unpooling_optional_params     = KernelSelector::MaxUnpoolingOptionalParams;
-    using roi_pooling_optional_params       = KernelSelector::ROIPoolingOptionalParams;
-    using fully_connected_optional_params   = KernelSelector::FullyConnectedOptionalParams;
-    using fully_connected_grad_input_optional_params = KernelSelector::FullyConnectedGradInputOptionalParams;
-    using fully_connected_grad_weights_optional_params = KernelSelector::FullyConnectedGradWeightsOptionalParams;
-    using activation_optional_params        = KernelSelector::ActivationOptionalParams;
-    using softmax_optional_params           = KernelSelector::SoftmaxOptionalParams;
-    using region_yolo_optional_params       = KernelSelector::RegionYoloOptionalParams;
-    using reorg_yolo_optional_params        = KernelSelector::ReorgYoloOptionalParams;
-    using eltwise_optional_params           = KernelSelector::EltwiseOptionalParams;
-    using reorder_optional_params           = KernelSelector::ReorderOptionalParams;
-    using concatenation_optional_params     = KernelSelector::ConcatenationOptionalParams;
-    using upsampling_optional_params        = KernelSelector::UpSamplingOptionalParams;
-    using convolution_grad_weights_optional_params = KernelSelector::ConvolutiongradWeightsOptionalParams;
-
-	using arg_max_min_kernel_selector		= KernelSelector::ArgMaxMinKernelSelctor;
-    using lookup_table_kernel_selector      = KernelSelector::LookUpTableKernelSelctor;
-    using convolution_kernel_selector       = KernelSelector::ConvolutionKernelSelctor;
-    using deconvolution_kernel_selector     = KernelSelector::DeconvolutionKernelSelctor;
-    using lrn_kernel_selector               = KernelSelector::LRNKernelSelctor;
-    using normalize_kernel_selector         = KernelSelector::NormalizeKernelSelctor;
-    using mvn_kernel_selector               = KernelSelector::MVNKernelSelctor;
-    using pooling_kernel_selector           = KernelSelector::PoolingKernelSelctor;
-    using max_unpooling_kernel_selector     = KernelSelector::MaxUnpoolingKernelSelctor;
-    using roi_pooling_v1_kernel_selector    = KernelSelector::ROIPoolingKernelSelctor;
-    using fully_connected_kernel_selector   = KernelSelector::FullyConnectedKernelSelctor;
-    using fully_connected_grad_input_kernel_selector = KernelSelector::FullyConnectedGradInputKernelSelctor;
-    using fully_connected_grad_weights_kernel_selector = KernelSelector::FullyConnectedGradWeightsKernelSelctor;
-    using activation_kernel_selector        = KernelSelector::ActivationKernelSelctor;
-    using softmax_kernel_selector           = KernelSelector::SoftmaxKernelSelctor;
-    using region_yolo_kernel_selector       = KernelSelector::RegionYoloKernelSelctor;
-    using reorg_yolo_kernel_selector        = KernelSelector::ReorgYoloKernelSelctor;
-    using eltwise_kernel_selector           = KernelSelector::EltwiseKernelSelctor;
-    using reorder_kernel_selector           = KernelSelector::ReorderKernelSelctor;
-    using reshape_kernel_selector           = KernelSelector::ReshapeKernelSelctor;
-    using permute_kernel_selector           = KernelSelector::PermuteKernelSelctor;
-    using concatenation_kernel_selector     = KernelSelector::ConcatenationKernelSelctor;
-    using upsampling_kernel_selector        = KernelSelector::UpSamplingKernelSelector;
-    using convolution_grad_weights_kernel_selector = KernelSelector::ConvolutionGradWeightsKernelSelctor;
-=======
     using n_dims                            = kernel_selector::Tensor::NDims;
     using kernel_data                       = kernel_selector::KernelData;
     using kernel_string                     = kernel_selector::KernelString;
@@ -239,7 +111,6 @@
     using upsampling_kernel_selector        = kernel_selector::UpSamplingKernelSelector;
     using lstm_gemm_kernel_selector         = kernel_selector::LSTMGemmKernelSelector;
     using lstm_elt_kernel_selector          = kernel_selector::LSTMEltKernelSelector;
->>>>>>> 41d4efb4
 }
 
 inline kernel_selector::data_type to_data_type(data_types dt)
@@ -417,18 +288,14 @@
     const auto& lower_pad = pad.lower_size().sizes(l.format);
     const auto& upper_pad = pad.upper_size().sizes(l.format);
     const auto ks_layout = to_data_layout(l.format);
-<<<<<<< HEAD
-    kernel_selector::n_dims vec(KernelSelector::DataTensor::ChannelsCount(ks_layout));
-=======
     kernel_selector::n_dims vec(kernel_selector::DataTensor::ChannelsCount(ks_layout));
->>>>>>> 41d4efb4
 
     size_t pitch = 1;
     size_t offset = 0;
 
     auto new_vals = vals;
 
-    if (ks_layout == KernelSelector::Tensor::byxf_af32)
+    if (ks_layout == kernel_selector::Tensor::byxf_af32)
     {
         new_vals[3] = align_to(vals[3], 32);
     }
@@ -452,11 +319,7 @@
         pitch *= (reserved_in_mem_count + lp + up);
     }
 
-<<<<<<< HEAD
-    const int feature_index = KernelSelector::DataTensor::Channelndex(ks_layout, KernelSelector::Tensor::DataChannelName::FEATURE);
-=======
     const int feature_index = kernel_selector::DataTensor::Channelndex(ks_layout, kernel_selector::Tensor::DataChannelName::FEATURE);
->>>>>>> 41d4efb4
     vec[feature_index].v /= split;
 
     return kernel_selector::data_tensor(
@@ -473,11 +336,7 @@
     const auto base_layout = kernel_selector::weights_layout::oiyx;
     const auto ks_type = to_weights_type(l.data_type);
     const auto ks_layout = to_weights_layout(l.format);
-<<<<<<< HEAD
-    std::vector<size_t> vec(KernelSelector::WeightsTensor::ChannelsCount(base_layout));
-=======
     std::vector<size_t> vec(kernel_selector::WeightsTensor::ChannelsCount(base_layout));
->>>>>>> 41d4efb4
 
     for (size_t i = 0; i < vec.size(); i++)
     {
