--- conflicted
+++ resolved
@@ -5,34 +5,6 @@
 
 namespace {
 
-<<<<<<< HEAD
-struct relu_reference : is_a_unknown
-{
-    relu_reference() : is_a_unknown(neural::type_id<relu_reference>()) {}
-    ~relu_reference() {}
-
-    static void implementation(void *const ptr) {
-        auto argument = static_cast<relu::arguments *>(ptr);
-
-        size_t count_src = 1;
-        size_t count_dst = 1;
-
-        for(unsigned i = 0; i < argument->input[0].primitive.as<neural::memory *>()->argument.size.size(); ++i)
-            count_src *= argument->input[0].primitive.as<neural::memory *>()->argument.size[i];
-        for(unsigned i = 0; i < argument->output[0].as<neural::memory *>()->argument.size.size(); ++i)
-            count_dst *= argument->output[0].as<neural::memory *>()->argument.size[i];
-
-        if( count_dst != count_src )
-            throw std::runtime_error("ReLU input/output size does not match.");
-
-        auto input  = static_cast<float *>(argument->input[0].primitive.output[0].as<const neural::memory *>()->pointer);
-        auto output = static_cast<float *>(argument->output[0].output[0].as<const neural::memory *>()->pointer);
-
-        for (size_t i = 0; i < count_src; ++i) {
-        output[i] = std::max(input[i], .0f)
-            + argument->negative_slope * std::min(input[i], .0f);
-        }
-=======
 struct relu_reference : is_a_unknown {
     const relu &outer;
     relu_reference(relu &arg)
@@ -42,14 +14,33 @@
     ~relu_reference() {}
 
     static void implementation(const void *ptr) {
-        auto that = static_cast<const relu *>(ptr);
+        /*auto that = static_cast<const relu *>(ptr);
         auto input  = that->input_memory(0).pointer;
         auto output = that->output_memory(0).pointer;
+        */
+        //auto argument = static_cast<relu::arguments *>(ptr);
+        //size_t count_src = 1;
+        //size_t count_dst = 1;
+
+        //for(unsigned i = 0; i < argument->input[0].primitive.as<neural::memory *>()->argument.size.size(); ++i)
+        //    count_src *= argument->input[0].primitive.as<neural::memory *>()->argument.size[i];
+        //for(unsigned i = 0; i < argument->output[0].as<neural::memory *>()->argument.size.size(); ++i)
+        //    count_dst *= argument->output[0].as<neural::memory *>()->argument.size[i];
+
+        //if( count_dst != count_src )
+        //    throw std::runtime_error("ReLU input/output size does not match.");
+
+        //auto input  = static_cast<float *>(argument->input[0].primitive.output[0].as<const neural::memory *>()->pointer);
+        //auto output = static_cast<float *>(argument->output[0].output[0].as<const neural::memory *>()->pointer);
+
+        //for (size_t i = 0; i < count_src; ++i) {
+        //output[i] = std::max(input[i], .0f)
+        //    + argument->negative_slope * std::min(input[i], .0f);
+        //}
     }
 
     std::vector<task> work() {
         return {task{implementation, &outer}};
->>>>>>> 95bbd8f9
     }
 };
 
@@ -70,27 +61,17 @@
 primitive relu::create(relu::arguments arg) {
     relu *result = new relu(arg);
 
-<<<<<<< HEAD
     auto tmp = new relu_reference();
 
-    if(arg.engine==engine::reference
-       && memory::format::xyzb==arg.input[0].primitive.output[0].as<neural::memory *>()->argument.format)
-=======
     if(    arg.engine==engine::reference
         && memory::format::yxfb_f32==result-> input_memory(0).argument.format
         && memory::format::yxfb_f32==result->output_memory(0).argument.format)
->>>>>>> 95bbd8f9
     {
         auto implementation = new relu_reference(*result);
         result->_private.reset(implementation);
         result->_work = implementation->work();
     }
     arg.engine;
-<<<<<<< HEAD
-    
-    // [WIP]
-=======
->>>>>>> 95bbd8f9
 
     return result;
 }
