--- conflicted
+++ resolved
@@ -93,7 +93,6 @@
                     ++counter[i-1];
                 }
 
-<<<<<<< HEAD
             if( counter[0] == output_size[0] )
                 for(auto i = counter.size() - 1; i > 0; --i)
                     counter[i] = output_size[i];
@@ -118,10 +117,6 @@
                 increse_counter();
             }
         }
-=======
-        for (size_t i = 0; i < count_src; ++i)
-            output[i] = std::max(input[i], 0.0f) + this_relu->argument.negative_slope * std::min(input[i], 0.0f);
->>>>>>> aecd41f4
     }
 
     std::vector<task> work() {
