/*
// Copyright (c) 2016 Intel Corporation
//
// Licensed under the Apache License, Version 2.0 (the "License");
// you may not use this file except in compliance with the License.
// You may obtain a copy of the License at
//
//      http://www.apache.org/licenses/LICENSE-2.0
//
// Unless required by applicable law or agreed to in writing, software
// distributed under the License is distributed on an "AS IS" BASIS,
// WITHOUT WARRANTIES OR CONDITIONS OF ANY KIND, either express or implied.
// See the License for the specific language governing permissions and
// limitations under the License.
*/

#include "multidimensional_counter.h"
#include "relu.h"

namespace neural {

<<<<<<< HEAD
relu::arguments::arguments(neural::engine::type engine, primitive out, neural::vector<uint32_t> out_off, neural::vector<uint32_t> out_siz, primitive in, neural::vector<int32_t> in_off, float slp)
	: engine(engine)
	, output({ out })
	, output_offset({ out_off })
	, output_size({ out_siz })
	, input({ in })
	, input_offset({ in_off })
	, negative_slope(slp) {}

relu::arguments::arguments(neural::engine::type engine, primitive out, neural::vector<uint32_t> out_off, neural::vector<uint32_t> out_siz, primitive in, neural::vector<int32_t> in_off)
	: engine(engine)
	, output({ out })
	, output_offset({ out_off })
	, output_size({ out_siz })
	, input({ in })
	, input_offset({ in_off })
	, negative_slope(0.0f) {}

relu::arguments::arguments(neural::engine::type engine, primitive out, primitive in, float slp)
	: engine(engine)
	, output({ out })
	, output_offset(out.as<const memory&>().argument.size.batch.size(), out.as<const memory&>().argument.size.spatial.size(), out.as<const memory&>().argument.size.feature.size())
	, output_size(out.as<const memory&>().argument.size)
	, input({ in })
	, input_offset(in.as<const memory&>().argument.size.batch.size(), in.as<const memory&>().argument.size.spatial.size(), in.as<const memory&>().argument.size.feature.size())
	, negative_slope(slp) {}

relu::arguments::arguments(neural::engine::type engine, primitive out, primitive in)
	: engine(engine)
	, output({ out })
	, output_offset(out.as<const memory&>().argument.size.batch.size(), out.as<const memory&>().argument.size.spatial.size(), out.as<const memory&>().argument.size.feature.size())
	, output_size(out.as<const memory&>().argument.size)
	, input({ in })
	, input_offset(in.as<const memory&>().argument.size.batch.size(), in.as<const memory&>().argument.size.spatial.size(), in.as<const memory&>().argument.size.feature.size())
	, negative_slope(0.0f) {}
=======
namespace {
struct relu_reference : is_an_implementation {
    const relu &outer;
    relu_reference(relu &arg)
        : is_an_implementation(neural::type_id<relu_reference>())
        , outer(arg)
    {};
    ~relu_reference() {}

    static void implementation(const void *ptr) {
        auto this_relu = static_cast<const relu *>(ptr);

        auto& input_offset  = this_relu->argument.input_offset;
        auto& output_offset = this_relu->argument.output_offset;
        auto& output_size   = this_relu->argument.output_size;

        //auto& input_arg  = this_relu->input_memory(0).argument;
        //auto& output_arg = this_relu->output_memory(0).argument;
        auto& input_arg  = this_relu->argument.input[0].primitive.as<const memory&>().argument; //todo tmp solution
        auto& output_arg = this_relu->argument.output[0].as<const memory&>().argument;

        if(input_arg.format          != memory::format::yxfb_f32)   throw std::runtime_error("ReLU reference uses yxfb_f32 format.");
        if(input_arg.size.raw.size() != output_arg.size.raw.size()) throw std::runtime_error("ReLU input/output number of dimension does not match.");
        if(input_arg.format          != output_arg.format)          throw std::runtime_error("ReLU input/output data format does not match.");
        for(auto &x : input_offset.raw)  if(x < 0)                  throw std::runtime_error("ReLU negative input offset.");

        for(size_t i = 0; i < input_arg.size.raw.size(); ++i){
            if(input_arg.size.raw[i]  < output_size.raw[i] +  input_offset.raw[i]) throw std::runtime_error("ReLU input/output size does not match.");
            if(output_arg.size.raw[i] < output_size.raw[i] + output_offset.raw[i]) throw std::runtime_error("ReLU sizes to small.");
        }

        assert( 1 == output_size.feature.size() );
        assert( 1 == output_size.batch.size()   );

        //auto input  = static_cast<float*>(this_relu->input_memory(0).pointer);
        //auto output = static_cast<float*>(this_relu->output_memory(0).pointer);
        auto input  = static_cast<float*>(this_relu->argument.input[0].primitive.as<const memory&>().pointer);  //todo tmp solution
        auto output = static_cast<float*>(this_relu->argument.output[0].as<const memory&>().pointer);

        namespace nd = ndimensional;
        nd::value<uint32_t> range ( output_size );
        auto calc_in_idx  = nd::choose_calculate_idx(input_arg.format);
        auto calc_out_idx = nd::choose_calculate_idx(output_arg.format);

        for(auto pos : range) {
            auto in_idx  = calc_in_idx (input_arg.size.raw , pos + input_offset );
            auto out_idx = calc_out_idx(output_arg.size.raw, pos + output_offset);

            output[out_idx] = std::max( input[in_idx], 0.0f) + this_relu->argument.negative_slope * std::min( input[in_idx], 0.0f);
        }
    }

    std::vector<task> work() {
        return {task{implementation, &outer}};
    }

    static is_an_implementation *create(relu &arg) { return new relu_reference(arg); };
};

struct relu_backward_reference : is_an_implementation {
    const relu_backward &outer;
    relu_backward_reference(relu_backward &arg)
        : is_an_implementation(neural::type_id<relu_backward_reference>())
        , outer(arg)
    {};
    ~relu_backward_reference() {}

    static void implementation(const void *ptr)
    {
        auto this_relu = static_cast<const relu_backward *>(ptr);

        if(this_relu->input().size() != 2)
            throw std::runtime_error("ReLU backward: number of inputs is incorrect.");

        if(this_relu->output().size() != 1)
            throw std::runtime_error("ReLU backward: number of outputs is incorrect.");

        //auto forward_output_grad = static_cast<float*>(this_relu->input_memory(0).pointer);
        //auto forward_input       = static_cast<float*>(this_relu->input_memory(1).pointer);
        //auto forward_input_grad  = static_cast<float*>(this_relu->output_memory(0).pointer);
        auto forward_output_grad = static_cast<float*>(this_relu->argument.input[0].primitive.as<const memory&>().pointer);
        auto forward_input       = static_cast<float*>(this_relu->argument.input[1].primitive.as<const memory&>().pointer);
        auto forward_input_grad  = static_cast<float*>(this_relu->argument.output[0].as<const memory&>().pointer);

        //auto forward_output_grad_arg    = this_relu->input_memory(0).argument;
        auto forward_output_grad_arg    = this_relu->argument.input[0].primitive.as<const memory&>().argument;
        auto forward_output_grad_offset = this_relu->argument.input_offset[0];

        //auto forward_input_arg    = this_relu->input_memory(1).argument;
        auto forward_input_arg    = this_relu->argument.input[1].primitive.as<const memory&>().argument;
        auto forward_input_offset = this_relu->argument.input_offset[1];

        //auto forward_input_grad_arg    = this_relu->output_memory(0).argument;
        auto forward_input_grad_arg    = this_relu->argument.output[0].as<const memory&>().argument;
        auto forward_input_grad_offset = this_relu->argument.output_offset;

        auto processed_window_sizes = this_relu->argument.output_size;

        if(forward_output_grad_arg.size.raw.size() != forward_input_arg.size.raw.size() || forward_input_arg.size.raw.size() != forward_input_grad_arg.size.raw.size())
            throw std::runtime_error("ReLU backward: number of IO dimension does not match.");

        if(forward_output_grad_arg.format != forward_input_arg.format || forward_input_arg.format != forward_input_grad_arg.format)
            throw std::runtime_error("ReLU backward: IO data format does not match.");

        for(size_t i = 0; i < forward_output_grad_arg.size.raw.size(); ++i){
            if(forward_output_grad_arg.size.raw[i] < processed_window_sizes.raw[i] + forward_output_grad_offset.raw[i]) throw std::runtime_error("ReLU backward: forward_output_grad size does not match the offset.");
            if(forward_input_arg.size.raw[i]       < processed_window_sizes.raw[i] + forward_input_offset.raw[i]      ) throw std::runtime_error("ReLU backward: forward_input size does not match the offset.");
            if(forward_input_grad_arg.size.raw[i]  < processed_window_sizes.raw[i] + forward_input_grad_offset.raw[i] ) throw std::runtime_error("ReLU backward: forward_input_grad size does not match the offset.");
        }

        namespace nd = ndimensional;
        nd::value<uint32_t> range (processed_window_sizes);
        auto calc_forward_input_idx       = nd::choose_calculate_idx(forward_input_arg.format);
        auto calc_forward_output_grad_idx = nd::choose_calculate_idx(forward_output_grad_arg.format);
        auto calc_forward_input_grad_idx  = nd::choose_calculate_idx(forward_input_grad_arg.format);
        for(auto pos : range) {
            auto forward_input_idx       = calc_forward_input_idx      (forward_input_arg.size.raw, pos + forward_input_offset);
            auto forward_output_grad_idx = calc_forward_output_grad_idx(forward_output_grad_arg.size.raw, pos + forward_output_grad_offset);
            auto forward_input_grad_idx  = calc_forward_input_grad_idx (forward_input_grad_arg.size.raw, pos + forward_input_grad_offset);

            forward_input_grad[forward_input_grad_idx] = (forward_input[forward_input_idx] <= 0.0f ? 0.0f : 1.0f) * forward_output_grad[forward_output_grad_idx];
        }
    }

    std::vector<task> work() {
        return {task{implementation, &outer}};
    }

    static is_an_implementation *create(relu_backward &arg) { return new relu_backward_reference(arg); };
};

} // namespace {

relu::arguments::arguments( neural::engine::type engine, primitive out, neural::vector<uint32_t> out_off, neural::vector<uint32_t> out_siz, primitive in, neural::vector<int32_t> in_off, float slp)
    : engine(engine)
    , output({out})
    , output_offset({out_off})
    , output_size({out_siz})
    , input({in})
    , input_offset({in_off})
    , negative_slope(slp) {}

relu::arguments::arguments( neural::engine::type engine, primitive out, neural::vector<uint32_t> out_off, neural::vector<uint32_t> out_siz, primitive in, neural::vector<int32_t> in_off)
    : engine(engine)
    , output({out})
    , output_offset({out_off})
    , output_size({out_siz})
    , input({in})
    , input_offset({in_off})
    , negative_slope(0.0f) {}

relu::arguments::arguments( neural::engine::type engine, primitive out, primitive in, float slp )
    : engine(engine)
    , output({out})
    , output_offset(out.as<const memory&>().argument.size.batch.size(), out.as<const memory&>().argument.size.spatial.size(), out.as<const memory&>().argument.size.feature.size())
    , output_size(out.as<const memory&>().argument.size)
    , input({in})
    , input_offset(in.as<const memory&>().argument.size.batch.size(), in.as<const memory&>().argument.size.spatial.size(), in.as<const memory&>().argument.size.feature.size())
    , negative_slope(slp) {}

relu::arguments::arguments( neural::engine::type engine, primitive out, primitive in )
    : engine(engine)
    , output({out})
    , output_offset(out.as<const memory&>().argument.size.batch.size(), out.as<const memory&>().argument.size.spatial.size(), out.as<const memory&>().argument.size.feature.size())
    , output_size(out.as<const memory&>().argument.size)
    , input({in})
    , input_offset(in.as<const memory&>().argument.size.batch.size(), in.as<const memory&>().argument.size.spatial.size(), in.as<const memory&>().argument.size.feature.size())
    , negative_slope(0.0f) {}
>>>>>>> e219071c

relu_backward::arguments::arguments(neural::engine::type engine, primitive out, neural::vector<uint32_t> out_offset, neural::vector<uint32_t> out_size, std::vector<primitive_at> in, std::vector<neural::vector<uint32_t>> in_offsets, float neg_slope)
	: engine(engine)
	, output({ out })
	, output_offset(out_offset)
	, output_size(out_size)
	, input(in)
	, input_offset(in_offsets)
	, negative_slope(neg_slope) {}

relu_backward::arguments::arguments(neural::engine::type engine, primitive out, std::vector<primitive_at> in, float neg_slope)
	: engine(engine)
	, output({ out })
	, output_offset(out.as<const memory&>().argument.size.batch.size(), out.as<const memory&>().argument.size.spatial.size(), out.as<const memory&>().argument.size.feature.size())
	, output_size(out.as<const memory&>().argument.size)
	, input(in)
	, input_offset({ in.size(),{ in[0].primitive.as<const memory&>().argument.size.batch.size(), in[0].primitive.as<const memory&>().argument.size.spatial.size(), in[0].primitive.as<const memory&>().argument.size.feature.size() } })
	, negative_slope(neg_slope) {}

// creates primitive with relu implementation that supports provided arguments
primitive relu::create(relu::arguments arg) {
    // wrap relu into RAII wrapper
    std::unique_ptr<relu> result(new relu(arg));

    // lookup in database; throw if not found
    //todo tmp solution
    auto& infmt = result->argument.input[0].primitive.as<const memory&>().argument.format;
    auto& outfmt = result->argument.output[0].as<const memory&>().argument.format;
    auto key = std::make_tuple(arg.engine, infmt, outfmt);
    //auto key = std::make_tuple(arg.engine, result-> input_memory(0).argument.format, result->output_memory(0).argument.format);
    auto it = relu_fw_implementation_map.find(key);
    if (it == std::end(relu_fw_implementation_map)) throw std::runtime_error("not yet implemented");

    // create implementation & attach it to result
    auto implementation = it->second(*result);
    result->_private.reset(implementation);
    result->_work = implementation->work();

    // release RAII wrapper, return naked pointer
    return result.release();
}


primitive relu_backward::create(relu_backward::arguments arg) {
    // wrap relu into RAII wrapper
    std::unique_ptr<relu_backward> result(new relu_backward(arg));

    // lookup in database; throw if not found
    //todo tmp solution
    auto& infmt = result->argument.input[0].primitive.as<const memory&>().argument.format;
    auto& outfmt = result->argument.output[0].as<const memory&>().argument.format;
    auto key = std::make_tuple(arg.engine, infmt, outfmt);
    //    auto key = std::make_tuple(arg.engine, result-> input_memory(0).argument.format, result->output_memory(0).argument.format);
    auto it = relu_bw_implementation_map.find(key);
    if (it == std::end(relu_bw_implementation_map)) throw std::runtime_error("not yet implemented");

    // create implementation & attach it to result
    auto implementation = it->second(*result);
    result->_private.reset(implementation);
    result->_work = implementation->work();

    // release RAII wrapper, return naked pointer
    return result.release();
}
}<|MERGE_RESOLUTION|>--- conflicted
+++ resolved
@@ -19,230 +19,59 @@
 
 namespace neural {
 
-<<<<<<< HEAD
 relu::arguments::arguments(neural::engine::type engine, primitive out, neural::vector<uint32_t> out_off, neural::vector<uint32_t> out_siz, primitive in, neural::vector<int32_t> in_off, float slp)
-	: engine(engine)
-	, output({ out })
-	, output_offset({ out_off })
-	, output_size({ out_siz })
-	, input({ in })
-	, input_offset({ in_off })
-	, negative_slope(slp) {}
+    : engine(engine)
+    , output({ out })
+    , output_offset({ out_off })
+    , output_size({ out_siz })
+    , input({ in })
+    , input_offset({ in_off })
+    , negative_slope(slp) {}
 
 relu::arguments::arguments(neural::engine::type engine, primitive out, neural::vector<uint32_t> out_off, neural::vector<uint32_t> out_siz, primitive in, neural::vector<int32_t> in_off)
-	: engine(engine)
-	, output({ out })
-	, output_offset({ out_off })
-	, output_size({ out_siz })
-	, input({ in })
-	, input_offset({ in_off })
-	, negative_slope(0.0f) {}
+    : engine(engine)
+    , output({ out })
+    , output_offset({ out_off })
+    , output_size({ out_siz })
+    , input({ in })
+    , input_offset({ in_off })
+    , negative_slope(0.0f) {}
 
 relu::arguments::arguments(neural::engine::type engine, primitive out, primitive in, float slp)
-	: engine(engine)
-	, output({ out })
-	, output_offset(out.as<const memory&>().argument.size.batch.size(), out.as<const memory&>().argument.size.spatial.size(), out.as<const memory&>().argument.size.feature.size())
-	, output_size(out.as<const memory&>().argument.size)
-	, input({ in })
-	, input_offset(in.as<const memory&>().argument.size.batch.size(), in.as<const memory&>().argument.size.spatial.size(), in.as<const memory&>().argument.size.feature.size())
-	, negative_slope(slp) {}
-
-relu::arguments::arguments(neural::engine::type engine, primitive out, primitive in)
-	: engine(engine)
-	, output({ out })
-	, output_offset(out.as<const memory&>().argument.size.batch.size(), out.as<const memory&>().argument.size.spatial.size(), out.as<const memory&>().argument.size.feature.size())
-	, output_size(out.as<const memory&>().argument.size)
-	, input({ in })
-	, input_offset(in.as<const memory&>().argument.size.batch.size(), in.as<const memory&>().argument.size.spatial.size(), in.as<const memory&>().argument.size.feature.size())
-	, negative_slope(0.0f) {}
-=======
-namespace {
-struct relu_reference : is_an_implementation {
-    const relu &outer;
-    relu_reference(relu &arg)
-        : is_an_implementation(neural::type_id<relu_reference>())
-        , outer(arg)
-    {};
-    ~relu_reference() {}
-
-    static void implementation(const void *ptr) {
-        auto this_relu = static_cast<const relu *>(ptr);
-
-        auto& input_offset  = this_relu->argument.input_offset;
-        auto& output_offset = this_relu->argument.output_offset;
-        auto& output_size   = this_relu->argument.output_size;
-
-        //auto& input_arg  = this_relu->input_memory(0).argument;
-        //auto& output_arg = this_relu->output_memory(0).argument;
-        auto& input_arg  = this_relu->argument.input[0].primitive.as<const memory&>().argument; //todo tmp solution
-        auto& output_arg = this_relu->argument.output[0].as<const memory&>().argument;
-
-        if(input_arg.format          != memory::format::yxfb_f32)   throw std::runtime_error("ReLU reference uses yxfb_f32 format.");
-        if(input_arg.size.raw.size() != output_arg.size.raw.size()) throw std::runtime_error("ReLU input/output number of dimension does not match.");
-        if(input_arg.format          != output_arg.format)          throw std::runtime_error("ReLU input/output data format does not match.");
-        for(auto &x : input_offset.raw)  if(x < 0)                  throw std::runtime_error("ReLU negative input offset.");
-
-        for(size_t i = 0; i < input_arg.size.raw.size(); ++i){
-            if(input_arg.size.raw[i]  < output_size.raw[i] +  input_offset.raw[i]) throw std::runtime_error("ReLU input/output size does not match.");
-            if(output_arg.size.raw[i] < output_size.raw[i] + output_offset.raw[i]) throw std::runtime_error("ReLU sizes to small.");
-        }
-
-        assert( 1 == output_size.feature.size() );
-        assert( 1 == output_size.batch.size()   );
-
-        //auto input  = static_cast<float*>(this_relu->input_memory(0).pointer);
-        //auto output = static_cast<float*>(this_relu->output_memory(0).pointer);
-        auto input  = static_cast<float*>(this_relu->argument.input[0].primitive.as<const memory&>().pointer);  //todo tmp solution
-        auto output = static_cast<float*>(this_relu->argument.output[0].as<const memory&>().pointer);
-
-        namespace nd = ndimensional;
-        nd::value<uint32_t> range ( output_size );
-        auto calc_in_idx  = nd::choose_calculate_idx(input_arg.format);
-        auto calc_out_idx = nd::choose_calculate_idx(output_arg.format);
-
-        for(auto pos : range) {
-            auto in_idx  = calc_in_idx (input_arg.size.raw , pos + input_offset );
-            auto out_idx = calc_out_idx(output_arg.size.raw, pos + output_offset);
-
-            output[out_idx] = std::max( input[in_idx], 0.0f) + this_relu->argument.negative_slope * std::min( input[in_idx], 0.0f);
-        }
-    }
-
-    std::vector<task> work() {
-        return {task{implementation, &outer}};
-    }
-
-    static is_an_implementation *create(relu &arg) { return new relu_reference(arg); };
-};
-
-struct relu_backward_reference : is_an_implementation {
-    const relu_backward &outer;
-    relu_backward_reference(relu_backward &arg)
-        : is_an_implementation(neural::type_id<relu_backward_reference>())
-        , outer(arg)
-    {};
-    ~relu_backward_reference() {}
-
-    static void implementation(const void *ptr)
-    {
-        auto this_relu = static_cast<const relu_backward *>(ptr);
-
-        if(this_relu->input().size() != 2)
-            throw std::runtime_error("ReLU backward: number of inputs is incorrect.");
-
-        if(this_relu->output().size() != 1)
-            throw std::runtime_error("ReLU backward: number of outputs is incorrect.");
-
-        //auto forward_output_grad = static_cast<float*>(this_relu->input_memory(0).pointer);
-        //auto forward_input       = static_cast<float*>(this_relu->input_memory(1).pointer);
-        //auto forward_input_grad  = static_cast<float*>(this_relu->output_memory(0).pointer);
-        auto forward_output_grad = static_cast<float*>(this_relu->argument.input[0].primitive.as<const memory&>().pointer);
-        auto forward_input       = static_cast<float*>(this_relu->argument.input[1].primitive.as<const memory&>().pointer);
-        auto forward_input_grad  = static_cast<float*>(this_relu->argument.output[0].as<const memory&>().pointer);
-
-        //auto forward_output_grad_arg    = this_relu->input_memory(0).argument;
-        auto forward_output_grad_arg    = this_relu->argument.input[0].primitive.as<const memory&>().argument;
-        auto forward_output_grad_offset = this_relu->argument.input_offset[0];
-
-        //auto forward_input_arg    = this_relu->input_memory(1).argument;
-        auto forward_input_arg    = this_relu->argument.input[1].primitive.as<const memory&>().argument;
-        auto forward_input_offset = this_relu->argument.input_offset[1];
-
-        //auto forward_input_grad_arg    = this_relu->output_memory(0).argument;
-        auto forward_input_grad_arg    = this_relu->argument.output[0].as<const memory&>().argument;
-        auto forward_input_grad_offset = this_relu->argument.output_offset;
-
-        auto processed_window_sizes = this_relu->argument.output_size;
-
-        if(forward_output_grad_arg.size.raw.size() != forward_input_arg.size.raw.size() || forward_input_arg.size.raw.size() != forward_input_grad_arg.size.raw.size())
-            throw std::runtime_error("ReLU backward: number of IO dimension does not match.");
-
-        if(forward_output_grad_arg.format != forward_input_arg.format || forward_input_arg.format != forward_input_grad_arg.format)
-            throw std::runtime_error("ReLU backward: IO data format does not match.");
-
-        for(size_t i = 0; i < forward_output_grad_arg.size.raw.size(); ++i){
-            if(forward_output_grad_arg.size.raw[i] < processed_window_sizes.raw[i] + forward_output_grad_offset.raw[i]) throw std::runtime_error("ReLU backward: forward_output_grad size does not match the offset.");
-            if(forward_input_arg.size.raw[i]       < processed_window_sizes.raw[i] + forward_input_offset.raw[i]      ) throw std::runtime_error("ReLU backward: forward_input size does not match the offset.");
-            if(forward_input_grad_arg.size.raw[i]  < processed_window_sizes.raw[i] + forward_input_grad_offset.raw[i] ) throw std::runtime_error("ReLU backward: forward_input_grad size does not match the offset.");
-        }
-
-        namespace nd = ndimensional;
-        nd::value<uint32_t> range (processed_window_sizes);
-        auto calc_forward_input_idx       = nd::choose_calculate_idx(forward_input_arg.format);
-        auto calc_forward_output_grad_idx = nd::choose_calculate_idx(forward_output_grad_arg.format);
-        auto calc_forward_input_grad_idx  = nd::choose_calculate_idx(forward_input_grad_arg.format);
-        for(auto pos : range) {
-            auto forward_input_idx       = calc_forward_input_idx      (forward_input_arg.size.raw, pos + forward_input_offset);
-            auto forward_output_grad_idx = calc_forward_output_grad_idx(forward_output_grad_arg.size.raw, pos + forward_output_grad_offset);
-            auto forward_input_grad_idx  = calc_forward_input_grad_idx (forward_input_grad_arg.size.raw, pos + forward_input_grad_offset);
-
-            forward_input_grad[forward_input_grad_idx] = (forward_input[forward_input_idx] <= 0.0f ? 0.0f : 1.0f) * forward_output_grad[forward_output_grad_idx];
-        }
-    }
-
-    std::vector<task> work() {
-        return {task{implementation, &outer}};
-    }
-
-    static is_an_implementation *create(relu_backward &arg) { return new relu_backward_reference(arg); };
-};
-
-} // namespace {
-
-relu::arguments::arguments( neural::engine::type engine, primitive out, neural::vector<uint32_t> out_off, neural::vector<uint32_t> out_siz, primitive in, neural::vector<int32_t> in_off, float slp)
     : engine(engine)
-    , output({out})
-    , output_offset({out_off})
-    , output_size({out_siz})
-    , input({in})
-    , input_offset({in_off})
-    , negative_slope(slp) {}
-
-relu::arguments::arguments( neural::engine::type engine, primitive out, neural::vector<uint32_t> out_off, neural::vector<uint32_t> out_siz, primitive in, neural::vector<int32_t> in_off)
-    : engine(engine)
-    , output({out})
-    , output_offset({out_off})
-    , output_size({out_siz})
-    , input({in})
-    , input_offset({in_off})
-    , negative_slope(0.0f) {}
-
-relu::arguments::arguments( neural::engine::type engine, primitive out, primitive in, float slp )
-    : engine(engine)
-    , output({out})
+    , output({ out })
     , output_offset(out.as<const memory&>().argument.size.batch.size(), out.as<const memory&>().argument.size.spatial.size(), out.as<const memory&>().argument.size.feature.size())
     , output_size(out.as<const memory&>().argument.size)
-    , input({in})
+    , input({ in })
     , input_offset(in.as<const memory&>().argument.size.batch.size(), in.as<const memory&>().argument.size.spatial.size(), in.as<const memory&>().argument.size.feature.size())
     , negative_slope(slp) {}
 
-relu::arguments::arguments( neural::engine::type engine, primitive out, primitive in )
+relu::arguments::arguments(neural::engine::type engine, primitive out, primitive in)
     : engine(engine)
-    , output({out})
+    , output({ out })
     , output_offset(out.as<const memory&>().argument.size.batch.size(), out.as<const memory&>().argument.size.spatial.size(), out.as<const memory&>().argument.size.feature.size())
     , output_size(out.as<const memory&>().argument.size)
-    , input({in})
+    , input({ in })
     , input_offset(in.as<const memory&>().argument.size.batch.size(), in.as<const memory&>().argument.size.spatial.size(), in.as<const memory&>().argument.size.feature.size())
     , negative_slope(0.0f) {}
->>>>>>> e219071c
 
 relu_backward::arguments::arguments(neural::engine::type engine, primitive out, neural::vector<uint32_t> out_offset, neural::vector<uint32_t> out_size, std::vector<primitive_at> in, std::vector<neural::vector<uint32_t>> in_offsets, float neg_slope)
-	: engine(engine)
-	, output({ out })
-	, output_offset(out_offset)
-	, output_size(out_size)
-	, input(in)
-	, input_offset(in_offsets)
-	, negative_slope(neg_slope) {}
+    : engine(engine)
+    , output({ out })
+    , output_offset(out_offset)
+    , output_size(out_size)
+    , input(in)
+    , input_offset(in_offsets)
+    , negative_slope(neg_slope) {}
 
 relu_backward::arguments::arguments(neural::engine::type engine, primitive out, std::vector<primitive_at> in, float neg_slope)
-	: engine(engine)
-	, output({ out })
-	, output_offset(out.as<const memory&>().argument.size.batch.size(), out.as<const memory&>().argument.size.spatial.size(), out.as<const memory&>().argument.size.feature.size())
-	, output_size(out.as<const memory&>().argument.size)
-	, input(in)
-	, input_offset({ in.size(),{ in[0].primitive.as<const memory&>().argument.size.batch.size(), in[0].primitive.as<const memory&>().argument.size.spatial.size(), in[0].primitive.as<const memory&>().argument.size.feature.size() } })
-	, negative_slope(neg_slope) {}
+    : engine(engine)
+    , output({ out })
+    , output_offset(out.as<const memory&>().argument.size.batch.size(), out.as<const memory&>().argument.size.spatial.size(), out.as<const memory&>().argument.size.feature.size())
+    , output_size(out.as<const memory&>().argument.size)
+    , input(in)
+    , input_offset({ in.size(),{ in[0].primitive.as<const memory&>().argument.size.batch.size(), in[0].primitive.as<const memory&>().argument.size.spatial.size(), in[0].primitive.as<const memory&>().argument.size.feature.size() } })
+    , negative_slope(neg_slope) {}
 
 // creates primitive with relu implementation that supports provided arguments
 primitive relu::create(relu::arguments arg) {
