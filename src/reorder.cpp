/*
// Copyright (c) 2016 Intel Corporation
//
// Licensed under the Apache License, Version 2.0 (the "License");
// you may not use this file except in compliance with the License.
// You may obtain a copy of the License at
//
//      http://www.apache.org/licenses/LICENSE-2.0
//
// Unless required by applicable law or agreed to in writing, software
// distributed under the License is distributed on an "AS IS" BASIS,
// WITHOUT WARRANTIES OR CONDITIONS OF ANY KIND, either express or implied.
// See the License for the specific language governing permissions and
// limitations under the License.
*/

#include "api/neural.h"
#include "multidimensional_counter.h"
#include <algorithm>
#include <tuple>
#include <map>
#include <functional>
#include <cstring>

namespace neural {

    namespace {
        namespace nd=ndimensional;
        struct Dim{
            memory::format::type format;

            Dim(memory::format::type _fmt):format(_fmt){};

            static std::vector<char> get_order(memory::format::type fmt){
                switch(fmt) {
                case memory::format::   x_f32: return {'x'};
                case memory::format::  xb_f32: return {'x','b'};
                case memory::format::yxfb_f32: return {'y','x','f','b'};
                case memory::format::byxf_f32: return {'b','y','x','f'};
                case memory::format::bfyx_f32: return {'b','f','y','x'};
                case memory::format::fyxb_f32: return {'f','y','x','b'};
                default: throw std::runtime_error("unknown memory::format");
                };
            };

            template <typename T>
            nd::value<T> translate_pos(nd::value<T> _srcPosition, Dim _dimSrc) {
                translate_pos(this->format,_srcPosition,_dimSrc.format);
            };

            template <typename T>
            static bool can_translate(memory::format::type _src_fmt_type, memory::format::type _dest_fmt_type) {
                auto src_fmt = memory::traits(_src_fmt_type);
                auto dest_fmt = memory::traits(_dest_fmt_type);
                return (src_fmt.dimension == dest_fmt.dimension) && (src_fmt.type->name == dest_fmt.type->name);
            };

            template <typename T>
            static nd::value<T> translate_pos(memory::format::type _fmtDest, const nd::value<T>& _srcPosition, memory::format::type _fmtSrc) {
                if (_fmtDest == _fmtSrc)
                    return _srcPosition;
                if (!can_translate<T>(_fmtSrc,_fmtDest))
                    throw std::runtime_error("cannot translate memory formats");

                nd::value<T>  tmp_pos(0);
                auto srcOrder = get_order(_fmtSrc);
                auto destOrder = get_order(_fmtDest);
                for(int i =0; i< _srcPosition.size();++i){
                    auto od = destOrder[i];
                    for(int j =0; j <  _srcPosition.size();++j){
                        auto po = srcOrder[j];
                        if(od == po)
                            tmp_pos.push_back(_srcPosition[j]);
                    }
                }
                return tmp_pos;
           };
        };

        struct reorder_reference : is_an_implementation {
            const reorder &outer;
            reorder_reference(reorder &arg)
                : is_an_implementation(neural::type_id<reorder_reference>())
                , outer(arg)
            {};
            ~reorder_reference() {}

            static void implementation(const void *ptr) {
                auto this_reorder = static_cast<const reorder *>(ptr);
                auto input = static_cast<float*>(this_reorder->input_memory(0).pointer);
                auto output = static_cast<float*>(this_reorder->output_memory(0).pointer);

                auto& input_memory_arg  = this_reorder->input_memory(0).argument;
                auto& input_format = input_memory_arg.format;

                auto& output_memory_arg = this_reorder->output_memory(0).argument;
                auto& output_format= output_memory_arg.format;

                if (input_format == output_format)
                {
                    if(input != output)
                        memcpy(output, input, this_reorder->output_memory(0).count() * memory::traits(output_format).type->size);

                    return;
                }

                auto& input_size = input_memory_arg.size;
                auto& output_size= output_memory_arg.size;

                if(input_size.raw.size() != output_size.raw.size()) throw std::runtime_error("Reorder input/output number of dimension does not match.");

                namespace nd = ndimensional;
                nd::value<uint32_t> range (output_size);
                auto calc_in_idx = nd::choose_calculate_idx(input_format);
                auto calc_out_idx = nd::choose_calculate_idx(output_format);

                for(auto pos : range) {
                    auto in_idx  = calc_in_idx(input_size.raw, pos);
                    auto out_idx = calc_out_idx(output_size.raw, pos);

                    output[out_idx] = input[in_idx];
                }
            }

            task_group work() {
                return{ task{ implementation, &outer } };
            }

            static is_an_implementation *create(reorder &arg) { return new reorder_reference(arg); };
        };

<<<<<<< HEAD
        //                                    engine                input                       output
        using implementation_key = std::tuple<neural::engine::type, neural::memory::format::type, neural::memory::format::type>;

        // map of available implementations
        static std::map<implementation_key, std::function<is_an_implementation *(reorder &)>> implementation_map = {
            { std::make_tuple(engine::reference, memory::format::oiyx_f32, memory::format::os_yxi_sv16_f32), reorder_reference::create },
            { std::make_tuple(engine::reference, memory::format::os_yxi_sv16_f32, memory::format::oiyx_f32), reorder_reference::create },

            { std::make_tuple(engine::reference, memory::format::bs_yxf_bv24_f32, memory::format::yxfb_f32), reorder_reference::create },
            { std::make_tuple(engine::reference, memory::format::yxfb_f32, memory::format::bs_yxf_bv24_f32), reorder_reference::create },

            { std::make_tuple(engine::reference, memory::format::bs_yxf_bv24_f32, memory::format::bfyx_f32), reorder_reference::create },
            { std::make_tuple(engine::reference, memory::format::bfyx_f32, memory::format::bs_yxf_bv24_f32), reorder_reference::create },

            { std::make_tuple(engine::reference, memory::format::x_f32, memory::format::x_f32), reorder_reference::create },
            { std::make_tuple(engine::reference, memory::format::yxfb_f32, memory::format::yxfb_f32), reorder_reference::create },
            { std::make_tuple(engine::reference, memory::format::yxfb_f32, memory::format::fyxb_f32), reorder_reference::create },
            { std::make_tuple(engine::reference, memory::format::yxfb_f32, memory::format::byxf_f32), reorder_reference::create },
            { std::make_tuple(engine::reference, memory::format::yxfb_f32, memory::format::bfyx_f32), reorder_reference::create },
            { std::make_tuple(engine::reference, memory::format::fyxb_f32, memory::format::yxfb_f32), reorder_reference::create },
            { std::make_tuple(engine::reference, memory::format::fyxb_f32, memory::format::fyxb_f32), reorder_reference::create },
            { std::make_tuple(engine::reference, memory::format::fyxb_f32, memory::format::byxf_f32), reorder_reference::create },
            { std::make_tuple(engine::reference, memory::format::fyxb_f32, memory::format::bfyx_f32), reorder_reference::create },
            { std::make_tuple(engine::reference, memory::format::byxf_f32, memory::format::yxfb_f32), reorder_reference::create },
            { std::make_tuple(engine::reference, memory::format::byxf_f32, memory::format::fyxb_f32), reorder_reference::create },
            { std::make_tuple(engine::reference, memory::format::byxf_f32, memory::format::byxf_f32), reorder_reference::create },
            { std::make_tuple(engine::reference, memory::format::byxf_f32, memory::format::bfyx_f32), reorder_reference::create },
            { std::make_tuple(engine::reference, memory::format::bfyx_f32, memory::format::yxfb_f32), reorder_reference::create },
            { std::make_tuple(engine::reference, memory::format::bfyx_f32, memory::format::fyxb_f32), reorder_reference::create },
            { std::make_tuple(engine::reference, memory::format::bfyx_f32, memory::format::byxf_f32), reorder_reference::create },
            { std::make_tuple(engine::reference, memory::format::bfyx_f32, memory::format::bfyx_f32), reorder_reference::create },
            { std::make_tuple(engine::reference, memory::format::fyxb_f32, memory::format::yxfb_f32), reorder_reference::create },
            { std::make_tuple(engine::reference, memory::format::fyxb_f32, memory::format::fyxb_f32), reorder_reference::create },
            { std::make_tuple(engine::reference, memory::format::fyxb_f32, memory::format::byxf_f32), reorder_reference::create },
            { std::make_tuple(engine::reference, memory::format::fyxb_f32, memory::format::bfyx_f32), reorder_reference::create },
            { std::make_tuple(engine::reference, memory::format::bx_f32, memory::format::xb_f32), reorder_reference::create },
            { std::make_tuple(engine::reference, memory::format::xb_f32, memory::format::bx_f32), reorder_reference::create },
        };

    }
    reorder::arguments::arguments(neural::engine::type _engine, primitive_at _in, primitive _out)
=======
   }
    reorder::arguments::arguments(neural::engine::type _engine, primitive_at _in, primitive _out) //todo Artur fix arguments order
>>>>>>> d6df1482
        : engine(_engine)
        , output({_out})
        , input({_in}) {}
    reorder::arguments::arguments(neural::engine::type _engine, neural::memory::format::type _out_layout, neural::vector<uint32_t> _out_sizes, primitive_at _in)
        : engine(_engine)
        , output( {memory::allocate({_engine, _out_layout, _out_sizes})} )
        , input({_in}) {}

    // creates primitive with reorder implementation that supports provided arguments
    primitive reorder::create(reorder::arguments arg) {
        // wrap reorder into RAII wrapper
        std::unique_ptr<reorder> result(new reorder(arg));

        // create implementation for non-lazy evaluation
        if(0 == (arg.engine & engine::lazy)) {
            if(arg.input[0].primitive.as<const memory&>().argument.size.raw.size() != arg.output[0].as<const memory&>().argument.size.raw.size())
    //            throw std::runtime_error("Number of dimensions in reorder does not match. Meybe you want to use reshape primitive?"); //todo reshape
                throw std::runtime_error("Number of dimensions in reorder does not match.");

            // create implementation & attach it to result
            auto implementation = reorder_reference::create(*result);
            result->_work = implementation->work();
        }

        // release RAII wrapper, return naked pointer
        return result.release();
    }

}<|MERGE_RESOLUTION|>--- conflicted
+++ resolved
@@ -129,52 +129,8 @@
             static is_an_implementation *create(reorder &arg) { return new reorder_reference(arg); };
         };
 
-<<<<<<< HEAD
-        //                                    engine                input                       output
-        using implementation_key = std::tuple<neural::engine::type, neural::memory::format::type, neural::memory::format::type>;
-
-        // map of available implementations
-        static std::map<implementation_key, std::function<is_an_implementation *(reorder &)>> implementation_map = {
-            { std::make_tuple(engine::reference, memory::format::oiyx_f32, memory::format::os_yxi_sv16_f32), reorder_reference::create },
-            { std::make_tuple(engine::reference, memory::format::os_yxi_sv16_f32, memory::format::oiyx_f32), reorder_reference::create },
-
-            { std::make_tuple(engine::reference, memory::format::bs_yxf_bv24_f32, memory::format::yxfb_f32), reorder_reference::create },
-            { std::make_tuple(engine::reference, memory::format::yxfb_f32, memory::format::bs_yxf_bv24_f32), reorder_reference::create },
-
-            { std::make_tuple(engine::reference, memory::format::bs_yxf_bv24_f32, memory::format::bfyx_f32), reorder_reference::create },
-            { std::make_tuple(engine::reference, memory::format::bfyx_f32, memory::format::bs_yxf_bv24_f32), reorder_reference::create },
-
-            { std::make_tuple(engine::reference, memory::format::x_f32, memory::format::x_f32), reorder_reference::create },
-            { std::make_tuple(engine::reference, memory::format::yxfb_f32, memory::format::yxfb_f32), reorder_reference::create },
-            { std::make_tuple(engine::reference, memory::format::yxfb_f32, memory::format::fyxb_f32), reorder_reference::create },
-            { std::make_tuple(engine::reference, memory::format::yxfb_f32, memory::format::byxf_f32), reorder_reference::create },
-            { std::make_tuple(engine::reference, memory::format::yxfb_f32, memory::format::bfyx_f32), reorder_reference::create },
-            { std::make_tuple(engine::reference, memory::format::fyxb_f32, memory::format::yxfb_f32), reorder_reference::create },
-            { std::make_tuple(engine::reference, memory::format::fyxb_f32, memory::format::fyxb_f32), reorder_reference::create },
-            { std::make_tuple(engine::reference, memory::format::fyxb_f32, memory::format::byxf_f32), reorder_reference::create },
-            { std::make_tuple(engine::reference, memory::format::fyxb_f32, memory::format::bfyx_f32), reorder_reference::create },
-            { std::make_tuple(engine::reference, memory::format::byxf_f32, memory::format::yxfb_f32), reorder_reference::create },
-            { std::make_tuple(engine::reference, memory::format::byxf_f32, memory::format::fyxb_f32), reorder_reference::create },
-            { std::make_tuple(engine::reference, memory::format::byxf_f32, memory::format::byxf_f32), reorder_reference::create },
-            { std::make_tuple(engine::reference, memory::format::byxf_f32, memory::format::bfyx_f32), reorder_reference::create },
-            { std::make_tuple(engine::reference, memory::format::bfyx_f32, memory::format::yxfb_f32), reorder_reference::create },
-            { std::make_tuple(engine::reference, memory::format::bfyx_f32, memory::format::fyxb_f32), reorder_reference::create },
-            { std::make_tuple(engine::reference, memory::format::bfyx_f32, memory::format::byxf_f32), reorder_reference::create },
-            { std::make_tuple(engine::reference, memory::format::bfyx_f32, memory::format::bfyx_f32), reorder_reference::create },
-            { std::make_tuple(engine::reference, memory::format::fyxb_f32, memory::format::yxfb_f32), reorder_reference::create },
-            { std::make_tuple(engine::reference, memory::format::fyxb_f32, memory::format::fyxb_f32), reorder_reference::create },
-            { std::make_tuple(engine::reference, memory::format::fyxb_f32, memory::format::byxf_f32), reorder_reference::create },
-            { std::make_tuple(engine::reference, memory::format::fyxb_f32, memory::format::bfyx_f32), reorder_reference::create },
-            { std::make_tuple(engine::reference, memory::format::bx_f32, memory::format::xb_f32), reorder_reference::create },
-            { std::make_tuple(engine::reference, memory::format::xb_f32, memory::format::bx_f32), reorder_reference::create },
-        };
-
-    }
-    reorder::arguments::arguments(neural::engine::type _engine, primitive_at _in, primitive _out)
-=======
    }
     reorder::arguments::arguments(neural::engine::type _engine, primitive_at _in, primitive _out) //todo Artur fix arguments order
->>>>>>> d6df1482
         : engine(_engine)
         , output({_out})
         , input({_in}) {}
