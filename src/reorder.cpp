/*
// Copyright (c) 2016 Intel Corporation
//
// Licensed under the Apache License, Version 2.0 (the "License");
// you may not use this file except in compliance with the License.
// You may obtain a copy of the License at
//
//      http://www.apache.org/licenses/LICENSE-2.0
//
// Unless required by applicable law or agreed to in writing, software
// distributed under the License is distributed on an "AS IS" BASIS,
// WITHOUT WARRANTIES OR CONDITIONS OF ANY KIND, either express or implied.
// See the License for the specific language governing permissions and
// limitations under the License.
*/

<<<<<<< HEAD
#include "api/neural.h"
#include "multidimensional_counter.h"
#include "implementation_map.h"
#include <algorithm>
#include <tuple>
#include <map>
#include <functional>
#include <cstring>

#ifdef CLDNN_BUILT_FROM_OPENVX
#pragma warning disable : 177 // unsued function
#endif

namespace neural {

    namespace {
        namespace nd=ndimensional;
        struct Dim{
            memory::format::type format;

            Dim(memory::format::type _fmt):format(_fmt){};

            static std::vector<char> get_order(memory::format::type fmt){
                switch(fmt) {
                case memory::format::   x_f32: return {'x'};
                case memory::format::  xb_f32: return {'x','b'};
                case memory::format::yxfb_f32: return {'y','x','f','b'};
                case memory::format::byxf_f32: return {'b','y','x','f'};
                case memory::format::bfyx_f32: return {'b','f','y','x'};
                case memory::format::fyxb_f32: return {'f','y','x','b'};
                default: throw std::runtime_error("unknown memory::format");
                };
            };

            template <typename T>
            nd::value<T> translate_pos(nd::value<T> _srcPosition, Dim _dimSrc) {
                translate_pos(this->format,_srcPosition,_dimSrc.format);
            }

            template <typename T>
            static bool can_translate(memory::format::type _src_fmt_type, memory::format::type _dest_fmt_type) {
                auto src_fmt = memory::traits(_src_fmt_type);
                auto dest_fmt = memory::traits(_dest_fmt_type);
                return (src_fmt.dimension == dest_fmt.dimension) && (src_fmt.type->name == dest_fmt.type->name);
            }

            template <typename T>
            static nd::value<T> translate_pos(memory::format::type _fmtDest, const nd::value<T>& _srcPosition, memory::format::type _fmtSrc) {
                if (_fmtDest == _fmtSrc)
                    return _srcPosition;
                if (!can_translate<T>(_fmtSrc,_fmtDest))
                    throw std::runtime_error("cannot translate memory formats");

                nd::value<T>  tmp_pos(0);
                auto srcOrder = get_order(_fmtSrc);
                auto destOrder = get_order(_fmtDest);
                for(int i =0; i< _srcPosition.size();++i){
                    auto od = destOrder[i];
                    for(int j =0; j <  _srcPosition.size();++j){
                        auto po = srcOrder[j];
                        if(od == po)
                            tmp_pos.push_back(_srcPosition[j]);
                    }
                }
                return tmp_pos;
           }
        };

   }
    reorder::arguments::arguments(primitive_at _in, primitive _out) //todo Artur fix arguments order
        : output({_out})
        , input({_in})
        , subtract_per_feature()
        , padding(get_memory_primitive(_out).argument.size.batch.size(),
            get_memory_primitive(_out).argument.size.feature.size(),
            get_memory_primitive(_out).argument.size.spatial.size()){}

	reorder::arguments::arguments(primitive _out, primitive _in, primitive subtract_values)
        : output({ _out })
        , input({ _in, subtract_values })
        , subtract_per_feature()
        , padding(get_memory_primitive(_out).argument.size.batch.size(),
            get_memory_primitive(_out).argument.size.feature.size(),
            get_memory_primitive(_out).argument.size.spatial.size()) {}


    reorder::arguments::arguments(primitive _out, primitive _in, const std::vector<float>& value_to_subtract, bool dummy)
        : output({ _out })
        , input({ _in })
        , subtract_per_feature(value_to_subtract)
        , dummy(dummy)
        , padding(get_memory_primitive(_out).argument.size.batch.size(),
            get_memory_primitive(_out).argument.size.feature.size(),
            get_memory_primitive(_out).argument.size.spatial.size()) {}


    reorder::arguments::arguments(neural::memory::format::type _out_layout, neural::vector<uint32_t> _out_sizes, primitive_at _in)
        : output( {memory::allocate({_out_layout, _out_sizes})} )
        , input({_in})
        , subtract_per_feature()
        , padding(get_memory_primitive(output[0]).argument.size.batch.size(),
            get_memory_primitive(output[0]).argument.size.feature.size(),
            get_memory_primitive(output[0]).argument.size.spatial.size()) {}


    reorder::arguments::arguments(neural::memory::format::type _out_layout, neural::vector<uint32_t> _out_sizes, primitive_at _in, primitive_at _subtract)
        : output({ memory::allocate({ _out_layout, _out_sizes }) })
        , input({ _in, _subtract })
        , subtract_per_feature()
        , padding(get_memory_primitive(output[0]).argument.size.batch.size(),
            get_memory_primitive(output[0]).argument.size.feature.size(),
            get_memory_primitive(output[0]).argument.size.spatial.size()) {}


#pragma message ("TODO!!! Remove dummy parameter from reorder class - this is due to bad design, need to change it!")
    reorder::arguments::arguments(neural::memory::format::type _out_layout, neural::vector<uint32_t> _out_sizes, primitive_at _in, const std::vector<float>& value_to_subtract, bool dummy)
        : output({ memory::allocate({ _out_layout, _out_sizes }) })
        , input({ _in })
        , subtract_per_feature(value_to_subtract)
        , dummy(dummy)
        , padding(get_memory_primitive(output[0]).argument.size.batch.size(),
            get_memory_primitive(output[0]).argument.size.feature.size(),
            get_memory_primitive(output[0]).argument.size.spatial.size()) {}


    reorder::arguments::arguments(uint32_t padX, uint32_t padY, primitive_at _in)
        : input({ _in })
        , subtract_per_feature()
        {
        auto& input_mem = get_memory_primitive(_in.primitive());
        padding = (input_mem.argument.size.batch.size(),
            input_mem.argument.size.feature.size(),
            input_mem.argument.size.spatial.size());

        auto out_sizes = input_mem.argument.size;
        if (padding.spatial.size() > 0)
        {
            padding.spatial[0] = padX;
            out_sizes.spatial[0] += 2 * padX;
        }
        if (padding.spatial.size() > 1)
=======
///////////////////////////////////////////////////////////////////////////////////////////////////
#include "reorder_arg.h"
#include "primitive_type_base.h"
#include <memory>

namespace cldnn
{
reorder_arg::reorder_arg(network_impl& network, std::shared_ptr<const reorder> desc)
    : primitive_arg_base(network, desc, desc->output_layout)
{
    auto& input_mem = input_memory(0);

    if (input_mem.argument().size.raw.size() != _output.argument().size.raw.size())
        //            throw std::runtime_error("Number of dimensions in reorder does not match. Meybe you want to use reshape primitive?"); //todo reshape
        throw std::runtime_error("Number of dimensions in reorder does not match.");
    if (!desc->substract_per_feature.empty())
    {
        if (input_mem.argument().size.feature.size() > 1)
>>>>>>> b37d3401
        {
            throw std::runtime_error("Subtracting values work only for formats that have feature dimension == 1");
        }
        if (static_cast<size_t>(input_mem.argument().size.feature[0]) != desc->substract_per_feature.size())
            throw std::runtime_error("Number of features/channels in input does not match the number of features/channels in values to subtract");
    }
    auto input_padding_size = desc->input_padding().size();
    if(std::any_of(
        std::begin(input_padding_size.raw),
        std::end(input_padding_size.raw),
        [](int32_t p) { return p != 0; }))
    {
        throw std::runtime_error("Reorder with input which contains padding is NOT IMPLEMENTED yet!");
    }
}

primitive_type_id reorder_type_id()
{
    static primitive_type_base<reorder, reorder_arg> instance;
    return &instance;
}

}
<|MERGE_RESOLUTION|>--- conflicted
+++ resolved
@@ -1,201 +1,57 @@
-/*
-// Copyright (c) 2016 Intel Corporation
-//
-// Licensed under the Apache License, Version 2.0 (the "License");
-// you may not use this file except in compliance with the License.
-// You may obtain a copy of the License at
-//
-//      http://www.apache.org/licenses/LICENSE-2.0
-//
-// Unless required by applicable law or agreed to in writing, software
-// distributed under the License is distributed on an "AS IS" BASIS,
-// WITHOUT WARRANTIES OR CONDITIONS OF ANY KIND, either express or implied.
-// See the License for the specific language governing permissions and
-// limitations under the License.
-*/
-
-<<<<<<< HEAD
-#include "api/neural.h"
-#include "multidimensional_counter.h"
-#include "implementation_map.h"
-#include <algorithm>
-#include <tuple>
-#include <map>
-#include <functional>
-#include <cstring>
-
-#ifdef CLDNN_BUILT_FROM_OPENVX
-#pragma warning disable : 177 // unsued function
-#endif
-
-namespace neural {
-
-    namespace {
-        namespace nd=ndimensional;
-        struct Dim{
-            memory::format::type format;
-
-            Dim(memory::format::type _fmt):format(_fmt){};
-
-            static std::vector<char> get_order(memory::format::type fmt){
-                switch(fmt) {
-                case memory::format::   x_f32: return {'x'};
-                case memory::format::  xb_f32: return {'x','b'};
-                case memory::format::yxfb_f32: return {'y','x','f','b'};
-                case memory::format::byxf_f32: return {'b','y','x','f'};
-                case memory::format::bfyx_f32: return {'b','f','y','x'};
-                case memory::format::fyxb_f32: return {'f','y','x','b'};
-                default: throw std::runtime_error("unknown memory::format");
-                };
-            };
-
-            template <typename T>
-            nd::value<T> translate_pos(nd::value<T> _srcPosition, Dim _dimSrc) {
-                translate_pos(this->format,_srcPosition,_dimSrc.format);
-            }
-
-            template <typename T>
-            static bool can_translate(memory::format::type _src_fmt_type, memory::format::type _dest_fmt_type) {
-                auto src_fmt = memory::traits(_src_fmt_type);
-                auto dest_fmt = memory::traits(_dest_fmt_type);
-                return (src_fmt.dimension == dest_fmt.dimension) && (src_fmt.type->name == dest_fmt.type->name);
-            }
-
-            template <typename T>
-            static nd::value<T> translate_pos(memory::format::type _fmtDest, const nd::value<T>& _srcPosition, memory::format::type _fmtSrc) {
-                if (_fmtDest == _fmtSrc)
-                    return _srcPosition;
-                if (!can_translate<T>(_fmtSrc,_fmtDest))
-                    throw std::runtime_error("cannot translate memory formats");
-
-                nd::value<T>  tmp_pos(0);
-                auto srcOrder = get_order(_fmtSrc);
-                auto destOrder = get_order(_fmtDest);
-                for(int i =0; i< _srcPosition.size();++i){
-                    auto od = destOrder[i];
-                    for(int j =0; j <  _srcPosition.size();++j){
-                        auto po = srcOrder[j];
-                        if(od == po)
-                            tmp_pos.push_back(_srcPosition[j]);
-                    }
-                }
-                return tmp_pos;
-           }
-        };
-
-   }
-    reorder::arguments::arguments(primitive_at _in, primitive _out) //todo Artur fix arguments order
-        : output({_out})
-        , input({_in})
-        , subtract_per_feature()
-        , padding(get_memory_primitive(_out).argument.size.batch.size(),
-            get_memory_primitive(_out).argument.size.feature.size(),
-            get_memory_primitive(_out).argument.size.spatial.size()){}
-
-	reorder::arguments::arguments(primitive _out, primitive _in, primitive subtract_values)
-        : output({ _out })
-        , input({ _in, subtract_values })
-        , subtract_per_feature()
-        , padding(get_memory_primitive(_out).argument.size.batch.size(),
-            get_memory_primitive(_out).argument.size.feature.size(),
-            get_memory_primitive(_out).argument.size.spatial.size()) {}
-
-
-    reorder::arguments::arguments(primitive _out, primitive _in, const std::vector<float>& value_to_subtract, bool dummy)
-        : output({ _out })
-        , input({ _in })
-        , subtract_per_feature(value_to_subtract)
-        , dummy(dummy)
-        , padding(get_memory_primitive(_out).argument.size.batch.size(),
-            get_memory_primitive(_out).argument.size.feature.size(),
-            get_memory_primitive(_out).argument.size.spatial.size()) {}
-
-
-    reorder::arguments::arguments(neural::memory::format::type _out_layout, neural::vector<uint32_t> _out_sizes, primitive_at _in)
-        : output( {memory::allocate({_out_layout, _out_sizes})} )
-        , input({_in})
-        , subtract_per_feature()
-        , padding(get_memory_primitive(output[0]).argument.size.batch.size(),
-            get_memory_primitive(output[0]).argument.size.feature.size(),
-            get_memory_primitive(output[0]).argument.size.spatial.size()) {}
-
-
-    reorder::arguments::arguments(neural::memory::format::type _out_layout, neural::vector<uint32_t> _out_sizes, primitive_at _in, primitive_at _subtract)
-        : output({ memory::allocate({ _out_layout, _out_sizes }) })
-        , input({ _in, _subtract })
-        , subtract_per_feature()
-        , padding(get_memory_primitive(output[0]).argument.size.batch.size(),
-            get_memory_primitive(output[0]).argument.size.feature.size(),
-            get_memory_primitive(output[0]).argument.size.spatial.size()) {}
-
-
-#pragma message ("TODO!!! Remove dummy parameter from reorder class - this is due to bad design, need to change it!")
-    reorder::arguments::arguments(neural::memory::format::type _out_layout, neural::vector<uint32_t> _out_sizes, primitive_at _in, const std::vector<float>& value_to_subtract, bool dummy)
-        : output({ memory::allocate({ _out_layout, _out_sizes }) })
-        , input({ _in })
-        , subtract_per_feature(value_to_subtract)
-        , dummy(dummy)
-        , padding(get_memory_primitive(output[0]).argument.size.batch.size(),
-            get_memory_primitive(output[0]).argument.size.feature.size(),
-            get_memory_primitive(output[0]).argument.size.spatial.size()) {}
-
-
-    reorder::arguments::arguments(uint32_t padX, uint32_t padY, primitive_at _in)
-        : input({ _in })
-        , subtract_per_feature()
-        {
-        auto& input_mem = get_memory_primitive(_in.primitive());
-        padding = (input_mem.argument.size.batch.size(),
-            input_mem.argument.size.feature.size(),
-            input_mem.argument.size.spatial.size());
-
-        auto out_sizes = input_mem.argument.size;
-        if (padding.spatial.size() > 0)
-        {
-            padding.spatial[0] = padX;
-            out_sizes.spatial[0] += 2 * padX;
-        }
-        if (padding.spatial.size() > 1)
-=======
-///////////////////////////////////////////////////////////////////////////////////////////////////
-#include "reorder_arg.h"
-#include "primitive_type_base.h"
-#include <memory>
-
-namespace cldnn
-{
-reorder_arg::reorder_arg(network_impl& network, std::shared_ptr<const reorder> desc)
-    : primitive_arg_base(network, desc, desc->output_layout)
-{
-    auto& input_mem = input_memory(0);
-
-    if (input_mem.argument().size.raw.size() != _output.argument().size.raw.size())
-        //            throw std::runtime_error("Number of dimensions in reorder does not match. Meybe you want to use reshape primitive?"); //todo reshape
-        throw std::runtime_error("Number of dimensions in reorder does not match.");
-    if (!desc->substract_per_feature.empty())
-    {
-        if (input_mem.argument().size.feature.size() > 1)
->>>>>>> b37d3401
-        {
-            throw std::runtime_error("Subtracting values work only for formats that have feature dimension == 1");
-        }
-        if (static_cast<size_t>(input_mem.argument().size.feature[0]) != desc->substract_per_feature.size())
-            throw std::runtime_error("Number of features/channels in input does not match the number of features/channels in values to subtract");
-    }
-    auto input_padding_size = desc->input_padding().size();
-    if(std::any_of(
-        std::begin(input_padding_size.raw),
-        std::end(input_padding_size.raw),
-        [](int32_t p) { return p != 0; }))
-    {
-        throw std::runtime_error("Reorder with input which contains padding is NOT IMPLEMENTED yet!");
-    }
-}
-
-primitive_type_id reorder_type_id()
-{
-    static primitive_type_base<reorder, reorder_arg> instance;
-    return &instance;
-}
-
-}
+/*
+// Copyright (c) 2016 Intel Corporation
+//
+// Licensed under the Apache License, Version 2.0 (the "License");
+// you may not use this file except in compliance with the License.
+// You may obtain a copy of the License at
+//
+//      http://www.apache.org/licenses/LICENSE-2.0
+//
+// Unless required by applicable law or agreed to in writing, software
+// distributed under the License is distributed on an "AS IS" BASIS,
+// WITHOUT WARRANTIES OR CONDITIONS OF ANY KIND, either express or implied.
+// See the License for the specific language governing permissions and
+// limitations under the License.
+*/
+
+///////////////////////////////////////////////////////////////////////////////////////////////////
+#include "reorder_arg.h"
+#include "primitive_type_base.h"
+#include <memory>
+
+namespace cldnn
+{
+reorder_arg::reorder_arg(network_impl& network, std::shared_ptr<const reorder> desc)
+    : primitive_arg_base(network, desc, desc->output_layout)
+{
+    auto& input_mem = input_memory(0);
+
+    if (input_mem.argument().size.raw.size() != _output.argument().size.raw.size())
+        //            throw std::runtime_error("Number of dimensions in reorder does not match. Meybe you want to use reshape primitive?"); //todo reshape
+        throw std::runtime_error("Number of dimensions in reorder does not match.");
+    if (!desc->substract_per_feature.empty())
+    {
+        if (input_mem.argument().size.feature.size() > 1)
+        {
+            throw std::runtime_error("Subtracting values work only for formats that have feature dimension == 1");
+        }
+        if (static_cast<size_t>(input_mem.argument().size.feature[0]) != desc->substract_per_feature.size())
+            throw std::runtime_error("Number of features/channels in input does not match the number of features/channels in values to subtract");
+    }
+    auto input_padding_size = desc->input_padding().size();
+    if(std::any_of(
+        std::begin(input_padding_size.raw),
+        std::end(input_padding_size.raw),
+        [](int32_t p) { return p != 0; }))
+    {
+        throw std::runtime_error("Reorder with input which contains padding is NOT IMPLEMENTED yet!");
+    }
+}
+
+primitive_type_id reorder_type_id()
+{
+    static primitive_type_base<reorder, reorder_arg> instance;
+    return &instance;
+}
+
+}