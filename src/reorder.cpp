/*
// Copyright (c) 2016 Intel Corporation
//
// Licensed under the Apache License, Version 2.0 (the "License");
// you may not use this file except in compliance with the License.
// You may obtain a copy of the License at
//
//      http://www.apache.org/licenses/LICENSE-2.0
//
// Unless required by applicable law or agreed to in writing, software
// distributed under the License is distributed on an "AS IS" BASIS,
// WITHOUT WARRANTIES OR CONDITIONS OF ANY KIND, either express or implied.
// See the License for the specific language governing permissions and
// limitations under the License.
*/

#include "api/neural.h"
#include "multidimensional_counter.h"
#include <algorithm>
#include <tuple>
#include <map>
#include <functional>
#include <cstring>

namespace neural {

    namespace {
        namespace nd=ndimensional;
        struct Dim{
            memory::format::type format;

            Dim(memory::format::type _fmt):format(_fmt){};

            static std::vector<char> get_order(memory::format::type fmt){
                switch(fmt) {
                case memory::format::   x_f32: return {'x'};
                case memory::format::  xb_f32: return {'x','b'};
                case memory::format::yxfb_f32: return {'y','x','f','b'};
                case memory::format::byxf_f32: return {'b','y','x','f'};
                case memory::format::bfyx_f32: return {'b','f','y','x'};
                case memory::format::fyxb_f32: return {'f','y','x','b'};
                default: throw std::runtime_error("unknown memory::format");
                };
            };

            template <typename T>
            nd::value<T> translate_pos(nd::value<T> _srcPosition, Dim _dimSrc) {
                translate_pos(this->format,_srcPosition,_dimSrc.format);
            };

            template <typename T>
            static bool can_translate(memory::format::type _src_fmt_type, memory::format::type _dest_fmt_type) {
                auto src_fmt = memory::traits(_src_fmt_type);
                auto dest_fmt = memory::traits(_dest_fmt_type);
                return (src_fmt.dimension == dest_fmt.dimension) && (src_fmt.type->name == dest_fmt.type->name);
            };

            template <typename T>
            static nd::value<T> translate_pos(memory::format::type _fmtDest, const nd::value<T>& _srcPosition, memory::format::type _fmtSrc) {
                if (_fmtDest == _fmtSrc)
                    return _srcPosition;
                if (!can_translate<T>(_fmtSrc,_fmtDest))
                    throw std::runtime_error("cannot translate memory formats");

                nd::value<T>  tmp_pos(0);
                auto srcOrder = get_order(_fmtSrc);
                auto destOrder = get_order(_fmtDest);
                for(int i =0; i< _srcPosition.size();++i){
                    auto od = destOrder[i];
                    for(int j =0; j <  _srcPosition.size();++j){
                        auto po = srcOrder[j];
                        if(od == po)
                            tmp_pos.push_back(_srcPosition[j]);
                    }
                }
                return tmp_pos;
           };
        };

        struct reorder_reference : is_an_implementation {
            const reorder &outer;
            reorder_reference(reorder &arg)
                : is_an_implementation(neural::type_id<reorder_reference>())
                , outer(arg)
            {};
            ~reorder_reference() {}

            static void implementation(const void *ptr) {
                auto this_reorder = static_cast<const reorder *>(ptr);
                auto input = static_cast<float*>(this_reorder->input_memory(0).pointer);
                auto output = static_cast<float*>(this_reorder->output_memory(0).pointer);

                auto& input_memory_arg  = this_reorder->input_memory(0).argument;
                auto& input_format = input_memory_arg.format;

                auto& output_memory_arg = this_reorder->output_memory(0).argument;
                auto& output_format= output_memory_arg.format;

                if (input_format == output_format)
                {
                    if(input != output)
                        memcpy(output, input, this_reorder->output_memory(0).count() * memory::traits(output_format).type->size);

                    return;
                }

                auto& input_size = input_memory_arg.size;
                auto& output_size= output_memory_arg.size;

                if(input_size.raw.size() != output_size.raw.size()) throw std::runtime_error("Reorder input/output number of dimension does not match.");

                namespace nd = ndimensional;
                nd::value<uint32_t> range (output_size);
                auto calc_in_idx = nd::choose_calculate_idx(input_format);
                auto calc_out_idx = nd::choose_calculate_idx(output_format);

                for(auto pos : range) {
                    auto in_idx  = calc_in_idx(input_size.raw, pos);
                    auto out_idx = calc_out_idx(output_size.raw, pos);

                    output[out_idx] = input[in_idx];
                }
            }

            std::vector<task> work() {
                return{ task{ implementation, &outer } };
            }

            static is_an_implementation *create(reorder &arg) { return new reorder_reference(arg); };
        };

        //                                    engine                input                       output
        using implementation_key = std::tuple<neural::engine::type, neural::memory::format::type, neural::memory::format::type>;

        // map of available implementations
        static std::map<implementation_key, std::function<is_an_implementation *(reorder &)>> implementation_map = {
            { std::make_tuple(engine::reference, memory::format::oiyx_f32, memory::format::os_yxi_sv16_f32), reorder_reference::create },
            { std::make_tuple(engine::reference, memory::format::os_yxi_sv16_f32, memory::format::oiyx_f32), reorder_reference::create },
<<<<<<< HEAD
            
            { std::make_tuple(engine::reference, memory::format::bs_yxf_bv24_f32, memory::format::yxfb_f32), reorder_reference::create },

=======
>>>>>>> 5a65f066
            { std::make_tuple(engine::reference, memory::format::x_f32, memory::format::x_f32), reorder_reference::create },
            { std::make_tuple(engine::reference, memory::format::yxfb_f32, memory::format::yxfb_f32), reorder_reference::create },
            { std::make_tuple(engine::reference, memory::format::yxfb_f32, memory::format::fyxb_f32), reorder_reference::create },
            { std::make_tuple(engine::reference, memory::format::yxfb_f32, memory::format::byxf_f32), reorder_reference::create },
            { std::make_tuple(engine::reference, memory::format::yxfb_f32, memory::format::bfyx_f32), reorder_reference::create },
            { std::make_tuple(engine::reference, memory::format::fyxb_f32, memory::format::yxfb_f32), reorder_reference::create },
            { std::make_tuple(engine::reference, memory::format::fyxb_f32, memory::format::fyxb_f32), reorder_reference::create },
            { std::make_tuple(engine::reference, memory::format::fyxb_f32, memory::format::byxf_f32), reorder_reference::create },
            { std::make_tuple(engine::reference, memory::format::fyxb_f32, memory::format::bfyx_f32), reorder_reference::create },
            { std::make_tuple(engine::reference, memory::format::byxf_f32, memory::format::yxfb_f32), reorder_reference::create },
            { std::make_tuple(engine::reference, memory::format::byxf_f32, memory::format::fyxb_f32), reorder_reference::create },
            { std::make_tuple(engine::reference, memory::format::byxf_f32, memory::format::byxf_f32), reorder_reference::create },
            { std::make_tuple(engine::reference, memory::format::byxf_f32, memory::format::bfyx_f32), reorder_reference::create },
            { std::make_tuple(engine::reference, memory::format::bfyx_f32, memory::format::yxfb_f32), reorder_reference::create },
            { std::make_tuple(engine::reference, memory::format::bfyx_f32, memory::format::fyxb_f32), reorder_reference::create },
            { std::make_tuple(engine::reference, memory::format::bfyx_f32, memory::format::byxf_f32), reorder_reference::create },
            { std::make_tuple(engine::reference, memory::format::bfyx_f32, memory::format::bfyx_f32), reorder_reference::create },
            { std::make_tuple(engine::reference, memory::format::fyxb_f32, memory::format::yxfb_f32), reorder_reference::create },
            { std::make_tuple(engine::reference, memory::format::fyxb_f32, memory::format::fyxb_f32), reorder_reference::create },
            { std::make_tuple(engine::reference, memory::format::fyxb_f32, memory::format::byxf_f32), reorder_reference::create },
            { std::make_tuple(engine::reference, memory::format::fyxb_f32, memory::format::bfyx_f32), reorder_reference::create },
            { std::make_tuple(engine::reference, memory::format::bx_f32, memory::format::xb_f32), reorder_reference::create },
            { std::make_tuple(engine::reference, memory::format::xb_f32, memory::format::bx_f32), reorder_reference::create },
        };

    }
    reorder::arguments::arguments(neural::engine::type _engine, primitive_at _in, primitive _out)
        : engine(_engine)
        , output({_out})
        , input({_in}) {}
    reorder::arguments::arguments(neural::engine::type _engine, neural::memory::format::type _out_layout, neural::vector<uint32_t> _out_sizes, primitive_at _in)
        : engine(_engine)
        , output( {memory::allocate({_engine, _out_layout, _out_sizes})} )
        , input({_in}) {}

    // creates primitive with reorder implementation that supports provided arguments
    primitive reorder::create(reorder::arguments arg) {
        // wrap reorder into RAII wrapper
        std::unique_ptr<reorder> result(new reorder(arg));

        // create implementation for non-lazy evaluation
        if(0 == (arg.engine & engine::lazy)) {
            // lookup in database; throw if not found
            auto key = std::make_tuple(arg.engine, result->input_memory(0).argument.format, result->output_memory(0).argument.format);
            auto it = implementation_map.find(key);
            if (it == std::end(implementation_map)) throw std::runtime_error("not yet implemented");

            // create implementation & attach it to result
            auto implementation = it->second(*result);
            result->_work = implementation->work();
        }

        // release RAII wrapper, return naked pointer
        return result.release();
    }

}<|MERGE_RESOLUTION|>--- conflicted
+++ resolved
@@ -136,12 +136,9 @@
         static std::map<implementation_key, std::function<is_an_implementation *(reorder &)>> implementation_map = {
             { std::make_tuple(engine::reference, memory::format::oiyx_f32, memory::format::os_yxi_sv16_f32), reorder_reference::create },
             { std::make_tuple(engine::reference, memory::format::os_yxi_sv16_f32, memory::format::oiyx_f32), reorder_reference::create },
-<<<<<<< HEAD
             
             { std::make_tuple(engine::reference, memory::format::bs_yxf_bv24_f32, memory::format::yxfb_f32), reorder_reference::create },
 
-=======
->>>>>>> 5a65f066
             { std::make_tuple(engine::reference, memory::format::x_f32, memory::format::x_f32), reorder_reference::create },
             { std::make_tuple(engine::reference, memory::format::yxfb_f32, memory::format::yxfb_f32), reorder_reference::create },
             { std::make_tuple(engine::reference, memory::format::yxfb_f32, memory::format::fyxb_f32), reorder_reference::create },
