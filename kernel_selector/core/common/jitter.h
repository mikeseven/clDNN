/*
// Copyright (c) 2016 Intel Corporation
//
// Licensed under the Apache License, Version 2.0 (the "License");
// you may not use this file except in compliance with the License.
// You may obtain a copy of the License at
//
//      http://www.apache.org/licenses/LICENSE-2.0
//
// Unless required by applicable law or agreed to in writing, software
// distributed under the License is distributed on an "AS IS" BASIS,
// WITHOUT WARRANTIES OR CONDITIONS OF ANY KIND, either express or implied.
// See the License for the specific language governing permissions and
// limitations under the License.
*/

///////////////////////////////////////////////////////////////////////////////////////////////////
#pragma once
#include "tensor_type.h"
#include "kernel_selector_params.h"
#include <algorithm>
#include <iostream>
#include <sstream>
#include <cmath>

namespace kernel_selector {

using JitDefinitions = std::vector<std::pair<std::string, std::string>>;

////////////////////////////////////////////////////////////////////////////////////////////////////////////////////////
// Helpers
////////////////////////////////////////////////////////////////////////////////////////////////////////////////////////
template <typename T>
inline std::string GetTypeName() { throw std::runtime_error("Implement me"); }
template <>
inline std::string GetTypeName<int8_t>() { return "char"; }
template <>
inline std::string GetTypeName<uint8_t>() { return "uchar"; }
template <>
inline std::string GetTypeName<int16_t>() { return "short"; }
template <>
inline std::string GetTypeName<uint16_t>() { return "ushort"; }
template <>
inline std::string GetTypeName<int32_t>() { return "int"; }
template <>
inline std::string GetTypeName<uint32_t>() { return "uint"; }
template <>
inline std::string GetTypeName<int64_t>() { return "long"; } 
template <>
inline std::string GetTypeName<uint64_t>() { return "ulong"; }
template <>
inline std::string GetTypeName<float>() { return "float"; }
template <>
inline std::string GetTypeName<double>() { return "double"; }

inline std::string toCLType(WeightsType wType)
{
    switch (wType)
    {
    case WeightsType::INT8: return GetTypeName<int8_t>();
    case WeightsType::F16:  return "half";
    case WeightsType::F32:  return GetTypeName<float>();
    default: return "";
    }
}

inline std::string toCLType(Datatype dType)
{
    switch (dType)
    {
    case Datatype::INT8:    return GetTypeName<int8_t>();
    case Datatype::UINT8:   return GetTypeName<uint8_t>();
    case Datatype::INT16:   return GetTypeName<int16_t>();
    case Datatype::UINT16:  return GetTypeName<uint16_t>();
    case Datatype::INT32:   return GetTypeName<int32_t>();
    case Datatype::UINT32:  return GetTypeName<uint32_t>();
    case Datatype::F16:     return "half";
    case Datatype::F32:     return GetTypeName<float>();
    default: return "";
    }
}

inline std::string getMeanOpString(MeanOp op)
{
    switch (op)
    {
    case MeanOp::NONE:   return "val";
    case MeanOp::DIV:    return "val/mean_val";
    case MeanOp::MUL:    return "val*mean_val";
    case MeanOp::SUB:    return "val-mean_val";
    default: return "";
    }
}

////////////////////////////////////////////////////////////////////////////////////////////////////////////////////////
// ToCodeString functions
////////////////////////////////////////////////////////////////////////////////////////////////////////////////////////
// TODO improve to_code_string specializations
template<typename T>
std::string toCodeString(T val) { return std::to_string(val); }

template<>
inline std::string toCodeString<std::string>(std::string val) { return val; }

template<>
inline std::string toCodeString<const char*>(const char* val) { return val; }

template<>
inline std::string toCodeString<char*>(char* val) { return val; }

template<>
inline std::string toCodeString<bool>(bool val)
{
    std::stringstream ss;
    ss << static_cast<int>(val);
    return ss.str();
}

template<>
inline std::string toCodeString<const bool>(const bool val)
{
    std::stringstream ss;
    ss << static_cast<int>(val);
    return ss.str();
}

template<>
inline std::string toCodeString<float>(float val) {
    if (std::isinf(val))
        return std::signbit(val) ? "-INFINITY" : "INFINITY";
    std::stringstream ss;
#ifdef __GNUC__
    // Workaround GCC compiler/STL bug
    ss << "as_float(0x" << std::hex << *reinterpret_cast<uint32_t*>(&val) << ")";
#else
    ss << std::hexfloat << val << "f";
#endif
    ss << " /*" << std::scientific << val << "*/";
    return ss.str();
}

template<>
inline std::string toCodeString<double>(double val) {
    if (std::isinf(val))
        return std::signbit(val) ? "-INFINITY" : "INFINITY";
    std::stringstream ss;
#ifdef __GNUC__
    // Workaround GCC compiler/STL bug
    ss << "as_double(0x" << std::hex << *reinterpret_cast<uint64_t*>(&val) << ")";
#else
    ss << std::hexfloat << val;
#endif
    ss << " /*" << std::scientific << val << "*/";
    return ss.str();
}

////////////////////////////////////////////////////////////////////////////////////////////////////////////////////////
// JitConstant
////////////////////////////////////////////////////////////////////////////////////////////////////////////////////////
template <typename VecT, typename ValT, typename Func>
inline std::string toVectorString(const VecT& vec, const std::string& vertorType, size_t maxDim, ValT padFillingVal, Func fetchFunc)
{
    std::stringstream ss;
    ss << "(" << vertorType << " []){ ";
    for (size_t i = 0; i < vec.size(); i++)
        ss << toCodeString(fetchFunc(vec[i])) << ",";
    for (size_t i = vec.size(); i < maxDim; i++)
        ss << padFillingVal << ",";
    ss << " } ";
    return ss.str();
}

////////////////////////////////////////////////////////////////////////////////////////////////////////////////////////
// JitConstant
////////////////////////////////////////////////////////////////////////////////////////////////////////////////////////
class JitConstant 
{
protected:
    const std::string _name;
    JitConstant(const std::string& name):_name(name){}

public:
    virtual JitDefinitions GetDefinitions() const = 0;
    virtual ~JitConstant() {}
};

class simple_jit_constant : public JitConstant 
{
    const std::string _value;

public:
    simple_jit_constant(const std::string& name, const std::string& value)
        : JitConstant(name), _value(value) {}

    JitDefinitions GetDefinitions() const override 
    {
        return JitDefinitions{ {_name, _value} };
    }
};

template<typename T>
std::shared_ptr<JitConstant> MakeJitConstant(const std::string& name, T value) 
{
    return std::static_pointer_cast<JitConstant>(std::make_shared<simple_jit_constant>(name, toCodeString(value)));
}

////////////////////////////////////////////////////////////////////////////////////////////////////////////////////////
// TensorBaseTJitConstant
////////////////////////////////////////////////////////////////////////////////////////////////////////////////////////
template<typename DType, typename Layout>
class TensorBaseTJitConstant : public JitConstant
{
protected:
    TensorBaseTJitConstant(const std::string& name) : JitConstant(name) {}

public:

    JitDefinitions GetDefinitions(const Tensor::TensorBaseT<DType, Layout>& t) const
    {
        JitDefinitions definitions{
            { _name + "_TYPE",          toCLType(t.GetDType()) },
            { _name + "_OFFSET",        toCodeString(t.GetFirstElementOffset()) },
            { _name + "_VIEW_OFFSET",   toCodeString(t.GetViewOffset()) },
            { _name + "_LENGTH",        toCodeString(t.LogicalSize()) },
            { _name + "_DIMS",          toCodeString(t.GetDims().size()) },
            { _name + "_SIMPLE",        toCodeString(t.SimpleLayout()) },
            { "TO_" + _name + "_TYPE",  "convert_" + toCLType(t.GetDType()) },
            { _name + "_LAYOUT_" + toString(t.GetLayout()), "1" },
        };

        definitions.push_back({ _name + "_SIZE",        toCodeString(t.GetDims().size()) });
        definitions.push_back({ _name + "_SIZES",       toVectorString(t.GetDims(), "size_t", KERNEL_SELECTOR_TENSOR_DIM_MAX, 1, [](const Tensor::Dim& d) { return d.v; }) });
        definitions.push_back({ _name + "_PITCHES",     toVectorString(t.GetDims(), "size_t", KERNEL_SELECTOR_TENSOR_DIM_MAX, 1, [](const Tensor::Dim& d) { return d.pitch; }) });
        definitions.push_back({ _name + "_PAD_BEFORE",  toVectorString(t.GetDims(), "size_t", KERNEL_SELECTOR_TENSOR_DIM_MAX, 0, [](const Tensor::Dim& d) { return d.pad.before; }) });
        definitions.push_back({ _name + "_PAD_AFTER",   toVectorString(t.GetDims(), "size_t", KERNEL_SELECTOR_TENSOR_DIM_MAX, 0, [](const Tensor::Dim& d) { return d.pad.after; }) });

        return definitions;
    }
};

////////////////////////////////////////////////////////////////////////////////////////////////////////////////////////
// DataTensorJitConstant
////////////////////////////////////////////////////////////////////////////////////////////////////////////////////////
class DataTensorJitConstant : public TensorBaseTJitConstant<Datatype, DataLayout>
{
    const DataTensor _tensor;

public:
    DataTensorJitConstant(const std::string& name, const DataTensor& t) : TensorBaseTJitConstant(name), _tensor(t) {}

    JitDefinitions GetDefinitions() const override 
    {
        JitDefinitions baseDefinitions = TensorBaseTJitConstant::GetDefinitions(_tensor);

        JitDefinitions definitions{
            { _name + "_SIZE_X",        toCodeString(_tensor.X().v) },
            { _name + "_SIZE_Y",        toCodeString(_tensor.Y().v) },
            { _name + "_FEATURE_NUM",   toCodeString(_tensor.Feature().v) },
            { _name + "_ROI_NUM",       toCodeString(_tensor.ROI().v) },
            { _name + "_BATCH_NUM",     toCodeString(_tensor.Batch().v) },
            { _name + "_X_PITCH",       toCodeString(_tensor.X().pitch) },
            { _name + "_Y_PITCH",       toCodeString(_tensor.Y().pitch) },
            { _name + "_FEATURE_PITCH", toCodeString(_tensor.Feature().pitch) },
            { _name + "_ROI_PITCH",     toCodeString(_tensor.ROI().pitch) },
            { _name + "_BATCH_PITCH",   toCodeString(_tensor.Batch().pitch) },
            { _name + "_PAD_BEFORE_SIZE_X",        toCodeString(_tensor.X().pad.before) },
            { _name + "_PAD_BEFORE_SIZE_Y",        toCodeString(_tensor.Y().pad.before) },
            { _name + "_PAD_BEFORE_FEATURE_NUM",   toCodeString(_tensor.Feature().pad.before) },
            { _name + "_PAD_BEFORE_BATCH_NUM",     toCodeString(_tensor.Batch().pad.before) },
            { _name + "_PAD_AFTER_SIZE_X",         toCodeString(_tensor.X().pad.after) },
            { _name + "_PAD_AFTER_SIZE_Y",         toCodeString(_tensor.Y().pad.after) },
            { _name + "_PAD_AFTER_FEATURE_NUM",    toCodeString(_tensor.Feature().pad.after) },
            { _name + "_PAD_AFTER_BATCH_NUM",      toCodeString(_tensor.Batch().pad.after) },
        };

        definitions.insert(definitions.end(), baseDefinitions.begin(), baseDefinitions.end());

        return definitions;
    }
};

inline std::shared_ptr<JitConstant> MakeJitConstant(const std::string& name, const DataTensor& value) 
{
    return std::static_pointer_cast<JitConstant>(std::make_shared<DataTensorJitConstant>(name, value));
}

////////////////////////////////////////////////////////////////////////////////////////////////////////////////////////
// WeightTensorJitConstant
////////////////////////////////////////////////////////////////////////////////////////////////////////////////////////
class WeightTensorJitConstant : public TensorBaseTJitConstant<WeightsType, WeightsLayout>
{
    const WeightsTensor _tensor;

public:
    WeightTensorJitConstant(const std::string& name, const WeightsTensor& t) : TensorBaseTJitConstant(name), _tensor(t) {}

    JitDefinitions GetDefinitions() const override 
    {
        JitDefinitions baseDefinitions = TensorBaseTJitConstant::GetDefinitions(_tensor);

        JitDefinitions definitions{
            { _name + "_SIZE_X",        toCodeString(_tensor.X().v) },
            { _name + "_SIZE_Y",        toCodeString(_tensor.Y().v) },
            { _name + "_IFM_NUM",       toCodeString(_tensor.IFM().v) },
            { _name + "_OFM_NUM",       toCodeString(_tensor.OFM().v) },
            { _name + "_X_PITCH",       toCodeString(_tensor.X().pitch) },
            { _name + "_Y_PITCH",       toCodeString(_tensor.Y().pitch) },
            { _name + "_IFM_PITCH",     toCodeString(_tensor.IFM().pitch) },
            { _name + "_OFM_PITCH",     toCodeString(_tensor.OFM().pitch) },
        };

        definitions.insert(definitions.end(), baseDefinitions.begin(), baseDefinitions.end());

        return definitions;
    }
};

inline std::shared_ptr<JitConstant> MakeJitConstant(const std::string& name, const WeightsTensor& value) 
{
    return std::static_pointer_cast<JitConstant>(std::make_shared<WeightTensorJitConstant>(name, value));
}

////////////////////////////////////////////////////////////////////////////////////////////////////////////////////////
// VectorDataJitConstant
////////////////////////////////////////////////////////////////////////////////////////////////////////////////////////
template <typename T>
class VectorDataJitConstant : public JitConstant 
{
    const std::vector<T> _data;

public:
    VectorDataJitConstant(const std::string& name, const std::vector<T>& data) : JitConstant(name), _data(data) {}

    JitDefinitions GetDefinitions() const override 
    {
        JitDefinitions result{
            { _name + "_SIZE", toCodeString(_data.size()) },
            { _name, toVectorString(_data, GetTypeName<T>(), _data.size(), 1, [](const T& v) {return v; } ) },
        };
        return result;
    }
};

template <typename T>
inline  std::shared_ptr<JitConstant> MakeJitConstant(const std::string& name, const std::vector<T>& value) 
{
    return std::static_pointer_cast<JitConstant>(std::make_shared<VectorDataJitConstant<T>>(name, value));
}

////////////////////////////////////////////////////////////////////////////////////////////////////////////////////////
// Size
////////////////////////////////////////////////////////////////////////////////////////////////////////////////////////
template <typename T>
class SizeJitConstant : public JitConstant
{
    const Size<T> _size;

public:
    SizeJitConstant(const std::string& name, const Size<T>& size) : JitConstant(name), _size(size) {}

    JitDefinitions GetDefinitions() const override
    {
        JitDefinitions definitions{
            { _name + "_SIZE_X",        toCodeString(_size.x) },
            { _name + "_SIZE_Y",        toCodeString(_size.y) },
        };
        return definitions;
    }
};

template <typename T>
inline std::shared_ptr<JitConstant> MakeJitConstant(const std::string& name, const Size<T>& value)
{
    return std::static_pointer_cast<JitConstant>(std::make_shared<SizeJitConstant<T>>(name, value));
}

////////////////////////////////////////////////////////////////////////////////////////////////////////////////////////
// jit_constants
////////////////////////////////////////////////////////////////////////////////////////////////////////////////////////
class JitConstants 
{
    std::vector<std::shared_ptr<JitConstant>> _constants;
public:
    JitConstants(std::initializer_list<std::shared_ptr<JitConstant>> constants) :_constants(constants) {}

    void AddConstant(std::shared_ptr<JitConstant> constant)
    {
        _constants.push_back(constant);
    }

    void AddConstants(const std::vector<std::shared_ptr<JitConstant>>& constants)
    {
        for (const auto& c : constants)
        {
            _constants.push_back(c);
        }
    }

    void Merge(const JitConstants& jit)
    {
        AddConstants(jit._constants);
    }

    JitDefinitions GetDefinitions() const 
    {
        JitDefinitions definitons;
        definitons.reserve(_constants.size() * 6); //assuming max 6 pairs per jit_constant

        for (auto& constant : _constants) {
            auto def = constant->GetDefinitions();
            definitons.insert(definitons.end(), def.begin(), def.end());
        }
        return definitons;
    }
};

////////////////////////////////////////////////////////////////////////////////////////////////////////////////////////
// MakeBaseParamsJitConstants
////////////////////////////////////////////////////////////////////////////////////////////////////////////////////////
inline JitConstants MakeBaseParamsJitConstants(const base_params& params)
{
    bool bFP16Used = params.output.GetDType() == Datatype::F16;
    bool bInt8Used = params.output.GetDType() == Datatype::INT8;
    for (const auto& i : params.inputs)
    {
        bFP16Used |= i.GetDType() == Datatype::F16;
        bInt8Used |= i.GetDType() == Datatype::INT8;

    }

    JitConstants jit{
        MakeJitConstant("OUTPUT",               params.output),
        MakeJitConstant("FP64_SUPPORTED",       params.engineInfo.bFP64Support),
        MakeJitConstant("FP16_SUPPORTED",       params.engineInfo.bFP16Support),
        MakeJitConstant("FP16_UNIT_USED",       bFP16Used),
        MakeJitConstant("INT8_UNIT_USED",       bInt8Used),
        MakeJitConstant("UNIT_TYPE",            bInt8Used ? "char" : bFP16Used ? "half" : "float"),
        MakeJitConstant("NL_M",                 params.activationParams.m),
        MakeJitConstant("NL_N",                 params.activationParams.n),
        MakeJitConstant("ACTIVATION_FUNCTION_"  + toString(params.activationFunc), ""),
        MakeJitConstant("GRADIENT",             params.gradient),
    };

    for (size_t i = 0; i < params.inputs.size(); i++)
    {
        jit.AddConstant(MakeJitConstant("INPUT" + toCodeString(i), params.inputs[i]));
    }

    return jit;
}

////////////////////////////////////////////////////////////////////////////////////////////////////////////////////////
// MakeLoopUnrollParamsJitConstants
////////////////////////////////////////////////////////////////////////////////////////////////////////////////////////
inline JitConstants MakeLoopUnrollParamsJitConstants(uint32_t loopCount)
{
    JitConstants jit{
        MakeJitConstant("LOOP0(VAR, STMT)", ""),
        MakeJitConstant("LOOP1(VAR, STMT)", "(STMT); (VAR)++;"),
    };

    for (uint32_t i = 2; i <= loopCount + 1; i++)
    {
        jit.AddConstant({
            MakeJitConstant("LOOP" + toCodeString(i) + "(VAR, STMT)", "LOOP" + toCodeString(i - 1) + "(VAR, STMT); (STMT); (VAR)++;"),
        });
    }

    jit.AddConstant({
        MakeJitConstant("LOOP(N, VAR, STMT)", "CAT(LOOP, N)((VAR), (STMT))"),
    });

    return jit;
}

////////////////////////////////////////////////////////////////////////////////////////////////////////////////////////
<<<<<<< HEAD
// MakeRegionYoloJitConstants
////////////////////////////////////////////////////////////////////////////////////////////////////////////////////////
inline JitConstants MakeRegionYoloJitConstants(const RegionYoloParams& params)
{
    JitConstants jit = MakeBaseParamsJitConstants(params);

    const auto& ry = params.ryParams;

    jit.AddConstants({
        MakeJitConstant("COORDS",  ry.coords),
        MakeJitConstant("CLASSES",  ry.classes),
        MakeJitConstant("NUM", ry.num),
        MakeJitConstant("DO_SOFTMAX", ry.do_softmax),
        MakeJitConstant("MASK_SIZE", ry.mask_size)
    });

    return jit;
}

////////////////////////////////////////////////////////////////////////////////////////////////////////////////////////
// MakeReorgYoloJitConstants
////////////////////////////////////////////////////////////////////////////////////////////////////////////////////////
inline JitConstants MakeReorgYoloJitConstants(const ReorgYoloParams& params)
{
    JitConstants jit = MakeBaseParamsJitConstants(params);

    const auto& ry = params.ryParams;

    jit.AddConstants({
        MakeJitConstant("STRIDE",  ry.stride),
    });

    return jit;
}

////////////////////////////////////////////////////////////////////////////////////////////////////////////////////////
// MakePermuteJitConstants
////////////////////////////////////////////////////////////////////////////////////////////////////////////////////////
inline JitConstants MakePermuteJitConstants(const PermuteParams& params)
{
    JitConstants jit = MakeBaseParamsJitConstants(params);

    jit.AddConstants({
        MakeJitConstant("PERMUTE_ORDER", params.permuteParams.order)
    });

    return jit;
}

////////////////////////////////////////////////////////////////////////////////////////////////////////////////////////
// MakeReorderBaseJitConstants
////////////////////////////////////////////////////////////////////////////////////////////////////////////////////////
inline JitConstants MakeReorderBaseJitConstants(const ReorderBaseParams& params)
{
    return MakeBaseParamsJitConstants(params);
}

////////////////////////////////////////////////////////////////////////////////////////////////////////////////////////
// MakeReorderJitConstants
////////////////////////////////////////////////////////////////////////////////////////////////////////////////////////
inline JitConstants MakeReorderJitConstants(const ReorderParams& params)
{
    JitConstants jit = MakeReorderBaseJitConstants(params);

    jit.AddConstant(MakeJitConstant("MEAN_SUBTRACT_" + toString(params.reorderParams.mode), 1));

    if (params.reorderParams.mode == MeanSubtractMode::INSIDE_PARAMS)
    {
        jit.AddConstant(MakeJitConstant("VALUE_TO_SUBTRACT", params.reorderParams.meanValues));
        jit.AddConstant(MakeJitConstant("TO_MEAN_TYPE", "convert_float"));
    }
    else if (params.reorderParams.mode == MeanSubtractMode::IN_BUFFER)
    {
        // this is for case when we have mean per feature only
        auto &mean = params.reorderParams.mean;
        if (mean.X().v == 1 && mean.Y().v == 1 && mean.Batch().v == 1 && mean.Feature().v == params.inputs[0].Feature().v)
        {
            jit.AddConstant(MakeJitConstant("MEAN_PER_FEATURE", 1));
        }
        //
        jit.AddConstant(MakeJitConstant("MEAN_SUBTRACT", params.reorderParams.mean));
        jit.AddConstant(MakeJitConstant("TO_MEAN_TYPE", "convert_" + toCLType(params.reorderParams.mean.GetDType())));
    }

    //half->half without subtraction (so plain reorder) can be done on shorts without explicit fp16 support
    bool useUshort = (params.inputs[0].GetDType() == Datatype::F16 && params.output.GetDType() == Datatype::F16 &&
        params.reorderParams.mode == MeanSubtractMode::NONE);
    
    Datatype calc_type = useUshort ? Datatype::UINT16 : params.inputs[0].GetDType();

    jit.AddConstants({
        MakeJitConstant("CALC_TYPE",                      toCLType(calc_type)),
        MakeJitConstant("TO_CALC_TYPE",      "convert_" + toCLType(calc_type)),
        MakeJitConstant("INPUT_REORDER_TYPE",             useUshort ? toCLType(Datatype::UINT16) : "INPUT0_TYPE"),
        MakeJitConstant("OUTPUT_REORDER_TYPE",            useUshort ? toCLType(Datatype::UINT16) : "OUTPUT_TYPE"),
        MakeJitConstant("TO_OUTPUT_REORDER_TYPE",         useUshort ? "" : "TO_OUTPUT_TYPE"),
        MakeJitConstant("MEAN_OP(val,mean_val)",          getMeanOpString(params.reorderParams.mean_op))
    });

    return jit;
}

////////////////////////////////////////////////////////////////////////////////////////////////////////////////////////
// MakeReorderWeightsJitConstants
////////////////////////////////////////////////////////////////////////////////////////////////////////////////////////
inline JitConstants MakeReorderWeightsJitConstants(const ReorderWeightsParams& params)
{
    const auto& input = params.reorderParams.input;
    const auto& output = params.reorderParams.output;
    const bool fp16Supported = output.GetDType() == WeightsType::F16 || input.GetDType() == WeightsType::F16;

    JitConstants jit{
        MakeJitConstant("FP16_SUPPORTED",   fp16Supported),                      // TODO: use engine
        MakeJitConstant("FP16_UNIT_USED",   fp16Supported),
        MakeJitConstant("INPUT0",           input),
        MakeJitConstant("OUTPUT",           output),
    };

    return jit;
}

////////////////////////////////////////////////////////////////////////////////////////////////////////////////////////
// MakeROIPoolingV1JitConstants
////////////////////////////////////////////////////////////////////////////////////////////////////////////////////////
inline JitConstants MakeROIPoolingV1JitConstants(const ROIPoolingParams& params)
{
    JitConstants jit = MakeBaseParamsJitConstants(params);

    const auto& rp = params.roiParams;

    jit.AddConstants({
        MakeJitConstant("POOLED_HEIGHT",     rp.pooledHeight),
        MakeJitConstant("POOLED_WIDTH",      rp.pooledWidth),
        MakeJitConstant("SPATIAL_SCALE",     rp.spatialScale),
        MakeJitConstant("GORUP_SIZE",        rp.groupSize),
        MakeJitConstant(toString(rp.mode) + "_POOLING", 1),
    });

    return jit;
}

////////////////////////////////////////////////////////////////////////////////////////////////////////////////////////
// MakeUpSamplingJitConstants
////////////////////////////////////////////////////////////////////////////////////////////////////////////////////////
inline JitConstants MakeUpSamplingJitConstants(const UpSamplingParams& params)
{
    JitConstants jit = MakeBaseParamsJitConstants(params);

    const auto& us = params.usParams;
    const auto& input = params.inputs[0];
    const auto& output = params.output;

    auto x_ratio = (float)input.X().v / (float)output.X().v;
    auto y_ratio = (float)input.Y().v / (float)output.Y().v;

    jit.AddConstants({
        MakeJitConstant(toString(us.sampleType), ""),
        MakeJitConstant("X_RATIO", x_ratio),
        MakeJitConstant("Y_RATIO", y_ratio),
    });

    return jit;
}

////////////////////////////////////////////////////////////////////////////////////////////////////////////////////////
=======
>>>>>>> ee6f67d0
// MakeLSTMGemmJitConstants
////////////////////////////////////////////////////////////////////////////////////////////////////////////////////////
inline JitConstants MakeLSTMGemmJitConstants(const LSTMGemmParams& params)
{
    JitConstants jit = MakeBaseParamsJitConstants(params);
    const auto& weights = params.weights;
    const auto& recurrent = params.recurrent;
    const auto& hidden = params.hidden;
    const auto& bias = params.bias;
    if (params.hasBias) {
        jit.AddConstants({ MakeJitConstant("BIAS", bias), MakeJitConstant("BIAS_TERM", true) });
    }
    if (params.hasHidden) {
        jit.AddConstants({ MakeJitConstant("HIDDEN", hidden), MakeJitConstant("HIDDEN_TERM", true) , MakeJitConstant("RECURRENT", recurrent) });
    }

    jit.AddConstants({ MakeJitConstant("WEIGHTS", weights)});

    return jit;
}

////////////////////////////////////////////////////////////////////////////////////////////////////////////////////////
// MakeLSTMEltJitConstants
////////////////////////////////////////////////////////////////////////////////////////////////////////////////////////
inline JitConstants MakeLSTMEltJitConstants(const LSTMEltParams& params)
{
    JitConstants jit = MakeBaseParamsJitConstants(params);

    if (params.hasCell) {
        const auto& cell = params.cell;
        jit.AddConstants({ MakeJitConstant("CELL_TERM", true), MakeJitConstant("CELL", cell) });
    }

    const auto& GEMMInput = params.inputs[0];
    jit.AddConstants({
        MakeJitConstant("GEMM_OFFSET1", GEMMInput.X().v / 4),
        MakeJitConstant("GEMM_OFFSET2", GEMMInput.X().v / 2),
        MakeJitConstant("GEMM_OFFSET3", 3 * GEMMInput.X().v / 4),
    });
    return jit;
}

}<|MERGE_RESOLUTION|>--- conflicted
+++ resolved
@@ -474,174 +474,6 @@
 }
 
 ////////////////////////////////////////////////////////////////////////////////////////////////////////////////////////
-<<<<<<< HEAD
-// MakeRegionYoloJitConstants
-////////////////////////////////////////////////////////////////////////////////////////////////////////////////////////
-inline JitConstants MakeRegionYoloJitConstants(const RegionYoloParams& params)
-{
-    JitConstants jit = MakeBaseParamsJitConstants(params);
-
-    const auto& ry = params.ryParams;
-
-    jit.AddConstants({
-        MakeJitConstant("COORDS",  ry.coords),
-        MakeJitConstant("CLASSES",  ry.classes),
-        MakeJitConstant("NUM", ry.num),
-        MakeJitConstant("DO_SOFTMAX", ry.do_softmax),
-        MakeJitConstant("MASK_SIZE", ry.mask_size)
-    });
-
-    return jit;
-}
-
-////////////////////////////////////////////////////////////////////////////////////////////////////////////////////////
-// MakeReorgYoloJitConstants
-////////////////////////////////////////////////////////////////////////////////////////////////////////////////////////
-inline JitConstants MakeReorgYoloJitConstants(const ReorgYoloParams& params)
-{
-    JitConstants jit = MakeBaseParamsJitConstants(params);
-
-    const auto& ry = params.ryParams;
-
-    jit.AddConstants({
-        MakeJitConstant("STRIDE",  ry.stride),
-    });
-
-    return jit;
-}
-
-////////////////////////////////////////////////////////////////////////////////////////////////////////////////////////
-// MakePermuteJitConstants
-////////////////////////////////////////////////////////////////////////////////////////////////////////////////////////
-inline JitConstants MakePermuteJitConstants(const PermuteParams& params)
-{
-    JitConstants jit = MakeBaseParamsJitConstants(params);
-
-    jit.AddConstants({
-        MakeJitConstant("PERMUTE_ORDER", params.permuteParams.order)
-    });
-
-    return jit;
-}
-
-////////////////////////////////////////////////////////////////////////////////////////////////////////////////////////
-// MakeReorderBaseJitConstants
-////////////////////////////////////////////////////////////////////////////////////////////////////////////////////////
-inline JitConstants MakeReorderBaseJitConstants(const ReorderBaseParams& params)
-{
-    return MakeBaseParamsJitConstants(params);
-}
-
-////////////////////////////////////////////////////////////////////////////////////////////////////////////////////////
-// MakeReorderJitConstants
-////////////////////////////////////////////////////////////////////////////////////////////////////////////////////////
-inline JitConstants MakeReorderJitConstants(const ReorderParams& params)
-{
-    JitConstants jit = MakeReorderBaseJitConstants(params);
-
-    jit.AddConstant(MakeJitConstant("MEAN_SUBTRACT_" + toString(params.reorderParams.mode), 1));
-
-    if (params.reorderParams.mode == MeanSubtractMode::INSIDE_PARAMS)
-    {
-        jit.AddConstant(MakeJitConstant("VALUE_TO_SUBTRACT", params.reorderParams.meanValues));
-        jit.AddConstant(MakeJitConstant("TO_MEAN_TYPE", "convert_float"));
-    }
-    else if (params.reorderParams.mode == MeanSubtractMode::IN_BUFFER)
-    {
-        // this is for case when we have mean per feature only
-        auto &mean = params.reorderParams.mean;
-        if (mean.X().v == 1 && mean.Y().v == 1 && mean.Batch().v == 1 && mean.Feature().v == params.inputs[0].Feature().v)
-        {
-            jit.AddConstant(MakeJitConstant("MEAN_PER_FEATURE", 1));
-        }
-        //
-        jit.AddConstant(MakeJitConstant("MEAN_SUBTRACT", params.reorderParams.mean));
-        jit.AddConstant(MakeJitConstant("TO_MEAN_TYPE", "convert_" + toCLType(params.reorderParams.mean.GetDType())));
-    }
-
-    //half->half without subtraction (so plain reorder) can be done on shorts without explicit fp16 support
-    bool useUshort = (params.inputs[0].GetDType() == Datatype::F16 && params.output.GetDType() == Datatype::F16 &&
-        params.reorderParams.mode == MeanSubtractMode::NONE);
-    
-    Datatype calc_type = useUshort ? Datatype::UINT16 : params.inputs[0].GetDType();
-
-    jit.AddConstants({
-        MakeJitConstant("CALC_TYPE",                      toCLType(calc_type)),
-        MakeJitConstant("TO_CALC_TYPE",      "convert_" + toCLType(calc_type)),
-        MakeJitConstant("INPUT_REORDER_TYPE",             useUshort ? toCLType(Datatype::UINT16) : "INPUT0_TYPE"),
-        MakeJitConstant("OUTPUT_REORDER_TYPE",            useUshort ? toCLType(Datatype::UINT16) : "OUTPUT_TYPE"),
-        MakeJitConstant("TO_OUTPUT_REORDER_TYPE",         useUshort ? "" : "TO_OUTPUT_TYPE"),
-        MakeJitConstant("MEAN_OP(val,mean_val)",          getMeanOpString(params.reorderParams.mean_op))
-    });
-
-    return jit;
-}
-
-////////////////////////////////////////////////////////////////////////////////////////////////////////////////////////
-// MakeReorderWeightsJitConstants
-////////////////////////////////////////////////////////////////////////////////////////////////////////////////////////
-inline JitConstants MakeReorderWeightsJitConstants(const ReorderWeightsParams& params)
-{
-    const auto& input = params.reorderParams.input;
-    const auto& output = params.reorderParams.output;
-    const bool fp16Supported = output.GetDType() == WeightsType::F16 || input.GetDType() == WeightsType::F16;
-
-    JitConstants jit{
-        MakeJitConstant("FP16_SUPPORTED",   fp16Supported),                      // TODO: use engine
-        MakeJitConstant("FP16_UNIT_USED",   fp16Supported),
-        MakeJitConstant("INPUT0",           input),
-        MakeJitConstant("OUTPUT",           output),
-    };
-
-    return jit;
-}
-
-////////////////////////////////////////////////////////////////////////////////////////////////////////////////////////
-// MakeROIPoolingV1JitConstants
-////////////////////////////////////////////////////////////////////////////////////////////////////////////////////////
-inline JitConstants MakeROIPoolingV1JitConstants(const ROIPoolingParams& params)
-{
-    JitConstants jit = MakeBaseParamsJitConstants(params);
-
-    const auto& rp = params.roiParams;
-
-    jit.AddConstants({
-        MakeJitConstant("POOLED_HEIGHT",     rp.pooledHeight),
-        MakeJitConstant("POOLED_WIDTH",      rp.pooledWidth),
-        MakeJitConstant("SPATIAL_SCALE",     rp.spatialScale),
-        MakeJitConstant("GORUP_SIZE",        rp.groupSize),
-        MakeJitConstant(toString(rp.mode) + "_POOLING", 1),
-    });
-
-    return jit;
-}
-
-////////////////////////////////////////////////////////////////////////////////////////////////////////////////////////
-// MakeUpSamplingJitConstants
-////////////////////////////////////////////////////////////////////////////////////////////////////////////////////////
-inline JitConstants MakeUpSamplingJitConstants(const UpSamplingParams& params)
-{
-    JitConstants jit = MakeBaseParamsJitConstants(params);
-
-    const auto& us = params.usParams;
-    const auto& input = params.inputs[0];
-    const auto& output = params.output;
-
-    auto x_ratio = (float)input.X().v / (float)output.X().v;
-    auto y_ratio = (float)input.Y().v / (float)output.Y().v;
-
-    jit.AddConstants({
-        MakeJitConstant(toString(us.sampleType), ""),
-        MakeJitConstant("X_RATIO", x_ratio),
-        MakeJitConstant("Y_RATIO", y_ratio),
-    });
-
-    return jit;
-}
-
-////////////////////////////////////////////////////////////////////////////////////////////////////////////////////////
-=======
->>>>>>> ee6f67d0
 // MakeLSTMGemmJitConstants
 ////////////////////////////////////////////////////////////////////////////////////////////////////////////////////////
 inline JitConstants MakeLSTMGemmJitConstants(const LSTMGemmParams& params)
