/*
// Copyright (c) 2016 Intel Corporation
//
// Licensed under the Apache License, Version 2.0 (the "License");
// you may not use this file except in compliance with the License.
// You may obtain a copy of the License at
//
//      http://www.apache.org/licenses/LICENSE-2.0
//
// Unless required by applicable law or agreed to in writing, software
// distributed under the License is distributed on an "AS IS" BASIS,
// WITHOUT WARRANTIES OR CONDITIONS OF ANY KIND, either express or implied.
// See the License for the specific language governing permissions and
// limitations under the License.
*/

///////////////////////////////////////////////////////////////////////////////////////////////////
#pragma once
#include "tensor_type.h"
#include "kernel_selector_params.h"
#include <algorithm>
#include <iostream>
#include <sstream>
#include <cmath>

namespace kernel_selector {

using JitDefinitions = std::vector<std::pair<std::string, std::string>>;

////////////////////////////////////////////////////////////////////////////////////////////////////////////////////////
// Helpers
////////////////////////////////////////////////////////////////////////////////////////////////////////////////////////
template <typename T>
inline std::string GetTypeName() { throw std::runtime_error("Implement me"); }
template <>
inline std::string GetTypeName<int8_t>() { return "char"; }
template <>
inline std::string GetTypeName<uint8_t>() { return "uchar"; }
template <>
inline std::string GetTypeName<int16_t>() { return "short"; }
template <>
inline std::string GetTypeName<uint16_t>() { return "ushort"; }
template <>
inline std::string GetTypeName<int32_t>() { return "int"; }
template <>
inline std::string GetTypeName<uint32_t>() { return "uint"; }
template <>
inline std::string GetTypeName<int64_t>() { return "long"; } 
template <>
inline std::string GetTypeName<uint64_t>() { return "ulong"; }
template <>
inline std::string GetTypeName<float>() { return "float"; }
template <>
inline std::string GetTypeName<double>() { return "double"; }

inline std::string toCLType(WeightsType wType)
{
    switch (wType)
    {
    case WeightsType::INT8: return GetTypeName<int8_t>();
    case WeightsType::F16:  return "half";
    case WeightsType::F32:  return GetTypeName<float>();
    default: return "";
    }
}

inline std::string toCLType(Datatype dType)
{
    switch (dType)
    {
    case Datatype::INT8:    return GetTypeName<int8_t>();
    case Datatype::UINT8:   return GetTypeName<uint8_t>();
    case Datatype::INT16:   return GetTypeName<int16_t>();
    case Datatype::UINT16:  return GetTypeName<uint16_t>();
    case Datatype::INT32:   return GetTypeName<int32_t>();
    case Datatype::UINT32:  return GetTypeName<uint32_t>();
    case Datatype::F16:     return "half";
    case Datatype::F32:     return GetTypeName<float>();
    default: return "";
    }
}

inline std::string getMeanOpString(MeanOp op)
{
    switch (op)
    {
    case MeanOp::NONE:   return "val";
    case MeanOp::DIV:    return "val/mean_val";
    case MeanOp::MUL:    return "val*mean_val";
    case MeanOp::SUB:    return "val-mean_val";
    default: return "";
    }
}

////////////////////////////////////////////////////////////////////////////////////////////////////////////////////////
// ToCodeString functions
////////////////////////////////////////////////////////////////////////////////////////////////////////////////////////
// TODO improve to_code_string specializations
template<typename T>
std::string toCodeString(T val) { return std::to_string(val); }

template<>
inline std::string toCodeString<std::string>(std::string val) { return val; }

template<>
inline std::string toCodeString<const char*>(const char* val) { return val; }

template<>
inline std::string toCodeString<char*>(char* val) { return val; }

template<>
inline std::string toCodeString<bool>(bool val)
{
    std::stringstream ss;
    ss << static_cast<int>(val);
    return ss.str();
}

template<>
inline std::string toCodeString<const bool>(const bool val)
{
    std::stringstream ss;
    ss << static_cast<int>(val);
    return ss.str();
}

template<>
inline std::string toCodeString<float>(float val) {
    if (std::isinf(val))
        return std::signbit(val) ? "-INFINITY" : "INFINITY";
    std::stringstream ss;
#ifdef __GNUC__
    // Workaround GCC compiler/STL bug
    ss << "as_float(0x" << std::hex << *reinterpret_cast<uint32_t*>(&val) << ")";
#else
    ss << std::hexfloat << val << "f";
#endif
    ss << " /*" << std::scientific << val << "*/";
    return ss.str();
}

template<>
inline std::string toCodeString<double>(double val) {
    if (std::isinf(val))
        return std::signbit(val) ? "-INFINITY" : "INFINITY";
    std::stringstream ss;
#ifdef __GNUC__
    // Workaround GCC compiler/STL bug
    ss << "as_double(0x" << std::hex << *reinterpret_cast<uint64_t*>(&val) << ")";
#else
    ss << std::hexfloat << val;
#endif
    ss << " /*" << std::scientific << val << "*/";
    return ss.str();
}

////////////////////////////////////////////////////////////////////////////////////////////////////////////////////////
// JitConstant
////////////////////////////////////////////////////////////////////////////////////////////////////////////////////////
template <typename VecT, typename ValT, typename Func>
inline std::string toVectorString(const VecT& vec, const std::string& vertorType, size_t maxDim, ValT padFillingVal, Func fetchFunc)
{
    std::stringstream ss;
    ss << "(" << vertorType << " []){ ";
    for (size_t i = 0; i < vec.size(); i++)
        ss << toCodeString(fetchFunc(vec[i])) << ",";
    for (size_t i = vec.size(); i < maxDim; i++)
        ss << padFillingVal << ",";
    ss << " } ";
    return ss.str();
}

////////////////////////////////////////////////////////////////////////////////////////////////////////////////////////
// JitConstant
////////////////////////////////////////////////////////////////////////////////////////////////////////////////////////
class JitConstant 
{
protected:
    const std::string _name;
    JitConstant(const std::string& name):_name(name){}

public:
    virtual JitDefinitions GetDefinitions() const = 0;
    virtual ~JitConstant() {}
};

class simple_jit_constant : public JitConstant 
{
    const std::string _value;

public:
    simple_jit_constant(const std::string& name, const std::string& value)
        : JitConstant(name), _value(value) {}

    JitDefinitions GetDefinitions() const override 
    {
        return JitDefinitions{ {_name, _value} };
    }
};

template<typename T>
std::shared_ptr<JitConstant> MakeJitConstant(const std::string& name, T value) 
{
    return std::static_pointer_cast<JitConstant>(std::make_shared<simple_jit_constant>(name, toCodeString(value)));
}

////////////////////////////////////////////////////////////////////////////////////////////////////////////////////////
// TensorBaseTJitConstant
////////////////////////////////////////////////////////////////////////////////////////////////////////////////////////
template<typename DType, typename Layout>
class TensorBaseTJitConstant : public JitConstant
{
protected:
    TensorBaseTJitConstant(const std::string& name) : JitConstant(name) {}

public:

    JitDefinitions GetDefinitions(const Tensor::TensorBaseT<DType, Layout>& t) const
    {
        JitDefinitions definitions{
            { _name + "_TYPE",          toCLType(t.GetDType()) },
            { _name + "_OFFSET",        toCodeString(t.GetFirstElementOffset()) },
            { _name + "_VIEW_OFFSET",   toCodeString(t.GetViewOffset()) },
            { _name + "_LENGTH",        toCodeString(t.LogicalSize()) },
            { _name + "_DIMS",          toCodeString(t.GetDims().size()) },
            { _name + "_SIMPLE",        toCodeString(t.SimpleLayout()) },
            { "TO_" + _name + "_TYPE",  "convert_" + toCLType(t.GetDType()) },
            { _name + "_LAYOUT_" + toString(t.GetLayout()), "1" },
        };

        definitions.push_back({ _name + "_SIZE",        toCodeString(t.GetDims().size()) });
        definitions.push_back({ _name + "_SIZES",       toVectorString(t.GetDims(), "size_t", KERNEL_SELECTOR_TENSOR_DIM_MAX, 1, [](const Tensor::Dim& d) { return d.v; }) });
        definitions.push_back({ _name + "_PITCHES",     toVectorString(t.GetDims(), "size_t", KERNEL_SELECTOR_TENSOR_DIM_MAX, 1, [](const Tensor::Dim& d) { return d.pitch; }) });
        definitions.push_back({ _name + "_PAD_BEFORE",  toVectorString(t.GetDims(), "size_t", KERNEL_SELECTOR_TENSOR_DIM_MAX, 0, [](const Tensor::Dim& d) { return d.pad.before; }) });
        definitions.push_back({ _name + "_PAD_AFTER",   toVectorString(t.GetDims(), "size_t", KERNEL_SELECTOR_TENSOR_DIM_MAX, 0, [](const Tensor::Dim& d) { return d.pad.after; }) });

        return definitions;
    }
};

////////////////////////////////////////////////////////////////////////////////////////////////////////////////////////
// DataTensorJitConstant
////////////////////////////////////////////////////////////////////////////////////////////////////////////////////////
class DataTensorJitConstant : public TensorBaseTJitConstant<Datatype, DataLayout>
{
    const DataTensor _tensor;

public:
    DataTensorJitConstant(const std::string& name, const DataTensor& t) : TensorBaseTJitConstant(name), _tensor(t) {}

    JitDefinitions GetDefinitions() const override 
    {
        JitDefinitions baseDefinitions = TensorBaseTJitConstant::GetDefinitions(_tensor);

        JitDefinitions definitions{
            { _name + "_SIZE_X",        toCodeString(_tensor.X().v) },
            { _name + "_SIZE_Y",        toCodeString(_tensor.Y().v) },
            { _name + "_FEATURE_NUM",   toCodeString(_tensor.Feature().v) },
            { _name + "_ROI_NUM",       toCodeString(_tensor.ROI().v) },
            { _name + "_BATCH_NUM",     toCodeString(_tensor.Batch().v) },
            { _name + "_X_PITCH",       toCodeString(_tensor.X().pitch) },
            { _name + "_Y_PITCH",       toCodeString(_tensor.Y().pitch) },
            { _name + "_FEATURE_PITCH", toCodeString(_tensor.Feature().pitch) },
            { _name + "_ROI_PITCH",     toCodeString(_tensor.ROI().pitch) },
            { _name + "_BATCH_PITCH",   toCodeString(_tensor.Batch().pitch) },
            { _name + "_PAD_BEFORE_SIZE_X",        toCodeString(_tensor.X().pad.before) },
            { _name + "_PAD_BEFORE_SIZE_Y",        toCodeString(_tensor.Y().pad.before) },
            { _name + "_PAD_BEFORE_FEATURE_NUM",   toCodeString(_tensor.Feature().pad.before) },
            { _name + "_PAD_BEFORE_BATCH_NUM",     toCodeString(_tensor.Batch().pad.before) },
            { _name + "_PAD_AFTER_SIZE_X",         toCodeString(_tensor.X().pad.after) },
            { _name + "_PAD_AFTER_SIZE_Y",         toCodeString(_tensor.Y().pad.after) },
            { _name + "_PAD_AFTER_FEATURE_NUM",    toCodeString(_tensor.Feature().pad.after) },
            { _name + "_PAD_AFTER_BATCH_NUM",      toCodeString(_tensor.Batch().pad.after) },
        };

        definitions.insert(definitions.end(), baseDefinitions.begin(), baseDefinitions.end());

        return definitions;
    }
};

inline std::shared_ptr<JitConstant> MakeJitConstant(const std::string& name, const DataTensor& value) 
{
    return std::static_pointer_cast<JitConstant>(std::make_shared<DataTensorJitConstant>(name, value));
}

////////////////////////////////////////////////////////////////////////////////////////////////////////////////////////
// WeightTensorJitConstant
////////////////////////////////////////////////////////////////////////////////////////////////////////////////////////
class WeightTensorJitConstant : public TensorBaseTJitConstant<WeightsType, WeightsLayout>
{
    const WeightsTensor _tensor;

public:
    WeightTensorJitConstant(const std::string& name, const WeightsTensor& t) : TensorBaseTJitConstant(name), _tensor(t) {}

    JitDefinitions GetDefinitions() const override 
    {
        JitDefinitions baseDefinitions = TensorBaseTJitConstant::GetDefinitions(_tensor);

        JitDefinitions definitions{
            { _name + "_SIZE_X",        toCodeString(_tensor.X().v) },
            { _name + "_SIZE_Y",        toCodeString(_tensor.Y().v) },
            { _name + "_IFM_NUM",       toCodeString(_tensor.IFM().v) },
            { _name + "_OFM_NUM",       toCodeString(_tensor.OFM().v) },
            { _name + "_X_PITCH",       toCodeString(_tensor.X().pitch) },
            { _name + "_Y_PITCH",       toCodeString(_tensor.Y().pitch) },
            { _name + "_IFM_PITCH",     toCodeString(_tensor.IFM().pitch) },
            { _name + "_OFM_PITCH",     toCodeString(_tensor.OFM().pitch) },
        };

        definitions.insert(definitions.end(), baseDefinitions.begin(), baseDefinitions.end());

        return definitions;
    }
};

inline std::shared_ptr<JitConstant> MakeJitConstant(const std::string& name, const WeightsTensor& value) 
{
    return std::static_pointer_cast<JitConstant>(std::make_shared<WeightTensorJitConstant>(name, value));
}

////////////////////////////////////////////////////////////////////////////////////////////////////////////////////////
// VectorDataJitConstant
////////////////////////////////////////////////////////////////////////////////////////////////////////////////////////
template <typename T>
class VectorDataJitConstant : public JitConstant 
{
    const std::vector<T> _data;

public:
    VectorDataJitConstant(const std::string& name, const std::vector<T>& data) : JitConstant(name), _data(data) {}

    JitDefinitions GetDefinitions() const override 
    {
        JitDefinitions result{
            { _name + "_SIZE", toCodeString(_data.size()) },
            { _name, toVectorString(_data, GetTypeName<T>(), _data.size(), 1, [](const T& v) {return v; } ) },
        };
        return result;
    }
};

template <typename T>
inline  std::shared_ptr<JitConstant> MakeJitConstant(const std::string& name, const std::vector<T>& value) 
{
    return std::static_pointer_cast<JitConstant>(std::make_shared<VectorDataJitConstant<T>>(name, value));
}

////////////////////////////////////////////////////////////////////////////////////////////////////////////////////////
// Size
////////////////////////////////////////////////////////////////////////////////////////////////////////////////////////
template <typename T>
class SizeJitConstant : public JitConstant
{
    const Size<T> _size;

public:
    SizeJitConstant(const std::string& name, const Size<T>& size) : JitConstant(name), _size(size) {}

    JitDefinitions GetDefinitions() const override
    {
        JitDefinitions definitions{
            { _name + "_SIZE_X",        toCodeString(_size.x) },
            { _name + "_SIZE_Y",        toCodeString(_size.y) },
        };
        return definitions;
    }
};

template <typename T>
inline std::shared_ptr<JitConstant> MakeJitConstant(const std::string& name, const Size<T>& value)
{
    return std::static_pointer_cast<JitConstant>(std::make_shared<SizeJitConstant<T>>(name, value));
}

////////////////////////////////////////////////////////////////////////////////////////////////////////////////////////
// jit_constants
////////////////////////////////////////////////////////////////////////////////////////////////////////////////////////
class JitConstants 
{
    std::vector<std::shared_ptr<JitConstant>> _constants;
public:
    JitConstants(std::initializer_list<std::shared_ptr<JitConstant>> constants) :_constants(constants) {}

    void AddConstant(std::shared_ptr<JitConstant> constant)
    {
        _constants.push_back(constant);
    }

    void AddConstants(const std::vector<std::shared_ptr<JitConstant>>& constants)
    {
        for (const auto& c : constants)
        {
            _constants.push_back(c);
        }
    }

    void Merge(const JitConstants& jit)
    {
        AddConstants(jit._constants);
    }

    JitDefinitions GetDefinitions() const 
    {
        JitDefinitions definitons;
        definitons.reserve(_constants.size() * 6); //assuming max 6 pairs per jit_constant

        for (auto& constant : _constants) {
            auto def = constant->GetDefinitions();
            definitons.insert(definitons.end(), def.begin(), def.end());
        }
        return definitons;
    }
};

////////////////////////////////////////////////////////////////////////////////////////////////////////////////////////
// MakeBaseParamsJitConstants
////////////////////////////////////////////////////////////////////////////////////////////////////////////////////////
inline JitConstants MakeBaseParamsJitConstants(const BaseParams& params)
{
    bool bFP16Used = params.output.GetDType() == Datatype::F16;
    bool bInt8Used = params.output.GetDType() == Datatype::INT8;
    for (const auto& i : params.inputs)
    {
        bFP16Used |= i.GetDType() == Datatype::F16;
        bInt8Used |= i.GetDType() == Datatype::INT8;

    }

    JitConstants jit{
        MakeJitConstant("OUTPUT",               params.output),
        MakeJitConstant("FP64_SUPPORTED",       params.engineInfo.bFP64Support),
        MakeJitConstant("FP16_SUPPORTED",       params.engineInfo.bFP16Support),
        MakeJitConstant("FP16_UNIT_USED",       bFP16Used),
        MakeJitConstant("INT8_UNIT_USED",       bInt8Used),
        MakeJitConstant("UNIT_TYPE",            bInt8Used ? "char" : bFP16Used ? "half" : "float"),
        MakeJitConstant("NL_M",                 params.activationParams.m),
        MakeJitConstant("NL_N",                 params.activationParams.n),
        MakeJitConstant("ACTIVATION_FUNCTION_"  + toString(params.activationFunc), ""),
        MakeJitConstant("GRADIENT",             params.gradient),
    };

    for (size_t i = 0; i < params.inputs.size(); i++)
    {
        jit.AddConstant(MakeJitConstant("INPUT" + toCodeString(i), params.inputs[i]));
    }

    return jit;
}

////////////////////////////////////////////////////////////////////////////////////////////////////////////////////////
// MakeLoopUnrollParamsJitConstants
////////////////////////////////////////////////////////////////////////////////////////////////////////////////////////
inline JitConstants MakeLoopUnrollParamsJitConstants(uint32_t loopCount)
{
    JitConstants jit{
        MakeJitConstant("LOOP0(VAR, STMT)", ""),
        MakeJitConstant("LOOP1(VAR, STMT)", "(STMT); (VAR)++;"),
    };

    for (uint32_t i = 2; i <= loopCount + 1; i++)
    {
        jit.AddConstant({
            MakeJitConstant("LOOP" + toCodeString(i) + "(VAR, STMT)", "LOOP" + toCodeString(i - 1) + "(VAR, STMT); (STMT); (VAR)++;"),
        });
    }

    jit.AddConstant({
        MakeJitConstant("LOOP(N, VAR, STMT)", "CAT(LOOP, N)((VAR), (STMT))"),
    });

    return jit;
}

////////////////////////////////////////////////////////////////////////////////////////////////////////////////////////
<<<<<<< HEAD
// MakeFullyConnectedJitConstants
////////////////////////////////////////////////////////////////////////////////////////////////////////////////////////
inline JitConstants MakeFullyConnectedJitConstants(const FullyConnectedParams& params)
{
    JitConstants jit = MakeWeightBiasParamsJitConstants(params);
    const auto& input = params.inputs[0];
    const auto x_size = input.LogicalSize() / input.Batch().v;

    jit.AddConstant(MakeJitConstant("INPUT0_ELEMENTS_COUNT", x_size));

    if (params.fcParams.int8_quantization)
    {
        jit.AddConstants({ MakeJitConstant("W_QF", params.weights_quantization_factors[0]) });
        jit.AddConstants({ MakeJitConstant("I_QF",params.fcParams.input_quantization_factor) });

        if (params.fcParams.output_calibration)
        {
            jit.AddConstant(MakeJitConstant("CALIBRATION_TERM", params.fcParams.output_calibration));
            jit.AddConstant(MakeJitConstant("O_QF", params.output_calibration_factors[0]));

        }
        else
            jit.AddConstants({ MakeJitConstant("O_QF",       params.fcParams.output_quantization_factor) });
    }

    return jit;
}

////////////////////////////////////////////////////////////////////////////////////////////////////////////////////////
// MakeLRNJitConstants
////////////////////////////////////////////////////////////////////////////////////////////////////////////////////////
inline JitConstants MakeLRNJitConstants(const LRNParams& params)
{
    JitConstants jit = MakeBaseParamsJitConstants(params);

    const auto& np = params.lrnParams;

    const auto padding = (np.localSize - 1) / 2;

    jit.AddConstants({
        MakeJitConstant("LOCAL_SIZE",   np.localSize),
        MakeJitConstant("PADDING",      padding),
        MakeJitConstant("ALPHA",        np.alpha),
        MakeJitConstant("BETA",         np.beta),
        MakeJitConstant("K",            np.k),
        MakeJitConstant(toString(np.divMode) + "_KERNEL_DIVIDER", ""),
        MakeJitConstant(toString(np.normMode), ""),
    });

    return jit;
}

////////////////////////////////////////////////////////////////////////////////////////////////////////////////////////
// MakeArgMaxJitConstants
////////////////////////////////////////////////////////////////////////////////////////////////////////////////////////
inline JitConstants MakeArgMaxJitConstants(const ArgMaxMinParams& params) {
	JitConstants jit = MakeBaseParamsJitConstants(params);

	const auto& pp = params.argMaxParams;

	jit.AddConstants({
		MakeJitConstant("TOP_K", pp.topK),
		MakeJitConstant(toString(pp.argMaxMinAxis) + "_AXIS", 1),
		pp.argMaxMinOut == ArgMaxMinOut::MAX ? MakeJitConstant("MAX_OUT", 1) : MakeJitConstant("MIN_OUT", 1)
	});

	return jit;
}

////////////////////////////////////////////////////////////////////////////////////////////////////////////////////////
// MakeLookUpTableJitConstants
////////////////////////////////////////////////////////////////////////////////////////////////////////////////////////

inline JitConstants MakeLookUpTableJitConstants(const LookUpTableParams& params) {
    JitConstants jit = MakeBaseParamsJitConstants(params);

    const auto& pp = params.lookUpTableParams;

    jit.AddConstants({
        MakeJitConstant("VAL_NUM", pp.numberOfValues),
        MakeJitConstant(toString(pp.lookUpTableAxis) + "_AXIS", 1),
    });

    return jit;
}

////////////////////////////////////////////////////////////////////////////////////////////////////////////////////////
// MakePoolingJitConstants
////////////////////////////////////////////////////////////////////////////////////////////////////////////////////////
inline JitConstants MakePoolingJitConstants(const PoolingParams& params)
{
    JitConstants jit = MakeBaseParamsJitConstants(params);

    const auto& pp = params.poolParams;

    jit.AddConstants({
        MakeJitConstant("POOL",     pp.poolSize),
        MakeJitConstant("STRIDE",   pp.poolStride),
        MakeJitConstant("PADDING",  pp.poolPad),
        MakeJitConstant(toString(pp.poolType) + "_POOLING", 1),
        MakeJitConstant(toString(pp.divMode) + "_KERNEL_DIVIDER", 1),
    });

    return jit;
}

////////////////////////////////////////////////////////////////////////////////////////////////////////////////////////
// MakeSoftmaxJitConstants
////////////////////////////////////////////////////////////////////////////////////////////////////////////////////////
inline JitConstants MakeSoftmaxJitConstants(const SoftmaxParams& params)
{
    JitConstants jit = MakeBaseParamsJitConstants(params);

    const auto& sm = params.smParams;

    jit.AddConstants({
        MakeJitConstant("ALONG_" + toString(sm.dim), "")
    });

    return jit;
}

////////////////////////////////////////////////////////////////////////////////////////////////////////////////////////
=======
>>>>>>> 41d4efb4
// MakeRegionYoloJitConstants
////////////////////////////////////////////////////////////////////////////////////////////////////////////////////////
inline JitConstants MakeRegionYoloJitConstants(const RegionYoloParams& params)
{
    JitConstants jit = MakeBaseParamsJitConstants(params);

    const auto& ry = params.ryParams;

    jit.AddConstants({
        MakeJitConstant("COORDS",  ry.coords),
        MakeJitConstant("CLASSES",  ry.classes),
        MakeJitConstant("NUM", ry.num),
        MakeJitConstant("DO_SOFTMAX", ry.do_softmax),
        MakeJitConstant("MASK_SIZE", ry.mask_size)
    });

    return jit;
}

////////////////////////////////////////////////////////////////////////////////////////////////////////////////////////
// MakeReorgYoloJitConstants
////////////////////////////////////////////////////////////////////////////////////////////////////////////////////////
inline JitConstants MakeReorgYoloJitConstants(const ReorgYoloParams& params)
{
    JitConstants jit = MakeBaseParamsJitConstants(params);

    const auto& ry = params.ryParams;

    jit.AddConstants({
        MakeJitConstant("STRIDE",  ry.stride),
    });

    return jit;
}

////////////////////////////////////////////////////////////////////////////////////////////////////////////////////////
// MakePermuteJitConstants
////////////////////////////////////////////////////////////////////////////////////////////////////////////////////////
inline JitConstants MakePermuteJitConstants(const PermuteParams& params)
{
    JitConstants jit = MakeBaseParamsJitConstants(params);

    jit.AddConstants({
        MakeJitConstant("PERMUTE_ORDER", params.permuteParams.order)
    });

    return jit;
}

////////////////////////////////////////////////////////////////////////////////////////////////////////////////////////
<<<<<<< HEAD
// MakeDeconvolutionJitConstants
////////////////////////////////////////////////////////////////////////////////////////////////////////////////////////
inline JitConstants MakeDeconvolutionJitConstants(const DeconvolutionParams& params)
{
    JitConstants jit = MakeWeightBiasParamsJitConstants(params);
    const auto& dp = params.deconvParams;
    const auto& padding = dp.padding;
    const auto& input = params.inputs[0];

    int64_t input_offset_with_padding = (int64_t)input.GetFirstElementOffset() - (dp.filterSize.x - 1 + padding.x)*input.X().pitch - (dp.filterSize.y - 1 + padding.y)*input.Y().pitch;
    input_offset_with_padding = std::max(input_offset_with_padding, (int64_t)0);

    jit.AddConstants({
        MakeJitConstant("STRIDE",                       dp.stride),
        MakeJitConstant("PADDING",                      dp.padding),
        MakeJitConstant("DILATION",                     dp.dilation),
        MakeJitConstant("FILTER_ARRAY_NUM",             dp.split),
        MakeJitConstant("INPUT0_OFFSET_WITH_PADDING",   input_offset_with_padding),
        MakeJitConstant("DEPTHWISE_SEPARABLE_OPT",      dp.depthwiseSeparableOpt),
    });

    return jit;
}

////////////////////////////////////////////////////////////////////////////////////////////////////////////////////////
// MakeEltwiseJitConstants
////////////////////////////////////////////////////////////////////////////////////////////////////////////////////////
inline JitConstants MakeEltwiseJitConstants(const EltwiseParams& params)
{
    JitConstants jit = MakeBaseParamsJitConstants(params);

    jit.AddConstants({
        MakeJitConstant("ELTWISE_LAYOUT_BASED", params.eltwiseParams.layoutBased),
    });

    if (params.eltwiseParams.int8_quantization)
    {
        if (params.eltwiseParams.output_calibration)
        {
            jit.AddConstant(MakeJitConstant("CALIBRATION_TERM", params.eltwiseParams.output_calibration));
            jit.AddConstant(MakeJitConstant("O_QF", params.output_calibration_factors[0]));

        }
        else
            jit.AddConstants({ MakeJitConstant("O_QF",       params.eltwiseParams.output_quantization_factor) });
    }
    return jit;
}

////////////////////////////////////////////////////////////////////////////////////////////////////////////////////////
=======
>>>>>>> 41d4efb4
// MakeReorderBaseJitConstants
////////////////////////////////////////////////////////////////////////////////////////////////////////////////////////
inline JitConstants MakeReorderBaseJitConstants(const ReorderBaseParams& params)
{
    return MakeBaseParamsJitConstants(params);
}

////////////////////////////////////////////////////////////////////////////////////////////////////////////////////////
// MakeReorderJitConstants
////////////////////////////////////////////////////////////////////////////////////////////////////////////////////////
inline JitConstants MakeReorderJitConstants(const ReorderParams& params)
{
    JitConstants jit = MakeReorderBaseJitConstants(params);

    jit.AddConstant(MakeJitConstant("MEAN_SUBTRACT_" + toString(params.reorderParams.mode), 1));

    if (params.reorderParams.mode == MeanSubtractMode::INSIDE_PARAMS)
    {
        jit.AddConstant(MakeJitConstant("VALUE_TO_SUBTRACT", params.reorderParams.meanValues));
        jit.AddConstant(MakeJitConstant("TO_MEAN_TYPE", "convert_float"));
    }
    else if (params.reorderParams.mode == MeanSubtractMode::IN_BUFFER)
    {
        // this is for case when we have mean per feature only
        auto &mean = params.reorderParams.mean;
        if (mean.X().v == 1 && mean.Y().v == 1 && mean.Batch().v == 1 && mean.Feature().v == params.inputs[0].Feature().v)
        {
            jit.AddConstant(MakeJitConstant("MEAN_PER_FEATURE", 1));
        }
        //
        jit.AddConstant(MakeJitConstant("MEAN_SUBTRACT", params.reorderParams.mean));
        jit.AddConstant(MakeJitConstant("TO_MEAN_TYPE", "convert_" + toCLType(params.reorderParams.mean.GetDType())));
    }

    //half->half without subtraction (so plain reorder) can be done on shorts without explicit fp16 support
    bool useUshort = (params.inputs[0].GetDType() == Datatype::F16 && params.output.GetDType() == Datatype::F16 &&
        params.reorderParams.mode == MeanSubtractMode::NONE);
    
    Datatype calc_type = useUshort ? Datatype::UINT16 : params.inputs[0].GetDType();

    jit.AddConstants({
        MakeJitConstant("CALC_TYPE",                      toCLType(calc_type)),
        MakeJitConstant("TO_CALC_TYPE",      "convert_" + toCLType(calc_type)),
        MakeJitConstant("INPUT_REORDER_TYPE",             useUshort ? toCLType(Datatype::UINT16) : "INPUT0_TYPE"),
        MakeJitConstant("OUTPUT_REORDER_TYPE",            useUshort ? toCLType(Datatype::UINT16) : "OUTPUT_TYPE"),
        MakeJitConstant("TO_OUTPUT_REORDER_TYPE",         useUshort ? "" : "TO_OUTPUT_TYPE"),
        MakeJitConstant("MEAN_OP(val,mean_val)",          getMeanOpString(params.reorderParams.mean_op))
    });

    return jit;
}

////////////////////////////////////////////////////////////////////////////////////////////////////////////////////////
// MakeReorderWeightsJitConstants
////////////////////////////////////////////////////////////////////////////////////////////////////////////////////////
inline JitConstants MakeReorderWeightsJitConstants(const ReorderWeightsParams& params)
{
    const auto& input = params.reorderParams.input;
    const auto& output = params.reorderParams.output;
    const bool fp16Supported = output.GetDType() == WeightsType::F16 || input.GetDType() == WeightsType::F16;

    JitConstants jit{
        MakeJitConstant("FP16_SUPPORTED",   fp16Supported),                      // TODO: use engine
        MakeJitConstant("FP16_UNIT_USED",   fp16Supported),
        MakeJitConstant("INPUT0",           input),
        MakeJitConstant("OUTPUT",           output),
    };

    return jit;
}

////////////////////////////////////////////////////////////////////////////////////////////////////////////////////////
// MakeROIPoolingV1JitConstants
////////////////////////////////////////////////////////////////////////////////////////////////////////////////////////
inline JitConstants MakeROIPoolingV1JitConstants(const ROIPoolingParams& params)
{
    JitConstants jit = MakeBaseParamsJitConstants(params);

    const auto& rp = params.roiParams;

    jit.AddConstants({
        MakeJitConstant("POOLED_HEIGHT",     rp.pooledHeight),
        MakeJitConstant("POOLED_WIDTH",      rp.pooledWidth),
        MakeJitConstant("SPATIAL_SCALE",     rp.spatialScale),
        MakeJitConstant("GORUP_SIZE",        rp.groupSize),
        MakeJitConstant(toString(rp.mode) + "_POOLING", 1),
    });

    return jit;
}

////////////////////////////////////////////////////////////////////////////////////////////////////////////////////////
// MakeUpSamplingJitConstants
////////////////////////////////////////////////////////////////////////////////////////////////////////////////////////
inline JitConstants MakeUpSamplingJitConstants(const UpSamplingParams& params)
{
    JitConstants jit = MakeBaseParamsJitConstants(params);

    const auto& us = params.usParams;
    const auto& input = params.inputs[0];
    const auto& output = params.output;

    auto x_ratio = (float)input.X().v / (float)output.X().v;
    auto y_ratio = (float)input.Y().v / (float)output.Y().v;

    jit.AddConstants({
        MakeJitConstant(toString(us.sampleType), ""),
        MakeJitConstant("X_RATIO", x_ratio),
        MakeJitConstant("Y_RATIO", y_ratio),
    });

    return jit;
}

////////////////////////////////////////////////////////////////////////////////////////////////////////////////////////
// MakeLSTMGemmJitConstants
////////////////////////////////////////////////////////////////////////////////////////////////////////////////////////
inline JitConstants MakeLSTMGemmJitConstants(const LSTMGemmParams& params)
{
    JitConstants jit = MakeBaseParamsJitConstants(params);
    const auto& weights = params.weights;
    const auto& recurrent = params.recurrent;
    const auto& hidden = params.hidden;
    const auto& bias = params.bias;
    if (params.hasBias) {
        jit.AddConstants({ MakeJitConstant("BIAS", bias), MakeJitConstant("BIAS_TERM", true) });
    }
    if (params.hasHidden) {
        jit.AddConstants({ MakeJitConstant("HIDDEN", hidden), MakeJitConstant("HIDDEN_TERM", true) , MakeJitConstant("RECURRENT", recurrent) });
    }

    jit.AddConstants({ MakeJitConstant("WEIGHTS", weights)});

    return jit;
}

////////////////////////////////////////////////////////////////////////////////////////////////////////////////////////
// MakeLSTMEltJitConstants
////////////////////////////////////////////////////////////////////////////////////////////////////////////////////////
inline JitConstants MakeLSTMEltJitConstants(const LSTMEltParams& params)
{
    JitConstants jit = MakeBaseParamsJitConstants(params);

    if (params.hasCell) {
        const auto& cell = params.cell;
        jit.AddConstants({ MakeJitConstant("CELL_TERM", true), MakeJitConstant("CELL", cell) });
    }

    const auto& GEMMInput = params.inputs[0];
    jit.AddConstants({
        MakeJitConstant("GEMM_OFFSET1", GEMMInput.X().v / 4),
        MakeJitConstant("GEMM_OFFSET2", GEMMInput.X().v / 2),
        MakeJitConstant("GEMM_OFFSET3", 3 * GEMMInput.X().v / 4),
    });
    return jit;
}

////////////////////////////////////////////////////////////////////////////////////////////////////////////////////////
// MakeFullyConnectedGradInputJitConstants
////////////////////////////////////////////////////////////////////////////////////////////////////////////////////////
inline JitConstants MakeFullyConnectedGradInputJitConstants(const FullyConnectedGradInputParams& params)
{
    JitConstants jit = MakeWeightBiasParamsJitConstants(params);

    return jit;
}

////////////////////////////////////////////////////////////////////////////////////////////////////////////////////////
// MakeFullyConnectedGradWeightsJitConstants
////////////////////////////////////////////////////////////////////////////////////////////////////////////////////////
inline JitConstants MakeFullyConnectedGradWeightsJitConstants(const FullyConnectedGradWeightsParams& params)
{
    JitConstants jit = MakeWeightBiasParamsJitConstants(params);

    return jit;
}

}<|MERGE_RESOLUTION|>--- conflicted
+++ resolved
@@ -474,132 +474,6 @@
 }
 
 ////////////////////////////////////////////////////////////////////////////////////////////////////////////////////////
-<<<<<<< HEAD
-// MakeFullyConnectedJitConstants
-////////////////////////////////////////////////////////////////////////////////////////////////////////////////////////
-inline JitConstants MakeFullyConnectedJitConstants(const FullyConnectedParams& params)
-{
-    JitConstants jit = MakeWeightBiasParamsJitConstants(params);
-    const auto& input = params.inputs[0];
-    const auto x_size = input.LogicalSize() / input.Batch().v;
-
-    jit.AddConstant(MakeJitConstant("INPUT0_ELEMENTS_COUNT", x_size));
-
-    if (params.fcParams.int8_quantization)
-    {
-        jit.AddConstants({ MakeJitConstant("W_QF", params.weights_quantization_factors[0]) });
-        jit.AddConstants({ MakeJitConstant("I_QF",params.fcParams.input_quantization_factor) });
-
-        if (params.fcParams.output_calibration)
-        {
-            jit.AddConstant(MakeJitConstant("CALIBRATION_TERM", params.fcParams.output_calibration));
-            jit.AddConstant(MakeJitConstant("O_QF", params.output_calibration_factors[0]));
-
-        }
-        else
-            jit.AddConstants({ MakeJitConstant("O_QF",       params.fcParams.output_quantization_factor) });
-    }
-
-    return jit;
-}
-
-////////////////////////////////////////////////////////////////////////////////////////////////////////////////////////
-// MakeLRNJitConstants
-////////////////////////////////////////////////////////////////////////////////////////////////////////////////////////
-inline JitConstants MakeLRNJitConstants(const LRNParams& params)
-{
-    JitConstants jit = MakeBaseParamsJitConstants(params);
-
-    const auto& np = params.lrnParams;
-
-    const auto padding = (np.localSize - 1) / 2;
-
-    jit.AddConstants({
-        MakeJitConstant("LOCAL_SIZE",   np.localSize),
-        MakeJitConstant("PADDING",      padding),
-        MakeJitConstant("ALPHA",        np.alpha),
-        MakeJitConstant("BETA",         np.beta),
-        MakeJitConstant("K",            np.k),
-        MakeJitConstant(toString(np.divMode) + "_KERNEL_DIVIDER", ""),
-        MakeJitConstant(toString(np.normMode), ""),
-    });
-
-    return jit;
-}
-
-////////////////////////////////////////////////////////////////////////////////////////////////////////////////////////
-// MakeArgMaxJitConstants
-////////////////////////////////////////////////////////////////////////////////////////////////////////////////////////
-inline JitConstants MakeArgMaxJitConstants(const ArgMaxMinParams& params) {
-	JitConstants jit = MakeBaseParamsJitConstants(params);
-
-	const auto& pp = params.argMaxParams;
-
-	jit.AddConstants({
-		MakeJitConstant("TOP_K", pp.topK),
-		MakeJitConstant(toString(pp.argMaxMinAxis) + "_AXIS", 1),
-		pp.argMaxMinOut == ArgMaxMinOut::MAX ? MakeJitConstant("MAX_OUT", 1) : MakeJitConstant("MIN_OUT", 1)
-	});
-
-	return jit;
-}
-
-////////////////////////////////////////////////////////////////////////////////////////////////////////////////////////
-// MakeLookUpTableJitConstants
-////////////////////////////////////////////////////////////////////////////////////////////////////////////////////////
-
-inline JitConstants MakeLookUpTableJitConstants(const LookUpTableParams& params) {
-    JitConstants jit = MakeBaseParamsJitConstants(params);
-
-    const auto& pp = params.lookUpTableParams;
-
-    jit.AddConstants({
-        MakeJitConstant("VAL_NUM", pp.numberOfValues),
-        MakeJitConstant(toString(pp.lookUpTableAxis) + "_AXIS", 1),
-    });
-
-    return jit;
-}
-
-////////////////////////////////////////////////////////////////////////////////////////////////////////////////////////
-// MakePoolingJitConstants
-////////////////////////////////////////////////////////////////////////////////////////////////////////////////////////
-inline JitConstants MakePoolingJitConstants(const PoolingParams& params)
-{
-    JitConstants jit = MakeBaseParamsJitConstants(params);
-
-    const auto& pp = params.poolParams;
-
-    jit.AddConstants({
-        MakeJitConstant("POOL",     pp.poolSize),
-        MakeJitConstant("STRIDE",   pp.poolStride),
-        MakeJitConstant("PADDING",  pp.poolPad),
-        MakeJitConstant(toString(pp.poolType) + "_POOLING", 1),
-        MakeJitConstant(toString(pp.divMode) + "_KERNEL_DIVIDER", 1),
-    });
-
-    return jit;
-}
-
-////////////////////////////////////////////////////////////////////////////////////////////////////////////////////////
-// MakeSoftmaxJitConstants
-////////////////////////////////////////////////////////////////////////////////////////////////////////////////////////
-inline JitConstants MakeSoftmaxJitConstants(const SoftmaxParams& params)
-{
-    JitConstants jit = MakeBaseParamsJitConstants(params);
-
-    const auto& sm = params.smParams;
-
-    jit.AddConstants({
-        MakeJitConstant("ALONG_" + toString(sm.dim), "")
-    });
-
-    return jit;
-}
-
-////////////////////////////////////////////////////////////////////////////////////////////////////////////////////////
-=======
->>>>>>> 41d4efb4
 // MakeRegionYoloJitConstants
 ////////////////////////////////////////////////////////////////////////////////////////////////////////////////////////
 inline JitConstants MakeRegionYoloJitConstants(const RegionYoloParams& params)
@@ -650,59 +524,6 @@
 }
 
 ////////////////////////////////////////////////////////////////////////////////////////////////////////////////////////
-<<<<<<< HEAD
-// MakeDeconvolutionJitConstants
-////////////////////////////////////////////////////////////////////////////////////////////////////////////////////////
-inline JitConstants MakeDeconvolutionJitConstants(const DeconvolutionParams& params)
-{
-    JitConstants jit = MakeWeightBiasParamsJitConstants(params);
-    const auto& dp = params.deconvParams;
-    const auto& padding = dp.padding;
-    const auto& input = params.inputs[0];
-
-    int64_t input_offset_with_padding = (int64_t)input.GetFirstElementOffset() - (dp.filterSize.x - 1 + padding.x)*input.X().pitch - (dp.filterSize.y - 1 + padding.y)*input.Y().pitch;
-    input_offset_with_padding = std::max(input_offset_with_padding, (int64_t)0);
-
-    jit.AddConstants({
-        MakeJitConstant("STRIDE",                       dp.stride),
-        MakeJitConstant("PADDING",                      dp.padding),
-        MakeJitConstant("DILATION",                     dp.dilation),
-        MakeJitConstant("FILTER_ARRAY_NUM",             dp.split),
-        MakeJitConstant("INPUT0_OFFSET_WITH_PADDING",   input_offset_with_padding),
-        MakeJitConstant("DEPTHWISE_SEPARABLE_OPT",      dp.depthwiseSeparableOpt),
-    });
-
-    return jit;
-}
-
-////////////////////////////////////////////////////////////////////////////////////////////////////////////////////////
-// MakeEltwiseJitConstants
-////////////////////////////////////////////////////////////////////////////////////////////////////////////////////////
-inline JitConstants MakeEltwiseJitConstants(const EltwiseParams& params)
-{
-    JitConstants jit = MakeBaseParamsJitConstants(params);
-
-    jit.AddConstants({
-        MakeJitConstant("ELTWISE_LAYOUT_BASED", params.eltwiseParams.layoutBased),
-    });
-
-    if (params.eltwiseParams.int8_quantization)
-    {
-        if (params.eltwiseParams.output_calibration)
-        {
-            jit.AddConstant(MakeJitConstant("CALIBRATION_TERM", params.eltwiseParams.output_calibration));
-            jit.AddConstant(MakeJitConstant("O_QF", params.output_calibration_factors[0]));
-
-        }
-        else
-            jit.AddConstants({ MakeJitConstant("O_QF",       params.eltwiseParams.output_quantization_factor) });
-    }
-    return jit;
-}
-
-////////////////////////////////////////////////////////////////////////////////////////////////////////////////////////
-=======
->>>>>>> 41d4efb4
 // MakeReorderBaseJitConstants
 ////////////////////////////////////////////////////////////////////////////////////////////////////////////////////////
 inline JitConstants MakeReorderBaseJitConstants(const ReorderBaseParams& params)
@@ -860,24 +681,4 @@
     return jit;
 }
 
-////////////////////////////////////////////////////////////////////////////////////////////////////////////////////////
-// MakeFullyConnectedGradInputJitConstants
-////////////////////////////////////////////////////////////////////////////////////////////////////////////////////////
-inline JitConstants MakeFullyConnectedGradInputJitConstants(const FullyConnectedGradInputParams& params)
-{
-    JitConstants jit = MakeWeightBiasParamsJitConstants(params);
-
-    return jit;
-}
-
-////////////////////////////////////////////////////////////////////////////////////////////////////////////////////////
-// MakeFullyConnectedGradWeightsJitConstants
-////////////////////////////////////////////////////////////////////////////////////////////////////////////////////////
-inline JitConstants MakeFullyConnectedGradWeightsJitConstants(const FullyConnectedGradWeightsParams& params)
-{
-    JitConstants jit = MakeWeightBiasParamsJitConstants(params);
-
-    return jit;
-}
-
 }