/*
// Copyright (c) 2016 Intel Corporation
//
// Licensed under the Apache License, Version 2.0 (the "License");
// you may not use this file except in compliance with the License.
// You may obtain a copy of the License at
//
//      http://www.apache.org/licenses/LICENSE-2.0
//
// Unless required by applicable law or agreed to in writing, software
// distributed under the License is distributed on an "AS IS" BASIS,
// WITHOUT WARRANTIES OR CONDITIONS OF ANY KIND, either express or implied.
// See the License for the specific language governing permissions and
// limitations under the License.
*/

#pragma once
#include <limits>
#include <string>
#include <memory>
#include "primitive_db.h"
#include "kernel_selector_params.h"
#include <float.h>
#include <sstream>

#define AGE_BASED "-cl-no-subgroup-ifp"
#define ROUND_ROBIN ""

namespace kernel_selector {

#ifndef UNUSED
#define UNUSED(a) (void)a
#endif


// TODO: current solution until we will have kernel selection time based
#define FORCE_PRIORITY_1 (0.0000001f)
#define FORCE_PRIORITY_2 (0.0000002f)
#define FORCE_PRIORITY_3 (0.0000003f)
#define FORCE_PRIORITY_4 (0.0000004f)
#define FORCE_PRIORITY_5 (0.0000005f)
#define FORCE_PRIORITY_6 (0.0000006f)
#define FORCE_PRIORITY_7 (0.0000007f)
#define FORCE_PRIORITY_8 (0.0000008f)
#define FORCE_PRIORITY_9 (0.0000009f)
#define DONT_USE_IF_HAVE_SOMETHING_ELSE (1000000.f)
#define TUTORIAL_PRIORITY (DONT_USE_IF_HAVE_SOMETHING_ELSE + 1.f)
#define NOT_SUPPORTED (FLT_MAX)

    ////////////////////////////////////////////////////////////////////////////////////////////////////////////////////////
    // usings
    ////////////////////////////////////////////////////////////////////////////////////////////////////////////////////////
    using primitive_db = kernel_selector::gpu::cache::primitive_db;

    std::string GetStringEnv(const char* varName);

    ////////////////////////////////////////////////////////////////////////////////////////////////////////////////////////
    // KernelString
    ////////////////////////////////////////////////////////////////////////////////////////////////////////////////////////
    struct KernelString
    {
        std::string str;
        std::string jit;
        std::string options;
        std::string entry_point;
        bool        batch_compilation;

        KernelString() :
            str(""), jit(""),
            options(""), entry_point(""),
            batch_compilation(false)
        {};

        std::string get_hash()
        {
            return str + jit + options + entry_point;
        }
    };

    ////////////////////////////////////////////////////////////////////////////////////////////////////////////////////////
    // WorkGroupSizes
    ////////////////////////////////////////////////////////////////////////////////////////////////////////////////////////
    struct WorkGroupSizes
    {
        std::vector<size_t> global;
        std::vector<size_t> local;
    };

    ////////////////////////////////////////////////////////////////////////////////////////////////////////////////////////
    // Scalar
    ////////////////////////////////////////////////////////////////////////////////////////////////////////////////////////
    struct ScalarDescriptor
    {
        union ValueT
        {
            uint8_t  u8;
            uint16_t u16;
            uint32_t u32;
            uint64_t u64;
            int8_t   s8;
            int16_t  s16;
            int32_t  s32;
            int64_t  s64;
            float    f32;
            double   f64;
        };

        enum class Types
        {
            UINT8,
            UINT16,
            UINT32,
            UINT64,
            INT8,
            INT16,
            INT32,
            INT64,
            FLOAT32,
            FLOAT64,
        };

        Types t;
        ValueT v;
    };

    using Scalars = std::vector<ScalarDescriptor>;

    ////////////////////////////////////////////////////////////////////////////////////////////////////////////////////////
    // ArgumentDescpirtor
    ////////////////////////////////////////////////////////////////////////////////////////////////////////////////////////
    struct ArgumentDescriptor
    {
        enum class Types
        {
            INPUT,
            OUTPUT,
            WEIGHTS,
            BIAS,
            SCALE_TABLE,
            SLOPE,
            SPLIT,
            INTERNAL_BUFFER,
            SCALAR,
            WEIGHTS_QUANTIZATION_FACTORS,
            OUTPUT_CALIBRATION_FACTORS,
            RECURRENT, // RNN/LSTM/GRU recurrent weights
            HIDDEN,    // RNN/LSTM/GRU hidden input
            CELL,      // LSTM cell input
            LSTM_PACK  // LSTM packed output
        };

        enum class ScalarTypes
        {
            UINT8,
            UINT16,
            UINT32,
            UINT64,
            INT8,
            INT16,
            INT32,
            INT64,
            FLOAT32,
            FLOAT64,
        };

        Types t;
        uint32_t index;
    };

    using Arguments = std::vector<ArgumentDescriptor>;

    ////////////////////////////////////////////////////////////////////////////////////////////////////////////////////////
    // clKernelData
    ////////////////////////////////////////////////////////////////////////////////////////////////////////////////////////
    struct clKernelData
    {
        std::shared_ptr<KernelString>   kernelString;
        WorkGroupSizes                  workGroups;
        Arguments                       arguments;
        Scalars                         scalars;
        std::string                     layerID;            // TODO: in order to support run single layer. think about more appropriate place
    };

    ////////////////////////////////////////////////////////////////////////////////////////////////////////////////////////
    // CPUKernel
    ////////////////////////////////////////////////////////////////////////////////////////////////////////////////////////
    struct CPUKernel
    {
        virtual WeightsType   GetExpectedInputType() = 0;
        virtual WeightsLayout GetExpectedInputLayout() const { return WeightsLayout::oiyx; }
        virtual void Execute(void* input, size_t input_size, void* output, size_t output_size) const = 0;
    };

    ////////////////////////////////////////////////////////////////////////////////////////////////////////////////////////
    // GenericKernelParams
    ////////////////////////////////////////////////////////////////////////////////////////////////////////////////////////
    struct GenericKernelParams
    {
        enum class Engine
        {
            NONE,
            CPU,
            GPU
        };

        Engine engine = Engine::NONE;
        std::shared_ptr<clKernelData> clKernel;
        std::shared_ptr<CPUKernel> cpuKernel;
    };

    ////////////////////////////////////////////////////////////////////////////////////////////////////////////////////////
    // WeightsReorderParams
    ////////////////////////////////////////////////////////////////////////////////////////////////////////////////////////
    struct WeightsReorderParams : public GenericKernelParams
    {
        size_t newBufferSize = 0;
        WeightsType dtype = WeightsType::F16;
        WeightsLayout destLayout = WeightsLayout::oiyx;
        bool toImageType = false;
    };

    ////////////////////////////////////////////////////////////////////////////////////////////////////////////////////////
    // KernelData
    ////////////////////////////////////////////////////////////////////////////////////////////////////////////////////////
    struct KernelData
    {
        std::shared_ptr<Params> params;
        std::vector<clKernelData> kernels;
        std::vector<size_t> internalBufferSizes;
        float estimatedTime = DONT_USE_IF_HAVE_SOMETHING_ELSE;
        uint64_t runTime = std::numeric_limits<uint64_t>::max(); // kernel run time in nanoseconds

        bool reorderInput = false;
        WeightsReorderParams weightsReorderParams;
        std::string kernelName;

        int autoTuneIndex = -1;

        template <typename T>
        inline static KernelData Default(const Params& _params, size_t kernel_nums = 1)
        {
            KernelData kd;
            const T& orgParams = static_cast<const T&>(_params);
            kd.params = std::make_shared<T>(orgParams);
            kd.kernels.resize(kernel_nums);
            kd.estimatedTime = DONT_USE_IF_HAVE_SOMETHING_ELSE; // for KW
            kd.runTime = std::numeric_limits<uint64_t>::max();
            kd.reorderInput = false; // for KW
            kd.autoTuneIndex = -1;
            return kd;
        }
    };

    using KernelsData = std::vector<KernelData>;

    ////////////////////////////////////////////////////////////////////////////////////////////////////////////////////////
    // to string functions
    ////////////////////////////////////////////////////////////////////////////////////////////////////////////////////////
    inline std::string toString(ActivationFunction activation)
    {
        std::string method("LINEAR");
        switch (activation)
        {
        case ActivationFunction::LOGISTIC:              method = "LOGISTIC"; break;
        case ActivationFunction::HYPERBOLIC_TAN:        method = "HYPERBOLIC_TAN"; break;
        case ActivationFunction::RELU:                  method = "RELU"; break;
        case ActivationFunction::RELU_NEGATIVE_SLOPE:   method = "RELU_NEGATIVE_SLOPE"; break;
        case ActivationFunction::CLAMP:                 method = "CLAMP"; break;
        case ActivationFunction::SOFTRELU:              method = "SOFTRELU"; break;
        case ActivationFunction::ABS:                   method = "ABS"; break;
        case ActivationFunction::SQUARE:                method = "SQUARE"; break;
        case ActivationFunction::SQRT:                  method = "SQRT"; break;
        case ActivationFunction::LINEAR:                method = "LINEAR"; break;
        case ActivationFunction::ELU:                   method = "ELU"; break;
        case ActivationFunction::RELU_GRAD:             method = "RELU_GRAD"; break;
        case ActivationFunction::RELU_NEGATIVE_SLOPE_GRAD: method = "RELU_NEGATIVE_SLOPE_GRAD"; break;
        case ActivationFunction::NONE:                  method = "NONE"; break;
        case ActivationFunction::NONE_GRAD:             method = "NONE_GRAD"; break;
        default: break;
        }
        return method;
    }

    inline std::string toString(DataLayout l)
    {
        switch (l)
        {
<<<<<<< HEAD
        case KernelSelector::DataLayout::bf:                return "BF";
        case KernelSelector::DataLayout::fb:                return "FB";
        case KernelSelector::DataLayout::bfyx:              return "BFYX";
        case KernelSelector::DataLayout::yxfb:              return "YXFB";
        case KernelSelector::DataLayout::byxf:              return "BYXF";
        case KernelSelector::DataLayout::fyxb:              return "FYXB";
        case KernelSelector::DataLayout::bs_f_bsv8__af8:    return "BS_F_BSV8__AF8";
        case KernelSelector::DataLayout::bs_f_bsv16__af8:   return "BS_F_BSV16__AF8";
        case KernelSelector::DataLayout::bf8_xy16:          return "BF8_XY16";
        case KernelSelector::DataLayout::brfyx:             return "BRFYX";
        case KernelSelector::DataLayout::winograd_2x3_s1_data: return "WINOGRAD_2x3_S1_DATA";
        case KernelSelector::DataLayout::byxf_af32: return "BYXF_AF32";
=======
        case kernel_selector::DataLayout::bf:                return "BF";
        case kernel_selector::DataLayout::fb:                return "FB";
        case kernel_selector::DataLayout::bfyx:              return "BFYX";
        case kernel_selector::DataLayout::yxfb:              return "YXFB";
        case kernel_selector::DataLayout::byxf:              return "BYXF";
        case kernel_selector::DataLayout::fyxb:              return "FYXB";
        case kernel_selector::DataLayout::bs_f_bsv8__af8:    return "BS_F_BSV8__AF8";
        case kernel_selector::DataLayout::bs_f_bsv16__af8:   return "BS_F_BSV16__AF8";
        case kernel_selector::DataLayout::bf8_xy16:          return "BF8_XY16";
        case kernel_selector::DataLayout::brfyx:             return "BRFYX";
        case kernel_selector::DataLayout::winograd_2x3_s1_data: return "WINOGRAD_2x3_S1_DATA";
>>>>>>> 41d4efb4
        default: return "";
        }
    }

    inline std::string toString(Datatype dType)
    {
        switch (dType)
        {
        case Datatype::INT8:    return "INT8";
        case Datatype::UINT8:   return "UINT8";
        case Datatype::INT16:   return "INT16";
        case Datatype::UINT16:  return "UINT16";
        case Datatype::INT32:   return "INT32";
        case Datatype::UINT32:  return "UINT32";
        case Datatype::F16:     return "F16";
        case Datatype::F32:     return "F32";
        default: return "";
        }
    }

    inline std::string toString(WeightsType wType)
    {
        switch (wType)
        {
        case WeightsType::F16:  return "F16";
        case WeightsType::F32:  return "F32";
        case WeightsType::INT8: return "INT8";
        default: return "";
        }
    }

    inline std::string toString(KernelType kt)
    {
        switch (kt)
        {
        case KernelType::UNKNOWN:           return "UNKNOWN";
        case KernelType::CONVOLUTION:       return "CONVOLUTION";
        case KernelType::LRN:               return "LRN";
        case KernelType::POOLING:           return "POOLING";
        case KernelType::ROI_POOLING:       return "ROI_POOLING";
        case KernelType::FULLY_CONNECTED:   return "FULLY_CONNECTED";
        case KernelType::ACTIVATION:        return "ACTIVATION";
        case KernelType::SOFT_MAX:          return "SOFT_MAX";
        case KernelType::REGION_YOLO:       return "REGION_YOLO";
        case KernelType::REORG_YOLO:        return "REORG_YOLO";
        case KernelType::ELTWISE:           return "ELTWISE";
        case KernelType::REORDER:           return "REORDER";
        default:
            return "";
        }
    }

    inline std::string toString(EltwiseMode b_mode)
    {
        switch (b_mode)
        {
        case EltwiseMode::ADD:      return "ADD";
        case EltwiseMode::SUB:      return "SUB";
        case EltwiseMode::MUL:      return "MUL";
        case EltwiseMode::DIV:      return "DIV";
        case EltwiseMode::MIN:      return "MIN";
        case EltwiseMode::MAX:      return "MAX";
        case EltwiseMode::POW:      return "POW";
        case EltwiseMode::MODULU:   return "MODULU";
        case EltwiseMode::SQRT:     return "SQRT";
        case EltwiseMode::RSQRT:    return "RSQRT";
        case EltwiseMode::ASSIGN:   return "ASSIGN";
        default:
            return "";
        }
    }

    inline std::string toString(ReorderMode mode)
    {
        switch (mode)
        {
        case ReorderMode::xyzw: return "XYZW";
        case ReorderMode::xywz: return "XYWZ";
        case ReorderMode::xwyz: return "XWYZ";
        case ReorderMode::wxyz: return "WXYZ";
        case ReorderMode::xzyw: return "XZYW";
        case ReorderMode::zyxw: return "ZYXW";
        case ReorderMode::yxzw: return "YXZW";
        default: return "XYZW";
        }
    }

    inline std::string toString(MeanSubtractMode mode)
    {
        switch (mode)
        {
        case MeanSubtractMode::NONE:            return "NONE";
        case MeanSubtractMode::INSIDE_PARAMS:   return "INSIDE_PARAMS";
        case MeanSubtractMode::IN_BUFFER:       return "IN_BUFFER";
        default: return "";
        }
    }

    inline std::string toString(ArgMaxMinOut mode)
    {
        switch (mode)
        {
        case ArgMaxMinOut::MAX: return "MAX";
        case ArgMaxMinOut::MIN: return "MIN";
        default: return "";
        }
    }

	inline std::string toString(ArgMaxMinAxis mode) 
	{
		switch (mode)
		{
		case ArgMaxMinAxis::BATCH: return "BATCH";
		case ArgMaxMinAxis::FEATURE: return "FEATURE";
		case ArgMaxMinAxis::X: return "X";
		case ArgMaxMinAxis::Y: return "Y";
		case ArgMaxMinAxis::XYF: return "XYF";
		default: return "";
		}
	}

    inline std::string toString(LookUpTableAxis mode)
    {
        switch (mode)
        {
        case LookUpTableAxis::BATCH: return "BATCH";
        case LookUpTableAxis::FEATURE: return "FEATURE";
        case LookUpTableAxis::X: return "X";
        case LookUpTableAxis::Y: return "Y";
        case LookUpTableAxis::XYF: return "XYF";
        default: return "";
        }
    }

    inline std::string toString(PoolType mode)
    {
        switch (mode)
        {
        case PoolType::MAX: return "MAX";
        case PoolType::AVG: return "AVG";
        case PoolType::MAX_WITH_ARGMAX: return "MAX_WITH_ARGMAX";
        default: return "";
        }
    }

    inline std::string toString(LRNMode mode)
    {
        switch (mode)
        {
        case LRNMode::ACROSS_CHANNEL: return "ACROSS_CHANNEL";
        case LRNMode::WITHIN_CHANNEL: return "WITHIN_CHANNEL";
        default: return "";
        }
    }

    inline std::string toString(KernelDividerMode mode)
    {
        switch (mode)
        {
        case KernelDividerMode::DONT_CARE:  return "DONT_CARE";
        case KernelDividerMode::FIXED:      return "FIXED";
        case KernelDividerMode::DYNAMIC:    return "DYNAMIC";
        case KernelDividerMode::DYNAMIC_WITH_PADDING:    return "DYNAMIC_WITH_PADDING";
        default: return "";
        }
    }

    inline std::string toString(SoftmaxDim d)
    {
        switch (d)
        {
        case SoftmaxDim::X:         return "X";
        case SoftmaxDim::Y:         return "Y";
        case SoftmaxDim::FEATURE:   return "FEATURE";
        default: return "";
        }
    }

    inline std::string toString(NormalizeMode mode)
    {
        switch (mode)
        {
        case NormalizeMode::ACROSS_SPATIAL:         return "ACROSS_SPATIAL";
        case NormalizeMode::WITHIN_SPATIAL:         return "WITHIN_SPATIAL";
        default: return "";
        }
    }

    inline std::string toString(MVNMode mode)
    {
        switch (mode)
        {
        case MVNMode::ACROSS_CHANNELS:         return "ACROSS_CHANNELS";
        case MVNMode::WITHIN_CHANNELS:         return "WITHIN_CHANNELS";
        default: return "";
        }
    }

    inline std::string toString(WeightsLayout layout)
    {
        switch (layout)
        {
        case WeightsLayout::oi:                         return "OI";
        case WeightsLayout::io:                         return "IO";
        case WeightsLayout::oiyx:                       return "OIYX";
        case WeightsLayout::oyxi:                       return "OYXI";
        case WeightsLayout::iyxo:                       return "IYXO";
        case WeightsLayout::yxio:                       return "YXIO";
        case WeightsLayout::os_iyx_osv16:               return "OS_IYX_OSV16";
        case WeightsLayout::os_iyx_osv16_rotate_180:    return "OS_IYX_OSV16_ROTATE_180";
        case WeightsLayout::os_i_osv16:                 return "OS_I_OSV16";
        case WeightsLayout::os_i_osv8__ai8:             return "OS_I_OSV8__AI8";
        case WeightsLayout::os_i_osv16__ai8:            return "OS_I_OSV16__AI8";
        case WeightsLayout::i_yxs_os_yxsv2_osv16:       return "I_YXS_OS_YXSV2_OSV16";
        case WeightsLayout::iy_xs_os_xsv2_osv16__ao32:  return "IY_XS_OS_XSV2_OSV16__AO32";
        case WeightsLayout::iy_xs_os_xsv2_osv8__ao32:   return "IY_XS_OS_XSV2_OSV8__AO32";
        case WeightsLayout::image_2d_weights_c4_fyx_b:  return "IMAGE_2D_WEIGHTS_C4_FYX_B";
        case WeightsLayout::image_2d_weights_c1_b_fyx:  return "IMAGE_2D_WEIGHTS_C1_B_FYX";
        case WeightsLayout::winograd_2x3_s1_weights:    return "WINOGRAD_2x3_S1_WEIGHTS";
        case WeightsLayout::winograd_2x3_s1_fused_weights:    return "WINOGRAD_2x3_S1_FUSED_WEIGHTS";
        case WeightsLayout::winograd_6x3_s1_fused_weights:    return "WINOGRAD_6x3_S1_FUSED_WEIGHTS";
        case WeightsLayout::image_2d_weights_winograd_6x3_s1_fbxyb: return "IMAGE_2D_WEIGHTS_WINOGRAD_6x3_S1_FBXYB";
        case WeightsLayout::image_2d_weights_winograd_6x3_s1_xfbyb: return "IMAGE_2D_WEIGHTS_WINOGRAD_6x3_S1_XFBYB";
        case WeightsLayout::os_is_yx_isa8_osv8_isv4: return "OS_IS_YX_ISA8_OSV8_ISV4";
        default:
            return "";
            break;
        }
    }

    inline std::string toString(ConcatAxis a)
    {
        switch (a)
        {
        case ConcatAxis::X:         return "X";
        case ConcatAxis::Y:         return "Y";
        case ConcatAxis::FEATURE:   return "FEATURE";
        case ConcatAxis::BATCH:     return "BATCH";
        default: return "";
        }
    }

    inline std::string toString(SampleType type)
    {
        switch (type)
        {
        case SampleType::NEAREST: return "SAMPLE_TYPE_NEAREST";
        case SampleType::BILINEAR: return "SAMPLE_TYPE_BILINEAR";
        default: return "";
        }
    }

    inline std::string toString(NonLinearParams params)
    {
        std::stringstream s;
        s << "m" << params.m << "_n" << params.n;
        return s.str();
    }

    inline std::string toString(Tensor::Dim dim)
    {
        std::stringstream s;
        s << "v" << dim.v << "_p" << dim.pitch << "_" << dim.pad.before << "_" << dim.pad.after;
        return s.str();
    }

    inline std::string toString(DataTensor tensor)
    {
        std::stringstream s;
        s << toString(tensor.GetDType()) << "_";
        s << toString(tensor.GetLayout()) << "_";
        int i = 0;
        for (auto dim : tensor.GetDims())
        {
            s << "d" << i << "_" << toString(dim) << "_";
            i++;
        }
        return s.str();
    }

}<|MERGE_RESOLUTION|>--- conflicted
+++ resolved
@@ -285,20 +285,6 @@
     {
         switch (l)
         {
-<<<<<<< HEAD
-        case KernelSelector::DataLayout::bf:                return "BF";
-        case KernelSelector::DataLayout::fb:                return "FB";
-        case KernelSelector::DataLayout::bfyx:              return "BFYX";
-        case KernelSelector::DataLayout::yxfb:              return "YXFB";
-        case KernelSelector::DataLayout::byxf:              return "BYXF";
-        case KernelSelector::DataLayout::fyxb:              return "FYXB";
-        case KernelSelector::DataLayout::bs_f_bsv8__af8:    return "BS_F_BSV8__AF8";
-        case KernelSelector::DataLayout::bs_f_bsv16__af8:   return "BS_F_BSV16__AF8";
-        case KernelSelector::DataLayout::bf8_xy16:          return "BF8_XY16";
-        case KernelSelector::DataLayout::brfyx:             return "BRFYX";
-        case KernelSelector::DataLayout::winograd_2x3_s1_data: return "WINOGRAD_2x3_S1_DATA";
-        case KernelSelector::DataLayout::byxf_af32: return "BYXF_AF32";
-=======
         case kernel_selector::DataLayout::bf:                return "BF";
         case kernel_selector::DataLayout::fb:                return "FB";
         case kernel_selector::DataLayout::bfyx:              return "BFYX";
@@ -310,7 +296,7 @@
         case kernel_selector::DataLayout::bf8_xy16:          return "BF8_XY16";
         case kernel_selector::DataLayout::brfyx:             return "BRFYX";
         case kernel_selector::DataLayout::winograd_2x3_s1_data: return "WINOGRAD_2x3_S1_DATA";
->>>>>>> 41d4efb4
+        case kernel_selector::DataLayout::byxf_af32: return "BYXF_AF32";
         default: return "";
         }
     }
