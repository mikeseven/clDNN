--- conflicted
+++ resolved
@@ -103,15 +103,11 @@
       <ExcludedFromBuild Condition="'$(Configuration)|$(Platform)'=='Debug|x64'">true</ExcludedFromBuild>
     </ClCompile>
     <ClCompile Include="examples\007.cpp" />
-<<<<<<< HEAD
     <ClCompile Include="examples\008.cpp" />
+    <ClCompile Include="examples\bn.cpp" />
     <ClCompile Include="main.cpp" />
     <ClCompile Include="pooling.cpp" />
-=======
-    <ClCompile Include="examples\bn.cpp" />
-    <ClCompile Include="main.cpp" />
     <ClCompile Include="src\batch_normalization.cpp" />
->>>>>>> cd4bb6db
     <ClCompile Include="src\execute.cpp" />
     <ClCompile Include="src\file.cpp" />
     <ClCompile Include="src\memory.cpp" />
